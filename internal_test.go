package redis

import (
	"context"
	"fmt"
	"reflect"
	"sync"
	"sync/atomic"
	"testing"
	"time"

	"github.com/redis/go-redis/v9/internal/pool"
	"github.com/redis/go-redis/v9/internal/proto"

	. "github.com/bsm/ginkgo/v2"
	. "github.com/bsm/gomega"
)

var _ = Describe("newClusterState", func() {
	var state *clusterState

	createClusterState := func(slots []ClusterSlot) *clusterState {
		opt := &ClusterOptions{}
		opt.init()
		nodes := newClusterNodes(opt)
		state, err := newClusterState(nodes, slots, "10.10.10.10:1234")
		Expect(err).NotTo(HaveOccurred())
		return state
	}

	Describe("sorting", func() {
		BeforeEach(func() {
			state = createClusterState([]ClusterSlot{{
				Start: 1000,
				End:   1999,
			}, {
				Start: 0,
				End:   999,
			}, {
				Start: 2000,
				End:   2999,
			}})
		})

		It("sorts slots", func() {
			Expect(state.slots).To(Equal([]*clusterSlot{
				{start: 0, end: 999, nodes: nil},
				{start: 1000, end: 1999, nodes: nil},
				{start: 2000, end: 2999, nodes: nil},
			}))
		})
	})

	Describe("loopback", func() {
		BeforeEach(func() {
			state = createClusterState([]ClusterSlot{{
				Nodes: []ClusterNode{{Addr: "127.0.0.1:7001"}},
			}, {
				Nodes: []ClusterNode{{Addr: "127.0.0.1:7002"}},
			}, {
				Nodes: []ClusterNode{{Addr: "1.2.3.4:1234"}},
			}, {
				Nodes: []ClusterNode{{Addr: ":1234"}},
			}})
		})

		It("replaces loopback hosts in addresses", func() {
			slotAddr := func(slot *clusterSlot) string {
				return slot.nodes[0].Client.Options().Addr
			}

			Expect(slotAddr(state.slots[0])).To(Equal("10.10.10.10:7001"))
			Expect(slotAddr(state.slots[1])).To(Equal("10.10.10.10:7002"))
			Expect(slotAddr(state.slots[2])).To(Equal("1.2.3.4:1234"))
			Expect(slotAddr(state.slots[3])).To(Equal(":1234"))
		})
	})
})

type fixedHash string

func (h fixedHash) Get(string) string {
	return string(h)
}

func TestRingSetAddrsAndRebalanceRace(t *testing.T) {
	const (
		ringShard1Name = "ringShardOne"
		ringShard2Name = "ringShardTwo"

		ringShard1Port = "6390"
		ringShard2Port = "6391"
	)

	ring := NewRing(&RingOptions{
		Addrs: map[string]string{
			ringShard1Name: ":" + ringShard1Port,
		},
		// Disable heartbeat
		HeartbeatFrequency: 1 * time.Hour,
		NewConsistentHash: func(shards []string) ConsistentHash {
			switch len(shards) {
			case 1:
				return fixedHash(ringShard1Name)
			case 2:
				return fixedHash(ringShard2Name)
			default:
				t.Fatalf("Unexpected number of shards: %v", shards)
				return nil
			}
		},
	})
	defer ring.Close()

	// Continuously update addresses by adding and removing one address
	updatesDone := make(chan struct{})
	defer func() { close(updatesDone) }()
	go func() {
		for i := 0; ; i++ {
			select {
			case <-updatesDone:
				return
			default:
				if i%2 == 0 {
					ring.SetAddrs(map[string]string{
						ringShard1Name: ":" + ringShard1Port,
					})
				} else {
					ring.SetAddrs(map[string]string{
						ringShard1Name: ":" + ringShard1Port,
						ringShard2Name: ":" + ringShard2Port,
					})
				}
			}
		}
	}()

	timer := time.NewTimer(1 * time.Second)
	for running := true; running; {
		select {
		case <-timer.C:
			running = false
		default:
			shard, err := ring.sharding.GetByKey("whatever")
			if err == nil && shard == nil {
				t.Fatal("shard is nil")
			}
		}
	}
}

func BenchmarkRingShardingRebalanceLocked(b *testing.B) {
	opts := &RingOptions{
		Addrs: make(map[string]string),
		// Disable heartbeat
		HeartbeatFrequency: 1 * time.Hour,
	}
	for i := 0; i < 100; i++ {
		opts.Addrs[fmt.Sprintf("shard%d", i)] = fmt.Sprintf(":63%02d", i)
	}

	ring := NewRing(opts)
	defer ring.Close()

	b.ResetTimer()
	for i := 0; i < b.N; i++ {
		ring.sharding.rebalanceLocked()
	}
}

type testCounter struct {
	mu sync.Mutex
	t  *testing.T
	m  map[string]int
}

func newTestCounter(t *testing.T) *testCounter {
	return &testCounter{t: t, m: make(map[string]int)}
}

func (ct *testCounter) increment(key string) {
	ct.mu.Lock()
	defer ct.mu.Unlock()
	ct.m[key]++
}

func (ct *testCounter) expect(values map[string]int) {
	ct.mu.Lock()
	defer ct.mu.Unlock()
	ct.t.Helper()
	if !reflect.DeepEqual(values, ct.m) {
		ct.t.Errorf("expected %v != actual %v", values, ct.m)
	}
}

func TestRingShardsCleanup(t *testing.T) {
	const (
		ringShard1Name = "ringShardOne"
		ringShard2Name = "ringShardTwo"

		ringShard1Addr = "shard1.test"
		ringShard2Addr = "shard2.test"
	)

	t.Run("closes unused shards", func(t *testing.T) {
		closeCounter := newTestCounter(t)

		ring := NewRing(&RingOptions{
			Addrs: map[string]string{
				ringShard1Name: ringShard1Addr,
				ringShard2Name: ringShard2Addr,
			},
			NewClient: func(opt *Options) *Client {
				c := NewClient(opt)
				c.baseClient.onClose = c.baseClient.wrappedOnClose(func() error {
					closeCounter.increment(opt.Addr)
					return nil
				})
				return c
			},
		})
		closeCounter.expect(map[string]int{})

		// no change due to the same addresses
		ring.SetAddrs(map[string]string{
			ringShard1Name: ringShard1Addr,
			ringShard2Name: ringShard2Addr,
		})
		closeCounter.expect(map[string]int{})

		ring.SetAddrs(map[string]string{
			ringShard1Name: ringShard1Addr,
		})
		closeCounter.expect(map[string]int{ringShard2Addr: 1})

		ring.SetAddrs(map[string]string{
			ringShard2Name: ringShard2Addr,
		})
		closeCounter.expect(map[string]int{ringShard1Addr: 1, ringShard2Addr: 1})

		ring.Close()
		closeCounter.expect(map[string]int{ringShard1Addr: 1, ringShard2Addr: 2})
	})

	t.Run("closes created shards if ring was closed", func(t *testing.T) {
		createCounter := newTestCounter(t)
		closeCounter := newTestCounter(t)

		var (
			ring        *Ring
			shouldClose int32
		)

		ring = NewRing(&RingOptions{
			Addrs: map[string]string{
				ringShard1Name: ringShard1Addr,
			},
			NewClient: func(opt *Options) *Client {
				if atomic.LoadInt32(&shouldClose) != 0 {
					ring.Close()
				}
				createCounter.increment(opt.Addr)
				c := NewClient(opt)
				c.baseClient.onClose = c.baseClient.wrappedOnClose(func() error {
					closeCounter.increment(opt.Addr)
					return nil
				})
				return c
			},
		})
		createCounter.expect(map[string]int{ringShard1Addr: 1})
		closeCounter.expect(map[string]int{})

		atomic.StoreInt32(&shouldClose, 1)

		ring.SetAddrs(map[string]string{
			ringShard2Name: ringShard2Addr,
		})
		createCounter.expect(map[string]int{ringShard1Addr: 1, ringShard2Addr: 1})
		closeCounter.expect(map[string]int{ringShard1Addr: 1, ringShard2Addr: 1})
	})
}

//------------------------------------------------------------------------------

type timeoutErr struct {
	error
}

func (e timeoutErr) Timeout() bool {
	return true
}

func (e timeoutErr) Temporary() bool {
	return true
}

func (e timeoutErr) Error() string {
	return "i/o timeout"
}

var _ = Describe("withConn", func() {
	var client *Client

	BeforeEach(func() {
		client = NewClient(&Options{
			PoolSize: 1,
		})
	})

	AfterEach(func() {
		client.Close()
	})

	It("should replace the connection in the pool when there is no error", func() {
		var conn *pool.Conn

		client.withConn(ctx, func(ctx context.Context, c *pool.Conn) error {
			conn = c
			return nil
		})

		newConn, err := client.connPool.Get(ctx)
		Expect(err).To(BeNil())
		Expect(newConn).To(Equal(conn))
	})

	It("should replace the connection in the pool when there is an error not related to a bad connection", func() {
		var conn *pool.Conn

		client.withConn(ctx, func(ctx context.Context, c *pool.Conn) error {
			conn = c
			return proto.RedisError("LOADING")
		})

		newConn, err := client.connPool.Get(ctx)
		Expect(err).To(BeNil())
		Expect(newConn).To(Equal(conn))
	})

	It("should remove the connection from the pool when it times out", func() {
		var conn *pool.Conn

		client.withConn(ctx, func(ctx context.Context, c *pool.Conn) error {
			conn = c
			return timeoutErr{}
		})

		newConn, err := client.connPool.Get(ctx)
		Expect(err).To(BeNil())
		Expect(newConn).NotTo(Equal(conn))
		Expect(client.connPool.Len()).To(Equal(1))
	})
<<<<<<< HEAD

	// https://github.com/redis/go-redis/issues/2276
	PIt("should remove the connection from the pool if the context is canceled", func() {
		var conn *pool.Conn

		ctx2, cancel := context.WithCancel(ctx)
		cancel()

		client.withConn(ctx2, func(ctx context.Context, c *pool.Conn) error {
			conn = c
			return nil
		})

		newConn, err := client.connPool.Get(ctx)
		Expect(err).To(BeNil())
		Expect(newConn).NotTo(Equal(conn))
		Expect(client.connPool.Len()).To(Equal(1))
=======
})

var _ = Describe("ClusterClient", func() {
	var client *ClusterClient

	BeforeEach(func() {
		client = &ClusterClient{}
	})

	Describe("cmdSlot", func() {
		It("select slot from args for GETKEYSINSLOT command", func() {
			cmd := NewStringSliceCmd(ctx, "cluster", "getkeysinslot", 100, 200)

			slot := client.cmdSlot(cmd, -1)
			Expect(slot).To(Equal(100))
		})

		It("select slot from args for COUNTKEYSINSLOT command", func() {
			cmd := NewStringSliceCmd(ctx, "cluster", "countkeysinslot", 100)

			slot := client.cmdSlot(cmd, -1)
			Expect(slot).To(Equal(100))
		})

		It("follows preferred random slot", func() {
			cmd := NewStatusCmd(ctx, "ping")

			slot := client.cmdSlot(cmd, 101)
			Expect(slot).To(Equal(101))
		})
>>>>>>> 4767d9df
	})
})<|MERGE_RESOLUTION|>--- conflicted
+++ resolved
@@ -351,7 +351,6 @@
 		Expect(newConn).NotTo(Equal(conn))
 		Expect(client.connPool.Len()).To(Equal(1))
 	})
-<<<<<<< HEAD
 
 	// https://github.com/redis/go-redis/issues/2276
 	PIt("should remove the connection from the pool if the context is canceled", func() {
@@ -369,7 +368,7 @@
 		Expect(err).To(BeNil())
 		Expect(newConn).NotTo(Equal(conn))
 		Expect(client.connPool.Len()).To(Equal(1))
-=======
+	})
 })
 
 var _ = Describe("ClusterClient", func() {
@@ -400,6 +399,5 @@
 			slot := client.cmdSlot(cmd, 101)
 			Expect(slot).To(Equal(101))
 		})
->>>>>>> 4767d9df
 	})
 })