--- conflicted
+++ resolved
@@ -1148,7 +1148,6 @@
 		Expect(res2.Total).To(BeEquivalentTo(int64(2)))
 	})
 
-<<<<<<< HEAD
 	It("should create search index with FLOAT16 and BFLOAT16 vectors", Label("search", "ftcreate", "NonRedisEnterprise"), func() {
 		val, err := client.FTCreate(ctx, "index", &redis.FTCreateOptions{},
 			&redis.FieldSchema{FieldName: "float16", FieldType: redis.SearchFieldTypeVector, VectorArgs: &redis.FTVectorArgs{FlatOptions: &redis.FTFlatOptions{Type: "FLOAT16", Dim: 768, DistanceMetric: "COSINE"}}},
@@ -1157,7 +1156,8 @@
 		Expect(err).NotTo(HaveOccurred())
 		Expect(val).To(BeEquivalentTo("OK"))
 		WaitForIndexing(client, "index")
-=======
+	})
+
 	It("should test geoshapes query intersects and disjoint", Label("NonRedisEnterprise"), func() {
 		_, err := client.FTCreate(ctx, "idx1", &redis.FTCreateOptions{}, &redis.FieldSchema{
 			FieldName:         "g",
@@ -1314,7 +1314,6 @@
 		Expect(err).NotTo(HaveOccurred())
 		Expect(res.Docs[0].ID).To(BeEquivalentTo("property:1"))
 		Expect(res.Docs[1].ID).To(BeEquivalentTo("property:2"))
->>>>>>> 46d2452f
 	})
 })
 
