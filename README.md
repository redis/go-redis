--- conflicted
+++ resolved
@@ -149,15 +149,8 @@
     "github.com/redis/go-redis/v9"
 )
 
-<<<<<<< HEAD
 func ExampleClient() *redis.Client {
-    url := "redis://localhost:6379?password=hello&protocol=3"
-=======
-var ctx = context.Background()
-
-func ExampleClient() {
     url := "redis://user:password@localhost:6379/0?protocol=3"
->>>>>>> 716906ad
     opts, err := redis.ParseURL(url)
     if err != nil {
         panic(err)
