package redis

import (
	"context"
	"time"
)

type HashCmdable interface {
	HDel(ctx context.Context, key string, fields ...string) *IntCmd
	HExists(ctx context.Context, key, field string) *BoolCmd
	HGet(ctx context.Context, key, field string) *StringCmd
	HGetAll(ctx context.Context, key string) *MapStringStringCmd
	HIncrBy(ctx context.Context, key, field string, incr int64) *IntCmd
	HIncrByFloat(ctx context.Context, key, field string, incr float64) *FloatCmd
	HKeys(ctx context.Context, key string) *StringSliceCmd
	HLen(ctx context.Context, key string) *IntCmd
	HMGet(ctx context.Context, key string, fields ...string) *SliceCmd
	HSet(ctx context.Context, key string, values ...interface{}) *IntCmd
	HMSet(ctx context.Context, key string, values ...interface{}) *BoolCmd
	HSetNX(ctx context.Context, key, field string, value interface{}) *BoolCmd
	HScan(ctx context.Context, key string, cursor uint64, match string, count int64) *ScanCmd
	HScanNoValues(ctx context.Context, key string, cursor uint64, match string, count int64) *ScanCmd
	HVals(ctx context.Context, key string) *StringSliceCmd
	HRandField(ctx context.Context, key string, count int) *StringSliceCmd
	HRandFieldWithValues(ctx context.Context, key string, count int) *KeyValueSliceCmd
<<<<<<< HEAD
	HStrLen(ctx context.Context, key, field string) *IntCmd
=======
	HExpire(ctx context.Context, key string, expiration time.Duration, fields ...string) *IntSliceCmd
	HExpireWithArgs(ctx context.Context, key string, expiration time.Duration, expirationArgs HExpireArgs, fields ...string) *IntSliceCmd
	HPExpire(ctx context.Context, key string, expiration time.Duration, fields ...string) *IntSliceCmd
	HPExpireWithArgs(ctx context.Context, key string, expiration time.Duration, expirationArgs HExpireArgs, fields ...string) *IntSliceCmd
	HExpireAt(ctx context.Context, key string, tm time.Time, fields ...string) *IntSliceCmd
	HExpireAtWithArgs(ctx context.Context, key string, tm time.Time, expirationArgs HExpireArgs, fields ...string) *IntSliceCmd
	HPExpireAt(ctx context.Context, key string, tm time.Time, fields ...string) *IntSliceCmd
	HPExpireAtWithArgs(ctx context.Context, key string, tm time.Time, expirationArgs HExpireArgs, fields ...string) *IntSliceCmd
	HPersist(ctx context.Context, key string, fields ...string) *IntSliceCmd
	HExpireTime(ctx context.Context, key string, fields ...string) *IntSliceCmd
	HPExpireTime(ctx context.Context, key string, fields ...string) *IntSliceCmd
	HTTL(ctx context.Context, key string, fields ...string) *IntSliceCmd
	HPTTL(ctx context.Context, key string, fields ...string) *IntSliceCmd
>>>>>>> ebe11d06
}

func (c cmdable) HDel(ctx context.Context, key string, fields ...string) *IntCmd {
	args := make([]interface{}, 2+len(fields))
	args[0] = "hdel"
	args[1] = key
	for i, field := range fields {
		args[2+i] = field
	}
	cmd := NewIntCmd(ctx, args...)
	_ = c(ctx, cmd)
	return cmd
}

func (c cmdable) HExists(ctx context.Context, key, field string) *BoolCmd {
	cmd := NewBoolCmd(ctx, "hexists", key, field)
	_ = c(ctx, cmd)
	return cmd
}

func (c cmdable) HGet(ctx context.Context, key, field string) *StringCmd {
	cmd := NewStringCmd(ctx, "hget", key, field)
	_ = c(ctx, cmd)
	return cmd
}

func (c cmdable) HGetAll(ctx context.Context, key string) *MapStringStringCmd {
	cmd := NewMapStringStringCmd(ctx, "hgetall", key)
	_ = c(ctx, cmd)
	return cmd
}

func (c cmdable) HIncrBy(ctx context.Context, key, field string, incr int64) *IntCmd {
	cmd := NewIntCmd(ctx, "hincrby", key, field, incr)
	_ = c(ctx, cmd)
	return cmd
}

func (c cmdable) HIncrByFloat(ctx context.Context, key, field string, incr float64) *FloatCmd {
	cmd := NewFloatCmd(ctx, "hincrbyfloat", key, field, incr)
	_ = c(ctx, cmd)
	return cmd
}

func (c cmdable) HKeys(ctx context.Context, key string) *StringSliceCmd {
	cmd := NewStringSliceCmd(ctx, "hkeys", key)
	_ = c(ctx, cmd)
	return cmd
}

func (c cmdable) HLen(ctx context.Context, key string) *IntCmd {
	cmd := NewIntCmd(ctx, "hlen", key)
	_ = c(ctx, cmd)
	return cmd
}

// HMGet returns the values for the specified fields in the hash stored at key.
// It returns an interface{} to distinguish between empty string and nil value.
func (c cmdable) HMGet(ctx context.Context, key string, fields ...string) *SliceCmd {
	args := make([]interface{}, 2+len(fields))
	args[0] = "hmget"
	args[1] = key
	for i, field := range fields {
		args[2+i] = field
	}
	cmd := NewSliceCmd(ctx, args...)
	_ = c(ctx, cmd)
	return cmd
}

// HSet accepts values in following formats:
//
//   - HSet("myhash", "key1", "value1", "key2", "value2")
//
//   - HSet("myhash", []string{"key1", "value1", "key2", "value2"})
//
//   - HSet("myhash", map[string]interface{}{"key1": "value1", "key2": "value2"})
//
//     Playing struct With "redis" tag.
//     type MyHash struct { Key1 string `redis:"key1"`; Key2 int `redis:"key2"` }
//
//   - HSet("myhash", MyHash{"value1", "value2"}) Warn: redis-server >= 4.0
//
//     For struct, can be a structure pointer type, we only parse the field whose tag is redis.
//     if you don't want the field to be read, you can use the `redis:"-"` flag to ignore it,
//     or you don't need to set the redis tag.
//     For the type of structure field, we only support simple data types:
//     string, int/uint(8,16,32,64), float(32,64), time.Time(to RFC3339Nano), time.Duration(to Nanoseconds ),
//     if you are other more complex or custom data types, please implement the encoding.BinaryMarshaler interface.
//
// Note that in older versions of Redis server(redis-server < 4.0), HSet only supports a single key-value pair.
// redis-docs: https://redis.io/commands/hset (Starting with Redis version 4.0.0: Accepts multiple field and value arguments.)
// If you are using a Struct type and the number of fields is greater than one,
// you will receive an error similar to "ERR wrong number of arguments", you can use HMSet as a substitute.
func (c cmdable) HSet(ctx context.Context, key string, values ...interface{}) *IntCmd {
	args := make([]interface{}, 2, 2+len(values))
	args[0] = "hset"
	args[1] = key
	args = appendArgs(args, values)
	cmd := NewIntCmd(ctx, args...)
	_ = c(ctx, cmd)
	return cmd
}

// HMSet is a deprecated version of HSet left for compatibility with Redis 3.
func (c cmdable) HMSet(ctx context.Context, key string, values ...interface{}) *BoolCmd {
	args := make([]interface{}, 2, 2+len(values))
	args[0] = "hmset"
	args[1] = key
	args = appendArgs(args, values)
	cmd := NewBoolCmd(ctx, args...)
	_ = c(ctx, cmd)
	return cmd
}

func (c cmdable) HSetNX(ctx context.Context, key, field string, value interface{}) *BoolCmd {
	cmd := NewBoolCmd(ctx, "hsetnx", key, field, value)
	_ = c(ctx, cmd)
	return cmd
}

func (c cmdable) HVals(ctx context.Context, key string) *StringSliceCmd {
	cmd := NewStringSliceCmd(ctx, "hvals", key)
	_ = c(ctx, cmd)
	return cmd
}

// HRandField redis-server version >= 6.2.0.
func (c cmdable) HRandField(ctx context.Context, key string, count int) *StringSliceCmd {
	cmd := NewStringSliceCmd(ctx, "hrandfield", key, count)
	_ = c(ctx, cmd)
	return cmd
}

// HRandFieldWithValues redis-server version >= 6.2.0.
func (c cmdable) HRandFieldWithValues(ctx context.Context, key string, count int) *KeyValueSliceCmd {
	cmd := NewKeyValueSliceCmd(ctx, "hrandfield", key, count, "withvalues")
	_ = c(ctx, cmd)
	return cmd
}

func (c cmdable) HScan(ctx context.Context, key string, cursor uint64, match string, count int64) *ScanCmd {
	args := []interface{}{"hscan", key, cursor}
	if match != "" {
		args = append(args, "match", match)
	}
	if count > 0 {
		args = append(args, "count", count)
	}
	cmd := NewScanCmd(ctx, c, args...)
	_ = c(ctx, cmd)
	return cmd
}

<<<<<<< HEAD
func (c cmdable) HStrLen(ctx context.Context, key, field string) *IntCmd {
	cmd := NewIntCmd(ctx, "hstrlen", key, field)
=======
func (c cmdable) HScanNoValues(ctx context.Context, key string, cursor uint64, match string, count int64) *ScanCmd {
	args := []interface{}{"hscan", key, cursor}
	if match != "" {
		args = append(args, "match", match)
	}
	if count > 0 {
		args = append(args, "count", count)
	}
	args = append(args, "novalues")
	cmd := NewScanCmd(ctx, c, args...)
	_ = c(ctx, cmd)
	return cmd
}

type HExpireArgs struct {
	NX bool
	XX bool
	GT bool
	LT bool
}

// HExpire - Sets the expiration time for specified fields in a hash in seconds.
// The command constructs an argument list starting with "HEXPIRE", followed by the key, duration, any conditional flags, and the specified fields.
// For more information - https://redis.io/commands/hexpire/
func (c cmdable) HExpire(ctx context.Context, key string, expiration time.Duration, fields ...string) *IntSliceCmd {
	args := []interface{}{"HEXPIRE", key, formatSec(ctx, expiration), "FIELDS", len(fields)}

	for _, field := range fields {
		args = append(args, field)
	}
	cmd := NewIntSliceCmd(ctx, args...)
	_ = c(ctx, cmd)
	return cmd
}

// HExpireWithArgs - Sets the expiration time for specified fields in a hash in seconds.
// It requires a key, an expiration duration, a struct with boolean flags for conditional expiration settings (NX, XX, GT, LT), and a list of fields.
// The command constructs an argument list starting with "HEXPIRE", followed by the key, duration, any conditional flags, and the specified fields.
// For more information - https://redis.io/commands/hexpire/
func (c cmdable) HExpireWithArgs(ctx context.Context, key string, expiration time.Duration, expirationArgs HExpireArgs, fields ...string) *IntSliceCmd {
	args := []interface{}{"HEXPIRE", key, formatSec(ctx, expiration)}

	// only if one argument is true, we can add it to the args
	// if more than one argument is true, it will cause an error
	if expirationArgs.NX {
		args = append(args, "NX")
	} else if expirationArgs.XX {
		args = append(args, "XX")
	} else if expirationArgs.GT {
		args = append(args, "GT")
	} else if expirationArgs.LT {
		args = append(args, "LT")
	}

	args = append(args, "FIELDS", len(fields))

	for _, field := range fields {
		args = append(args, field)
	}
	cmd := NewIntSliceCmd(ctx, args...)
	_ = c(ctx, cmd)
	return cmd
}

// HPExpire - Sets the expiration time for specified fields in a hash in milliseconds.
// Similar to HExpire, it accepts a key, an expiration duration in milliseconds, a struct with expiration condition flags, and a list of fields.
// The command modifies the standard time.Duration to milliseconds for the Redis command.
// For more information - https://redis.io/commands/hpexpire/
func (c cmdable) HPExpire(ctx context.Context, key string, expiration time.Duration, fields ...string) *IntSliceCmd {
	args := []interface{}{"HPEXPIRE", key, formatMs(ctx, expiration), "FIELDS", len(fields)}

	for _, field := range fields {
		args = append(args, field)
	}
	cmd := NewIntSliceCmd(ctx, args...)
	_ = c(ctx, cmd)
	return cmd
}

func (c cmdable) HPExpireWithArgs(ctx context.Context, key string, expiration time.Duration, expirationArgs HExpireArgs, fields ...string) *IntSliceCmd {
	args := []interface{}{"HPEXPIRE", key, formatMs(ctx, expiration)}

	// only if one argument is true, we can add it to the args
	// if more than one argument is true, it will cause an error
	if expirationArgs.NX {
		args = append(args, "NX")
	} else if expirationArgs.XX {
		args = append(args, "XX")
	} else if expirationArgs.GT {
		args = append(args, "GT")
	} else if expirationArgs.LT {
		args = append(args, "LT")
	}

	args = append(args, "FIELDS", len(fields))

	for _, field := range fields {
		args = append(args, field)
	}
	cmd := NewIntSliceCmd(ctx, args...)
	_ = c(ctx, cmd)
	return cmd
}

// HExpireAt - Sets the expiration time for specified fields in a hash to a UNIX timestamp in seconds.
// Takes a key, a UNIX timestamp, a struct of conditional flags, and a list of fields.
// The command sets absolute expiration times based on the UNIX timestamp provided.
// For more information - https://redis.io/commands/hexpireat/
func (c cmdable) HExpireAt(ctx context.Context, key string, tm time.Time, fields ...string) *IntSliceCmd {

	args := []interface{}{"HEXPIREAT", key, tm.Unix(), "FIELDS", len(fields)}

	for _, field := range fields {
		args = append(args, field)
	}
	cmd := NewIntSliceCmd(ctx, args...)
	_ = c(ctx, cmd)
	return cmd
}

func (c cmdable) HExpireAtWithArgs(ctx context.Context, key string, tm time.Time, expirationArgs HExpireArgs, fields ...string) *IntSliceCmd {
	args := []interface{}{"HEXPIREAT", key, tm.Unix()}

	// only if one argument is true, we can add it to the args
	// if more than one argument is true, it will cause an error
	if expirationArgs.NX {
		args = append(args, "NX")
	} else if expirationArgs.XX {
		args = append(args, "XX")
	} else if expirationArgs.GT {
		args = append(args, "GT")
	} else if expirationArgs.LT {
		args = append(args, "LT")
	}

	args = append(args, "FIELDS", len(fields))

	for _, field := range fields {
		args = append(args, field)
	}
	cmd := NewIntSliceCmd(ctx, args...)
	_ = c(ctx, cmd)
	return cmd
}

// HPExpireAt - Sets the expiration time for specified fields in a hash to a UNIX timestamp in milliseconds.
// Similar to HExpireAt but for timestamps in milliseconds. It accepts the same parameters and adjusts the UNIX time to milliseconds.
// For more information - https://redis.io/commands/hpexpireat/
func (c cmdable) HPExpireAt(ctx context.Context, key string, tm time.Time, fields ...string) *IntSliceCmd {
	args := []interface{}{"HPEXPIREAT", key, tm.UnixNano() / int64(time.Millisecond), "FIELDS", len(fields)}

	for _, field := range fields {
		args = append(args, field)
	}
	cmd := NewIntSliceCmd(ctx, args...)
	_ = c(ctx, cmd)
	return cmd
}

func (c cmdable) HPExpireAtWithArgs(ctx context.Context, key string, tm time.Time, expirationArgs HExpireArgs, fields ...string) *IntSliceCmd {
	args := []interface{}{"HPEXPIREAT", key, tm.UnixNano() / int64(time.Millisecond)}

	// only if one argument is true, we can add it to the args
	// if more than one argument is true, it will cause an error
	if expirationArgs.NX {
		args = append(args, "NX")
	} else if expirationArgs.XX {
		args = append(args, "XX")
	} else if expirationArgs.GT {
		args = append(args, "GT")
	} else if expirationArgs.LT {
		args = append(args, "LT")
	}

	args = append(args, "FIELDS", len(fields))

	for _, field := range fields {
		args = append(args, field)
	}
	cmd := NewIntSliceCmd(ctx, args...)
	_ = c(ctx, cmd)
	return cmd
}

// HPersist - Removes the expiration time from specified fields in a hash.
// Accepts a key and the fields themselves.
// This command ensures that each field specified will have its expiration removed if present.
// For more information - https://redis.io/commands/hpersist/
func (c cmdable) HPersist(ctx context.Context, key string, fields ...string) *IntSliceCmd {
	args := []interface{}{"HPERSIST", key, "FIELDS", len(fields)}

	for _, field := range fields {
		args = append(args, field)
	}
	cmd := NewIntSliceCmd(ctx, args...)
	_ = c(ctx, cmd)
	return cmd
}

// HExpireTime - Retrieves the expiration time for specified fields in a hash as a UNIX timestamp in seconds.
// Requires a key and the fields themselves to fetch their expiration timestamps.
// This command returns the expiration times for each field or error/status codes for each field as specified.
// For more information - https://redis.io/commands/hexpiretime/
func (c cmdable) HExpireTime(ctx context.Context, key string, fields ...string) *IntSliceCmd {
	args := []interface{}{"HEXPIRETIME", key, "FIELDS", len(fields)}

	for _, field := range fields {
		args = append(args, field)
	}
	cmd := NewIntSliceCmd(ctx, args...)
	_ = c(ctx, cmd)
	return cmd
}

// HPExpireTime - Retrieves the expiration time for specified fields in a hash as a UNIX timestamp in milliseconds.
// Similar to HExpireTime, adjusted for timestamps in milliseconds. It requires the same parameters.
// Provides the expiration timestamp for each field in milliseconds.
// For more information - https://redis.io/commands/hexpiretime/
func (c cmdable) HPExpireTime(ctx context.Context, key string, fields ...string) *IntSliceCmd {
	args := []interface{}{"HPEXPIRETIME", key, "FIELDS", len(fields)}

	for _, field := range fields {
		args = append(args, field)
	}
	cmd := NewIntSliceCmd(ctx, args...)
	_ = c(ctx, cmd)
	return cmd
}

// HTTL - Retrieves the remaining time to live for specified fields in a hash in seconds.
// Requires a key and the fields themselves. It returns the TTL for each specified field.
// This command fetches the TTL in seconds for each field or returns error/status codes as appropriate.
// For more information - https://redis.io/commands/httl/
func (c cmdable) HTTL(ctx context.Context, key string, fields ...string) *IntSliceCmd {
	args := []interface{}{"HTTL", key, "FIELDS", len(fields)}

	for _, field := range fields {
		args = append(args, field)
	}
	cmd := NewIntSliceCmd(ctx, args...)
	_ = c(ctx, cmd)
	return cmd
}

// HPTTL - Retrieves the remaining time to live for specified fields in a hash in milliseconds.
// Similar to HTTL, but returns the TTL in milliseconds. It requires a key and the specified fields.
// This command provides the TTL in milliseconds for each field or returns error/status codes as needed.
// For more information - https://redis.io/commands/hpttl/
func (c cmdable) HPTTL(ctx context.Context, key string, fields ...string) *IntSliceCmd {
	args := []interface{}{"HPTTL", key, "FIELDS", len(fields)}

	for _, field := range fields {
		args = append(args, field)
	}
	cmd := NewIntSliceCmd(ctx, args...)
>>>>>>> ebe11d06
	_ = c(ctx, cmd)
	return cmd
}<|MERGE_RESOLUTION|>--- conflicted
+++ resolved
@@ -23,9 +23,7 @@
 	HVals(ctx context.Context, key string) *StringSliceCmd
 	HRandField(ctx context.Context, key string, count int) *StringSliceCmd
 	HRandFieldWithValues(ctx context.Context, key string, count int) *KeyValueSliceCmd
-<<<<<<< HEAD
 	HStrLen(ctx context.Context, key, field string) *IntCmd
-=======
 	HExpire(ctx context.Context, key string, expiration time.Duration, fields ...string) *IntSliceCmd
 	HExpireWithArgs(ctx context.Context, key string, expiration time.Duration, expirationArgs HExpireArgs, fields ...string) *IntSliceCmd
 	HPExpire(ctx context.Context, key string, expiration time.Duration, fields ...string) *IntSliceCmd
@@ -39,7 +37,6 @@
 	HPExpireTime(ctx context.Context, key string, fields ...string) *IntSliceCmd
 	HTTL(ctx context.Context, key string, fields ...string) *IntSliceCmd
 	HPTTL(ctx context.Context, key string, fields ...string) *IntSliceCmd
->>>>>>> ebe11d06
 }
 
 func (c cmdable) HDel(ctx context.Context, key string, fields ...string) *IntCmd {
@@ -194,10 +191,11 @@
 	return cmd
 }
 
-<<<<<<< HEAD
 func (c cmdable) HStrLen(ctx context.Context, key, field string) *IntCmd {
 	cmd := NewIntCmd(ctx, "hstrlen", key, field)
-=======
+	_ = c(ctx, cmd)
+	return cmd
+}
 func (c cmdable) HScanNoValues(ctx context.Context, key string, cursor uint64, match string, count int64) *ScanCmd {
 	args := []interface{}{"hscan", key, cursor}
 	if match != "" {
@@ -453,7 +451,6 @@
 		args = append(args, field)
 	}
 	cmd := NewIntSliceCmd(ctx, args...)
->>>>>>> ebe11d06
 	_ = c(ctx, cmd)
 	return cmd
 }