--- conflicted
+++ resolved
@@ -3993,7 +3993,6 @@
 	return functions, nil
 }
 
-<<<<<<< HEAD
 // FunctionStats contains information about the scripts currently executing on the server, and the available engines
 //   - Engines:
 //     Statistics about the engine like number of functions and number of libraries
@@ -4219,10 +4218,9 @@
 
 	return runningScripts, len(runningScripts) > 0, nil
 }
-=======
+
 type FilterBy struct {
 	Module  string
 	ACLCat  string
 	Pattern string
-}
->>>>>>> 38aa0b77
+}