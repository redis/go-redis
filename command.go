package redis

import (
	"bufio"
	"context"
	"fmt"
	"net"
	"regexp"
	"strconv"
	"strings"
	"time"

	"github.com/redis/go-redis/v9/internal"
	"github.com/redis/go-redis/v9/internal/hscan"
	"github.com/redis/go-redis/v9/internal/proto"
	"github.com/redis/go-redis/v9/internal/util"
)

type Cmder interface {
	Name() string
	FullName() string
	Args() []interface{}
	String() string
	stringArg(int) string
	firstKeyPos() int8
	SetFirstKeyPos(int8)

	readTimeout() *time.Duration
	readReply(rd *proto.Reader) error

	SetErr(error)
	Err() error
}

func setCmdsErr(cmds []Cmder, e error) {
	for _, cmd := range cmds {
		if cmd.Err() == nil {
			cmd.SetErr(e)
		}
	}
}

func cmdsFirstErr(cmds []Cmder) error {
	for _, cmd := range cmds {
		if err := cmd.Err(); err != nil {
			return err
		}
	}
	return nil
}

func writeCmds(wr *proto.Writer, cmds []Cmder) error {
	for _, cmd := range cmds {
		if err := writeCmd(wr, cmd); err != nil {
			return err
		}
	}
	return nil
}

func writeCmd(wr *proto.Writer, cmd Cmder) error {
	return wr.WriteArgs(cmd.Args())
}

func cmdFirstKeyPos(cmd Cmder, info *CommandInfo) int {
	if pos := cmd.firstKeyPos(); pos != 0 {
		return int(pos)
	}

	switch cmd.Name() {
	case "eval", "evalsha", "eval_ro", "evalsha_ro":
		if cmd.stringArg(2) != "0" {
			return 3
		}

		return 0
	case "publish":
		return 1
	case "memory":
		// https://github.com/redis/redis/issues/7493
		if cmd.stringArg(1) == "usage" {
			return 2
		}
	}

	if info != nil {
		return int(info.FirstKeyPos)
	}
	return 1
}

func cmdString(cmd Cmder, val interface{}) string {
	b := make([]byte, 0, 64)

	for i, arg := range cmd.Args() {
		if i > 0 {
			b = append(b, ' ')
		}
		b = internal.AppendArg(b, arg)
	}

	if err := cmd.Err(); err != nil {
		b = append(b, ": "...)
		b = append(b, err.Error()...)
	} else if val != nil {
		b = append(b, ": "...)
		b = internal.AppendArg(b, val)
	}

	return util.BytesToString(b)
}

//------------------------------------------------------------------------------

type baseCmd struct {
	ctx    context.Context
	args   []interface{}
	err    error
	keyPos int8

	_readTimeout *time.Duration
}

var _ Cmder = (*Cmd)(nil)

func (cmd *baseCmd) Name() string {
	if len(cmd.args) == 0 {
		return ""
	}
	// Cmd name must be lower cased.
	return internal.ToLower(cmd.stringArg(0))
}

func (cmd *baseCmd) FullName() string {
	switch name := cmd.Name(); name {
	case "cluster", "command":
		if len(cmd.args) == 1 {
			return name
		}
		if s2, ok := cmd.args[1].(string); ok {
			return name + " " + s2
		}
		return name
	default:
		return name
	}
}

func (cmd *baseCmd) Args() []interface{} {
	return cmd.args
}

func (cmd *baseCmd) stringArg(pos int) string {
	if pos < 0 || pos >= len(cmd.args) {
		return ""
	}
	arg := cmd.args[pos]
	switch v := arg.(type) {
	case string:
		return v
	default:
		// TODO: consider using appendArg
		return fmt.Sprint(v)
	}
}

func (cmd *baseCmd) firstKeyPos() int8 {
	return cmd.keyPos
}

func (cmd *baseCmd) SetFirstKeyPos(keyPos int8) {
	cmd.keyPos = keyPos
}

func (cmd *baseCmd) SetErr(e error) {
	cmd.err = e
}

func (cmd *baseCmd) Err() error {
	return cmd.err
}

func (cmd *baseCmd) readTimeout() *time.Duration {
	return cmd._readTimeout
}

func (cmd *baseCmd) setReadTimeout(d time.Duration) {
	cmd._readTimeout = &d
}

//------------------------------------------------------------------------------

type Cmd struct {
	baseCmd

	val interface{}
}

func NewCmd(ctx context.Context, args ...interface{}) *Cmd {
	return &Cmd{
		baseCmd: baseCmd{
			ctx:  ctx,
			args: args,
		},
	}
}

func (cmd *Cmd) String() string {
	return cmdString(cmd, cmd.val)
}

func (cmd *Cmd) SetVal(val interface{}) {
	cmd.val = val
}

func (cmd *Cmd) Val() interface{} {
	return cmd.val
}

func (cmd *Cmd) Result() (interface{}, error) {
	return cmd.val, cmd.err
}

func (cmd *Cmd) Text() (string, error) {
	if cmd.err != nil {
		return "", cmd.err
	}
	return toString(cmd.val)
}

func toString(val interface{}) (string, error) {
	switch val := val.(type) {
	case string:
		return val, nil
	default:
		err := fmt.Errorf("redis: unexpected type=%T for String", val)
		return "", err
	}
}

func (cmd *Cmd) Int() (int, error) {
	if cmd.err != nil {
		return 0, cmd.err
	}
	switch val := cmd.val.(type) {
	case int64:
		return int(val), nil
	case string:
		return strconv.Atoi(val)
	default:
		err := fmt.Errorf("redis: unexpected type=%T for Int", val)
		return 0, err
	}
}

func (cmd *Cmd) Int64() (int64, error) {
	if cmd.err != nil {
		return 0, cmd.err
	}
	return toInt64(cmd.val)
}

func toInt64(val interface{}) (int64, error) {
	switch val := val.(type) {
	case int64:
		return val, nil
	case string:
		return strconv.ParseInt(val, 10, 64)
	default:
		err := fmt.Errorf("redis: unexpected type=%T for Int64", val)
		return 0, err
	}
}

func (cmd *Cmd) Uint64() (uint64, error) {
	if cmd.err != nil {
		return 0, cmd.err
	}
	return toUint64(cmd.val)
}

func toUint64(val interface{}) (uint64, error) {
	switch val := val.(type) {
	case int64:
		return uint64(val), nil
	case string:
		return strconv.ParseUint(val, 10, 64)
	default:
		err := fmt.Errorf("redis: unexpected type=%T for Uint64", val)
		return 0, err
	}
}

func (cmd *Cmd) Float32() (float32, error) {
	if cmd.err != nil {
		return 0, cmd.err
	}
	return toFloat32(cmd.val)
}

func toFloat32(val interface{}) (float32, error) {
	switch val := val.(type) {
	case int64:
		return float32(val), nil
	case string:
		f, err := strconv.ParseFloat(val, 32)
		if err != nil {
			return 0, err
		}
		return float32(f), nil
	default:
		err := fmt.Errorf("redis: unexpected type=%T for Float32", val)
		return 0, err
	}
}

func (cmd *Cmd) Float64() (float64, error) {
	if cmd.err != nil {
		return 0, cmd.err
	}
	return toFloat64(cmd.val)
}

func toFloat64(val interface{}) (float64, error) {
	switch val := val.(type) {
	case int64:
		return float64(val), nil
	case string:
		return strconv.ParseFloat(val, 64)
	default:
		err := fmt.Errorf("redis: unexpected type=%T for Float64", val)
		return 0, err
	}
}

func (cmd *Cmd) Bool() (bool, error) {
	if cmd.err != nil {
		return false, cmd.err
	}
	return toBool(cmd.val)
}

func toBool(val interface{}) (bool, error) {
	switch val := val.(type) {
	case bool:
		return val, nil
	case int64:
		return val != 0, nil
	case string:
		return strconv.ParseBool(val)
	default:
		err := fmt.Errorf("redis: unexpected type=%T for Bool", val)
		return false, err
	}
}

func (cmd *Cmd) Slice() ([]interface{}, error) {
	if cmd.err != nil {
		return nil, cmd.err
	}
	switch val := cmd.val.(type) {
	case []interface{}:
		return val, nil
	default:
		return nil, fmt.Errorf("redis: unexpected type=%T for Slice", val)
	}
}

func (cmd *Cmd) StringSlice() ([]string, error) {
	slice, err := cmd.Slice()
	if err != nil {
		return nil, err
	}

	ss := make([]string, len(slice))
	for i, iface := range slice {
		val, err := toString(iface)
		if err != nil {
			return nil, err
		}
		ss[i] = val
	}
	return ss, nil
}

func (cmd *Cmd) Int64Slice() ([]int64, error) {
	slice, err := cmd.Slice()
	if err != nil {
		return nil, err
	}

	nums := make([]int64, len(slice))
	for i, iface := range slice {
		val, err := toInt64(iface)
		if err != nil {
			return nil, err
		}
		nums[i] = val
	}
	return nums, nil
}

func (cmd *Cmd) Uint64Slice() ([]uint64, error) {
	slice, err := cmd.Slice()
	if err != nil {
		return nil, err
	}

	nums := make([]uint64, len(slice))
	for i, iface := range slice {
		val, err := toUint64(iface)
		if err != nil {
			return nil, err
		}
		nums[i] = val
	}
	return nums, nil
}

func (cmd *Cmd) Float32Slice() ([]float32, error) {
	slice, err := cmd.Slice()
	if err != nil {
		return nil, err
	}

	floats := make([]float32, len(slice))
	for i, iface := range slice {
		val, err := toFloat32(iface)
		if err != nil {
			return nil, err
		}
		floats[i] = val
	}
	return floats, nil
}

func (cmd *Cmd) Float64Slice() ([]float64, error) {
	slice, err := cmd.Slice()
	if err != nil {
		return nil, err
	}

	floats := make([]float64, len(slice))
	for i, iface := range slice {
		val, err := toFloat64(iface)
		if err != nil {
			return nil, err
		}
		floats[i] = val
	}
	return floats, nil
}

func (cmd *Cmd) BoolSlice() ([]bool, error) {
	slice, err := cmd.Slice()
	if err != nil {
		return nil, err
	}

	bools := make([]bool, len(slice))
	for i, iface := range slice {
		val, err := toBool(iface)
		if err != nil {
			return nil, err
		}
		bools[i] = val
	}
	return bools, nil
}

func (cmd *Cmd) readReply(rd *proto.Reader) (err error) {
	cmd.val, err = rd.ReadReply()
	return err
}

//------------------------------------------------------------------------------

type SliceCmd struct {
	baseCmd

	val []interface{}
}

var _ Cmder = (*SliceCmd)(nil)

func NewSliceCmd(ctx context.Context, args ...interface{}) *SliceCmd {
	return &SliceCmd{
		baseCmd: baseCmd{
			ctx:  ctx,
			args: args,
		},
	}
}

func (cmd *SliceCmd) SetVal(val []interface{}) {
	cmd.val = val
}

func (cmd *SliceCmd) Val() []interface{} {
	return cmd.val
}

func (cmd *SliceCmd) Result() ([]interface{}, error) {
	return cmd.val, cmd.err
}

func (cmd *SliceCmd) String() string {
	return cmdString(cmd, cmd.val)
}

// Scan scans the results from the map into a destination struct. The map keys
// are matched in the Redis struct fields by the `redis:"field"` tag.
func (cmd *SliceCmd) Scan(dst interface{}) error {
	if cmd.err != nil {
		return cmd.err
	}

	// Pass the list of keys and values.
	// Skip the first two args for: HMGET key
	var args []interface{}
	if cmd.args[0] == "hmget" {
		args = cmd.args[2:]
	} else {
		// Otherwise, it's: MGET field field ...
		args = cmd.args[1:]
	}

	return hscan.Scan(dst, args, cmd.val)
}

func (cmd *SliceCmd) readReply(rd *proto.Reader) (err error) {
	cmd.val, err = rd.ReadSlice()
	return err
}

//------------------------------------------------------------------------------

type StatusCmd struct {
	baseCmd

	val string
}

var _ Cmder = (*StatusCmd)(nil)

func NewStatusCmd(ctx context.Context, args ...interface{}) *StatusCmd {
	return &StatusCmd{
		baseCmd: baseCmd{
			ctx:  ctx,
			args: args,
		},
	}
}

func (cmd *StatusCmd) SetVal(val string) {
	cmd.val = val
}

func (cmd *StatusCmd) Val() string {
	return cmd.val
}

func (cmd *StatusCmd) Result() (string, error) {
	return cmd.val, cmd.err
}

func (cmd *StatusCmd) String() string {
	return cmdString(cmd, cmd.val)
}

func (cmd *StatusCmd) readReply(rd *proto.Reader) (err error) {
	cmd.val, err = rd.ReadString()
	return err
}

//------------------------------------------------------------------------------

type IntCmd struct {
	baseCmd

	val int64
}

var _ Cmder = (*IntCmd)(nil)

func NewIntCmd(ctx context.Context, args ...interface{}) *IntCmd {
	return &IntCmd{
		baseCmd: baseCmd{
			ctx:  ctx,
			args: args,
		},
	}
}

func (cmd *IntCmd) SetVal(val int64) {
	cmd.val = val
}

func (cmd *IntCmd) Val() int64 {
	return cmd.val
}

func (cmd *IntCmd) Result() (int64, error) {
	return cmd.val, cmd.err
}

func (cmd *IntCmd) Uint64() (uint64, error) {
	return uint64(cmd.val), cmd.err
}

func (cmd *IntCmd) String() string {
	return cmdString(cmd, cmd.val)
}

func (cmd *IntCmd) readReply(rd *proto.Reader) (err error) {
	cmd.val, err = rd.ReadInt()
	return err
}

//------------------------------------------------------------------------------

type IntSliceCmd struct {
	baseCmd

	val []int64
}

var _ Cmder = (*IntSliceCmd)(nil)

func NewIntSliceCmd(ctx context.Context, args ...interface{}) *IntSliceCmd {
	return &IntSliceCmd{
		baseCmd: baseCmd{
			ctx:  ctx,
			args: args,
		},
	}
}

func (cmd *IntSliceCmd) SetVal(val []int64) {
	cmd.val = val
}

func (cmd *IntSliceCmd) Val() []int64 {
	return cmd.val
}

func (cmd *IntSliceCmd) Result() ([]int64, error) {
	return cmd.val, cmd.err
}

func (cmd *IntSliceCmd) String() string {
	return cmdString(cmd, cmd.val)
}

func (cmd *IntSliceCmd) readReply(rd *proto.Reader) error {
	n, err := rd.ReadArrayLen()
	if err != nil {
		return err
	}
	cmd.val = make([]int64, n)
	for i := 0; i < len(cmd.val); i++ {
		if cmd.val[i], err = rd.ReadInt(); err != nil {
			return err
		}
	}
	return nil
}

//------------------------------------------------------------------------------

type DurationCmd struct {
	baseCmd

	val       time.Duration
	precision time.Duration
}

var _ Cmder = (*DurationCmd)(nil)

func NewDurationCmd(ctx context.Context, precision time.Duration, args ...interface{}) *DurationCmd {
	return &DurationCmd{
		baseCmd: baseCmd{
			ctx:  ctx,
			args: args,
		},
		precision: precision,
	}
}

func (cmd *DurationCmd) SetVal(val time.Duration) {
	cmd.val = val
}

func (cmd *DurationCmd) Val() time.Duration {
	return cmd.val
}

func (cmd *DurationCmd) Result() (time.Duration, error) {
	return cmd.val, cmd.err
}

func (cmd *DurationCmd) String() string {
	return cmdString(cmd, cmd.val)
}

func (cmd *DurationCmd) readReply(rd *proto.Reader) error {
	n, err := rd.ReadInt()
	if err != nil {
		return err
	}
	switch n {
	// -2 if the key does not exist
	// -1 if the key exists but has no associated expire
	case -2, -1:
		cmd.val = time.Duration(n)
	default:
		cmd.val = time.Duration(n) * cmd.precision
	}
	return nil
}

//------------------------------------------------------------------------------

type TimeCmd struct {
	baseCmd

	val time.Time
}

var _ Cmder = (*TimeCmd)(nil)

func NewTimeCmd(ctx context.Context, args ...interface{}) *TimeCmd {
	return &TimeCmd{
		baseCmd: baseCmd{
			ctx:  ctx,
			args: args,
		},
	}
}

func (cmd *TimeCmd) SetVal(val time.Time) {
	cmd.val = val
}

func (cmd *TimeCmd) Val() time.Time {
	return cmd.val
}

func (cmd *TimeCmd) Result() (time.Time, error) {
	return cmd.val, cmd.err
}

func (cmd *TimeCmd) String() string {
	return cmdString(cmd, cmd.val)
}

func (cmd *TimeCmd) readReply(rd *proto.Reader) error {
	if err := rd.ReadFixedArrayLen(2); err != nil {
		return err
	}
	second, err := rd.ReadInt()
	if err != nil {
		return err
	}
	microsecond, err := rd.ReadInt()
	if err != nil {
		return err
	}
	cmd.val = time.Unix(second, microsecond*1000)
	return nil
}

//------------------------------------------------------------------------------

type BoolCmd struct {
	baseCmd

	val bool
}

var _ Cmder = (*BoolCmd)(nil)

func NewBoolCmd(ctx context.Context, args ...interface{}) *BoolCmd {
	return &BoolCmd{
		baseCmd: baseCmd{
			ctx:  ctx,
			args: args,
		},
	}
}

func (cmd *BoolCmd) SetVal(val bool) {
	cmd.val = val
}

func (cmd *BoolCmd) Val() bool {
	return cmd.val
}

func (cmd *BoolCmd) Result() (bool, error) {
	return cmd.val, cmd.err
}

func (cmd *BoolCmd) String() string {
	return cmdString(cmd, cmd.val)
}

func (cmd *BoolCmd) readReply(rd *proto.Reader) (err error) {
	cmd.val, err = rd.ReadBool()

	// `SET key value NX` returns nil when key already exists. But
	// `SETNX key value` returns bool (0/1). So convert nil to bool.
	if err == Nil {
		cmd.val = false
		err = nil
	}
	return err
}

//------------------------------------------------------------------------------

type StringCmd struct {
	baseCmd

	val string
}

var _ Cmder = (*StringCmd)(nil)

func NewStringCmd(ctx context.Context, args ...interface{}) *StringCmd {
	return &StringCmd{
		baseCmd: baseCmd{
			ctx:  ctx,
			args: args,
		},
	}
}

func (cmd *StringCmd) SetVal(val string) {
	cmd.val = val
}

func (cmd *StringCmd) Val() string {
	return cmd.val
}

func (cmd *StringCmd) Result() (string, error) {
	return cmd.Val(), cmd.err
}

func (cmd *StringCmd) Bytes() ([]byte, error) {
	return util.StringToBytes(cmd.val), cmd.err
}

func (cmd *StringCmd) Bool() (bool, error) {
	if cmd.err != nil {
		return false, cmd.err
	}
	return strconv.ParseBool(cmd.val)
}

func (cmd *StringCmd) Int() (int, error) {
	if cmd.err != nil {
		return 0, cmd.err
	}
	return strconv.Atoi(cmd.Val())
}

func (cmd *StringCmd) Int64() (int64, error) {
	if cmd.err != nil {
		return 0, cmd.err
	}
	return strconv.ParseInt(cmd.Val(), 10, 64)
}

func (cmd *StringCmd) Uint64() (uint64, error) {
	if cmd.err != nil {
		return 0, cmd.err
	}
	return strconv.ParseUint(cmd.Val(), 10, 64)
}

func (cmd *StringCmd) Float32() (float32, error) {
	if cmd.err != nil {
		return 0, cmd.err
	}
	f, err := strconv.ParseFloat(cmd.Val(), 32)
	if err != nil {
		return 0, err
	}
	return float32(f), nil
}

func (cmd *StringCmd) Float64() (float64, error) {
	if cmd.err != nil {
		return 0, cmd.err
	}
	return strconv.ParseFloat(cmd.Val(), 64)
}

func (cmd *StringCmd) Time() (time.Time, error) {
	if cmd.err != nil {
		return time.Time{}, cmd.err
	}
	return time.Parse(time.RFC3339Nano, cmd.Val())
}

func (cmd *StringCmd) Scan(val interface{}) error {
	if cmd.err != nil {
		return cmd.err
	}
	return proto.Scan([]byte(cmd.val), val)
}

func (cmd *StringCmd) String() string {
	return cmdString(cmd, cmd.val)
}

func (cmd *StringCmd) readReply(rd *proto.Reader) (err error) {
	cmd.val, err = rd.ReadString()
	return err
}

//------------------------------------------------------------------------------

type FloatCmd struct {
	baseCmd

	val float64
}

var _ Cmder = (*FloatCmd)(nil)

func NewFloatCmd(ctx context.Context, args ...interface{}) *FloatCmd {
	return &FloatCmd{
		baseCmd: baseCmd{
			ctx:  ctx,
			args: args,
		},
	}
}

func (cmd *FloatCmd) SetVal(val float64) {
	cmd.val = val
}

func (cmd *FloatCmd) Val() float64 {
	return cmd.val
}

func (cmd *FloatCmd) Result() (float64, error) {
	return cmd.Val(), cmd.Err()
}

func (cmd *FloatCmd) String() string {
	return cmdString(cmd, cmd.val)
}

func (cmd *FloatCmd) readReply(rd *proto.Reader) (err error) {
	cmd.val, err = rd.ReadFloat()
	return err
}

//------------------------------------------------------------------------------

type FloatSliceCmd struct {
	baseCmd

	val []float64
}

var _ Cmder = (*FloatSliceCmd)(nil)

func NewFloatSliceCmd(ctx context.Context, args ...interface{}) *FloatSliceCmd {
	return &FloatSliceCmd{
		baseCmd: baseCmd{
			ctx:  ctx,
			args: args,
		},
	}
}

func (cmd *FloatSliceCmd) SetVal(val []float64) {
	cmd.val = val
}

func (cmd *FloatSliceCmd) Val() []float64 {
	return cmd.val
}

func (cmd *FloatSliceCmd) Result() ([]float64, error) {
	return cmd.val, cmd.err
}

func (cmd *FloatSliceCmd) String() string {
	return cmdString(cmd, cmd.val)
}

func (cmd *FloatSliceCmd) readReply(rd *proto.Reader) error {
	n, err := rd.ReadArrayLen()
	if err != nil {
		return err
	}

	cmd.val = make([]float64, n)
	for i := 0; i < len(cmd.val); i++ {
		switch num, err := rd.ReadFloat(); {
		case err == Nil:
			cmd.val[i] = 0
		case err != nil:
			return err
		default:
			cmd.val[i] = num
		}
	}
	return nil
}

//------------------------------------------------------------------------------

type StringSliceCmd struct {
	baseCmd

	val []string
}

var _ Cmder = (*StringSliceCmd)(nil)

func NewStringSliceCmd(ctx context.Context, args ...interface{}) *StringSliceCmd {
	return &StringSliceCmd{
		baseCmd: baseCmd{
			ctx:  ctx,
			args: args,
		},
	}
}

func (cmd *StringSliceCmd) SetVal(val []string) {
	cmd.val = val
}

func (cmd *StringSliceCmd) Val() []string {
	return cmd.val
}

func (cmd *StringSliceCmd) Result() ([]string, error) {
	return cmd.Val(), cmd.Err()
}

func (cmd *StringSliceCmd) String() string {
	return cmdString(cmd, cmd.val)
}

func (cmd *StringSliceCmd) ScanSlice(container interface{}) error {
	return proto.ScanSlice(cmd.Val(), container)
}

func (cmd *StringSliceCmd) readReply(rd *proto.Reader) error {
	n, err := rd.ReadArrayLen()
	if err != nil {
		return err
	}
	cmd.val = make([]string, n)
	for i := 0; i < len(cmd.val); i++ {
		switch s, err := rd.ReadString(); {
		case err == Nil:
			cmd.val[i] = ""
		case err != nil:
			return err
		default:
			cmd.val[i] = s
		}
	}
	return nil
}

//------------------------------------------------------------------------------

type KeyValue struct {
	Key   string
	Value string
}

type KeyValueSliceCmd struct {
	baseCmd

	val []KeyValue
}

var _ Cmder = (*KeyValueSliceCmd)(nil)

func NewKeyValueSliceCmd(ctx context.Context, args ...interface{}) *KeyValueSliceCmd {
	return &KeyValueSliceCmd{
		baseCmd: baseCmd{
			ctx:  ctx,
			args: args,
		},
	}
}

func (cmd *KeyValueSliceCmd) SetVal(val []KeyValue) {
	cmd.val = val
}

func (cmd *KeyValueSliceCmd) Val() []KeyValue {
	return cmd.val
}

func (cmd *KeyValueSliceCmd) Result() ([]KeyValue, error) {
	return cmd.val, cmd.err
}

func (cmd *KeyValueSliceCmd) String() string {
	return cmdString(cmd, cmd.val)
}

// Many commands will respond to two formats:
//  1. 1) "one"
//  2. (double) 1
//  2. 1) "two"
//  2. (double) 2
//
// OR:
//  1. "two"
//  2. (double) 2
//  3. "one"
//  4. (double) 1
func (cmd *KeyValueSliceCmd) readReply(rd *proto.Reader) error { // nolint:dupl
	n, err := rd.ReadArrayLen()
	if err != nil {
		return err
	}

	// If the n is 0, can't continue reading.
	if n == 0 {
		cmd.val = make([]KeyValue, 0)
		return nil
	}

	typ, err := rd.PeekReplyType()
	if err != nil {
		return err
	}
	array := typ == proto.RespArray

	if array {
		cmd.val = make([]KeyValue, n)
	} else {
		cmd.val = make([]KeyValue, n/2)
	}

	for i := 0; i < len(cmd.val); i++ {
		if array {
			if err = rd.ReadFixedArrayLen(2); err != nil {
				return err
			}
		}

		if cmd.val[i].Key, err = rd.ReadString(); err != nil {
			return err
		}

		if cmd.val[i].Value, err = rd.ReadString(); err != nil {
			return err
		}
	}

	return nil
}

//------------------------------------------------------------------------------

type BoolSliceCmd struct {
	baseCmd

	val []bool
}

var _ Cmder = (*BoolSliceCmd)(nil)

func NewBoolSliceCmd(ctx context.Context, args ...interface{}) *BoolSliceCmd {
	return &BoolSliceCmd{
		baseCmd: baseCmd{
			ctx:  ctx,
			args: args,
		},
	}
}

func (cmd *BoolSliceCmd) SetVal(val []bool) {
	cmd.val = val
}

func (cmd *BoolSliceCmd) Val() []bool {
	return cmd.val
}

func (cmd *BoolSliceCmd) Result() ([]bool, error) {
	return cmd.val, cmd.err
}

func (cmd *BoolSliceCmd) String() string {
	return cmdString(cmd, cmd.val)
}

func (cmd *BoolSliceCmd) readReply(rd *proto.Reader) error {
	n, err := rd.ReadArrayLen()
	if err != nil {
		return err
	}
	cmd.val = make([]bool, n)
	for i := 0; i < len(cmd.val); i++ {
		if cmd.val[i], err = rd.ReadBool(); err != nil {
			return err
		}
	}
	return nil
}

//------------------------------------------------------------------------------

type MapStringStringCmd struct {
	baseCmd

	val map[string]string
}

var _ Cmder = (*MapStringStringCmd)(nil)

func NewMapStringStringCmd(ctx context.Context, args ...interface{}) *MapStringStringCmd {
	return &MapStringStringCmd{
		baseCmd: baseCmd{
			ctx:  ctx,
			args: args,
		},
	}
}

func (cmd *MapStringStringCmd) Val() map[string]string {
	return cmd.val
}

func (cmd *MapStringStringCmd) SetVal(val map[string]string) {
	cmd.val = val
}

func (cmd *MapStringStringCmd) Result() (map[string]string, error) {
	return cmd.val, cmd.err
}

func (cmd *MapStringStringCmd) String() string {
	return cmdString(cmd, cmd.val)
}

// Scan scans the results from the map into a destination struct. The map keys
// are matched in the Redis struct fields by the `redis:"field"` tag.
func (cmd *MapStringStringCmd) Scan(dest interface{}) error {
	if cmd.err != nil {
		return cmd.err
	}

	strct, err := hscan.Struct(dest)
	if err != nil {
		return err
	}

	for k, v := range cmd.val {
		if err := strct.Scan(k, v); err != nil {
			return err
		}
	}

	return nil
}

func (cmd *MapStringStringCmd) readReply(rd *proto.Reader) error {
	n, err := rd.ReadMapLen()
	if err != nil {
		return err
	}

	cmd.val = make(map[string]string, n)
	for i := 0; i < n; i++ {
		key, err := rd.ReadString()
		if err != nil {
			return err
		}

		value, err := rd.ReadString()
		if err != nil {
			return err
		}

		cmd.val[key] = value
	}
	return nil
}

//------------------------------------------------------------------------------

type MapStringIntCmd struct {
	baseCmd

	val map[string]int64
}

var _ Cmder = (*MapStringIntCmd)(nil)

func NewMapStringIntCmd(ctx context.Context, args ...interface{}) *MapStringIntCmd {
	return &MapStringIntCmd{
		baseCmd: baseCmd{
			ctx:  ctx,
			args: args,
		},
	}
}

func (cmd *MapStringIntCmd) SetVal(val map[string]int64) {
	cmd.val = val
}

func (cmd *MapStringIntCmd) Val() map[string]int64 {
	return cmd.val
}

func (cmd *MapStringIntCmd) Result() (map[string]int64, error) {
	return cmd.val, cmd.err
}

func (cmd *MapStringIntCmd) String() string {
	return cmdString(cmd, cmd.val)
}

func (cmd *MapStringIntCmd) readReply(rd *proto.Reader) error {
	n, err := rd.ReadMapLen()
	if err != nil {
		return err
	}

	cmd.val = make(map[string]int64, n)
	for i := 0; i < n; i++ {
		key, err := rd.ReadString()
		if err != nil {
			return err
		}

		nn, err := rd.ReadInt()
		if err != nil {
			return err
		}
		cmd.val[key] = nn
	}
	return nil
}

// ------------------------------------------------------------------------------
type MapStringSliceInterfaceCmd struct {
	baseCmd
	val map[string][]interface{}
}

func NewMapStringSliceInterfaceCmd(ctx context.Context, args ...interface{}) *MapStringSliceInterfaceCmd {
	return &MapStringSliceInterfaceCmd{
		baseCmd: baseCmd{
			ctx:  ctx,
			args: args,
		},
	}
}

func (cmd *MapStringSliceInterfaceCmd) String() string {
	return cmdString(cmd, cmd.val)
}

func (cmd *MapStringSliceInterfaceCmd) SetVal(val map[string][]interface{}) {
	cmd.val = val
}

func (cmd *MapStringSliceInterfaceCmd) Result() (map[string][]interface{}, error) {
	return cmd.val, cmd.err
}

func (cmd *MapStringSliceInterfaceCmd) Val() map[string][]interface{} {
	return cmd.val
}

func (cmd *MapStringSliceInterfaceCmd) readReply(rd *proto.Reader) (err error) {
	n, err := rd.ReadMapLen()
	if err != nil {
		return err
	}
	cmd.val = make(map[string][]interface{}, n)
	for i := 0; i < n; i++ {
		k, err := rd.ReadString()
		if err != nil {
			return err
		}
		nn, err := rd.ReadArrayLen()
		if err != nil {
			return err
		}
		cmd.val[k] = make([]interface{}, nn)
		for j := 0; j < nn; j++ {
			value, err := rd.ReadReply()
			if err != nil {
				return err
			}
			cmd.val[k][j] = value
		}
	}

	return nil
}

//------------------------------------------------------------------------------

type StringStructMapCmd struct {
	baseCmd

	val map[string]struct{}
}

var _ Cmder = (*StringStructMapCmd)(nil)

func NewStringStructMapCmd(ctx context.Context, args ...interface{}) *StringStructMapCmd {
	return &StringStructMapCmd{
		baseCmd: baseCmd{
			ctx:  ctx,
			args: args,
		},
	}
}

func (cmd *StringStructMapCmd) SetVal(val map[string]struct{}) {
	cmd.val = val
}

func (cmd *StringStructMapCmd) Val() map[string]struct{} {
	return cmd.val
}

func (cmd *StringStructMapCmd) Result() (map[string]struct{}, error) {
	return cmd.val, cmd.err
}

func (cmd *StringStructMapCmd) String() string {
	return cmdString(cmd, cmd.val)
}

func (cmd *StringStructMapCmd) readReply(rd *proto.Reader) error {
	n, err := rd.ReadArrayLen()
	if err != nil {
		return err
	}

	cmd.val = make(map[string]struct{}, n)
	for i := 0; i < n; i++ {
		key, err := rd.ReadString()
		if err != nil {
			return err
		}
		cmd.val[key] = struct{}{}
	}
	return nil
}

//------------------------------------------------------------------------------

type XMessage struct {
	ID     string
	Values map[string]interface{}
}

type XMessageSliceCmd struct {
	baseCmd

	val []XMessage
}

var _ Cmder = (*XMessageSliceCmd)(nil)

func NewXMessageSliceCmd(ctx context.Context, args ...interface{}) *XMessageSliceCmd {
	return &XMessageSliceCmd{
		baseCmd: baseCmd{
			ctx:  ctx,
			args: args,
		},
	}
}

func (cmd *XMessageSliceCmd) SetVal(val []XMessage) {
	cmd.val = val
}

func (cmd *XMessageSliceCmd) Val() []XMessage {
	return cmd.val
}

func (cmd *XMessageSliceCmd) Result() ([]XMessage, error) {
	return cmd.val, cmd.err
}

func (cmd *XMessageSliceCmd) String() string {
	return cmdString(cmd, cmd.val)
}

func (cmd *XMessageSliceCmd) readReply(rd *proto.Reader) (err error) {
	cmd.val, err = readXMessageSlice(rd)
	return err
}

func readXMessageSlice(rd *proto.Reader) ([]XMessage, error) {
	n, err := rd.ReadArrayLen()
	if err != nil {
		return nil, err
	}

	msgs := make([]XMessage, n)
	for i := 0; i < len(msgs); i++ {
		if msgs[i], err = readXMessage(rd); err != nil {
			return nil, err
		}
	}
	return msgs, nil
}

func readXMessage(rd *proto.Reader) (XMessage, error) {
	if err := rd.ReadFixedArrayLen(2); err != nil {
		return XMessage{}, err
	}

	id, err := rd.ReadString()
	if err != nil {
		return XMessage{}, err
	}

	v, err := stringInterfaceMapParser(rd)
	if err != nil {
		if err != proto.Nil {
			return XMessage{}, err
		}
	}

	return XMessage{
		ID:     id,
		Values: v,
	}, nil
}

func stringInterfaceMapParser(rd *proto.Reader) (map[string]interface{}, error) {
	n, err := rd.ReadMapLen()
	if err != nil {
		return nil, err
	}

	m := make(map[string]interface{}, n)
	for i := 0; i < n; i++ {
		key, err := rd.ReadString()
		if err != nil {
			return nil, err
		}

		value, err := rd.ReadString()
		if err != nil {
			return nil, err
		}

		m[key] = value
	}
	return m, nil
}

//------------------------------------------------------------------------------

type XStream struct {
	Stream   string
	Messages []XMessage
}

type XStreamSliceCmd struct {
	baseCmd

	val []XStream
}

var _ Cmder = (*XStreamSliceCmd)(nil)

func NewXStreamSliceCmd(ctx context.Context, args ...interface{}) *XStreamSliceCmd {
	return &XStreamSliceCmd{
		baseCmd: baseCmd{
			ctx:  ctx,
			args: args,
		},
	}
}

func (cmd *XStreamSliceCmd) SetVal(val []XStream) {
	cmd.val = val
}

func (cmd *XStreamSliceCmd) Val() []XStream {
	return cmd.val
}

func (cmd *XStreamSliceCmd) Result() ([]XStream, error) {
	return cmd.val, cmd.err
}

func (cmd *XStreamSliceCmd) String() string {
	return cmdString(cmd, cmd.val)
}

func (cmd *XStreamSliceCmd) readReply(rd *proto.Reader) error {
	typ, err := rd.PeekReplyType()
	if err != nil {
		return err
	}

	var n int
	if typ == proto.RespMap {
		n, err = rd.ReadMapLen()
	} else {
		n, err = rd.ReadArrayLen()
	}
	if err != nil {
		return err
	}
	cmd.val = make([]XStream, n)
	for i := 0; i < len(cmd.val); i++ {
		if typ != proto.RespMap {
			if err = rd.ReadFixedArrayLen(2); err != nil {
				return err
			}
		}
		if cmd.val[i].Stream, err = rd.ReadString(); err != nil {
			return err
		}
		if cmd.val[i].Messages, err = readXMessageSlice(rd); err != nil {
			return err
		}
	}
	return nil
}

//------------------------------------------------------------------------------

type XPending struct {
	Count     int64
	Lower     string
	Higher    string
	Consumers map[string]int64
}

type XPendingCmd struct {
	baseCmd
	val *XPending
}

var _ Cmder = (*XPendingCmd)(nil)

func NewXPendingCmd(ctx context.Context, args ...interface{}) *XPendingCmd {
	return &XPendingCmd{
		baseCmd: baseCmd{
			ctx:  ctx,
			args: args,
		},
	}
}

func (cmd *XPendingCmd) SetVal(val *XPending) {
	cmd.val = val
}

func (cmd *XPendingCmd) Val() *XPending {
	return cmd.val
}

func (cmd *XPendingCmd) Result() (*XPending, error) {
	return cmd.val, cmd.err
}

func (cmd *XPendingCmd) String() string {
	return cmdString(cmd, cmd.val)
}

func (cmd *XPendingCmd) readReply(rd *proto.Reader) error {
	var err error
	if err = rd.ReadFixedArrayLen(4); err != nil {
		return err
	}
	cmd.val = &XPending{}

	if cmd.val.Count, err = rd.ReadInt(); err != nil {
		return err
	}

	if cmd.val.Lower, err = rd.ReadString(); err != nil && err != Nil {
		return err
	}

	if cmd.val.Higher, err = rd.ReadString(); err != nil && err != Nil {
		return err
	}

	n, err := rd.ReadArrayLen()
	if err != nil && err != Nil {
		return err
	}
	cmd.val.Consumers = make(map[string]int64, n)
	for i := 0; i < n; i++ {
		if err = rd.ReadFixedArrayLen(2); err != nil {
			return err
		}

		consumerName, err := rd.ReadString()
		if err != nil {
			return err
		}
		consumerPending, err := rd.ReadInt()
		if err != nil {
			return err
		}
		cmd.val.Consumers[consumerName] = consumerPending
	}
	return nil
}

//------------------------------------------------------------------------------

type XPendingExt struct {
	ID         string
	Consumer   string
	Idle       time.Duration
	RetryCount int64
}

type XPendingExtCmd struct {
	baseCmd
	val []XPendingExt
}

var _ Cmder = (*XPendingExtCmd)(nil)

func NewXPendingExtCmd(ctx context.Context, args ...interface{}) *XPendingExtCmd {
	return &XPendingExtCmd{
		baseCmd: baseCmd{
			ctx:  ctx,
			args: args,
		},
	}
}

func (cmd *XPendingExtCmd) SetVal(val []XPendingExt) {
	cmd.val = val
}

func (cmd *XPendingExtCmd) Val() []XPendingExt {
	return cmd.val
}

func (cmd *XPendingExtCmd) Result() ([]XPendingExt, error) {
	return cmd.val, cmd.err
}

func (cmd *XPendingExtCmd) String() string {
	return cmdString(cmd, cmd.val)
}

func (cmd *XPendingExtCmd) readReply(rd *proto.Reader) error {
	n, err := rd.ReadArrayLen()
	if err != nil {
		return err
	}
	cmd.val = make([]XPendingExt, n)

	for i := 0; i < len(cmd.val); i++ {
		if err = rd.ReadFixedArrayLen(4); err != nil {
			return err
		}

		if cmd.val[i].ID, err = rd.ReadString(); err != nil {
			return err
		}

		if cmd.val[i].Consumer, err = rd.ReadString(); err != nil && err != Nil {
			return err
		}

		idle, err := rd.ReadInt()
		if err != nil && err != Nil {
			return err
		}
		cmd.val[i].Idle = time.Duration(idle) * time.Millisecond

		if cmd.val[i].RetryCount, err = rd.ReadInt(); err != nil && err != Nil {
			return err
		}
	}

	return nil
}

//------------------------------------------------------------------------------

type XAutoClaimCmd struct {
	baseCmd

	start string
	val   []XMessage
}

var _ Cmder = (*XAutoClaimCmd)(nil)

func NewXAutoClaimCmd(ctx context.Context, args ...interface{}) *XAutoClaimCmd {
	return &XAutoClaimCmd{
		baseCmd: baseCmd{
			ctx:  ctx,
			args: args,
		},
	}
}

func (cmd *XAutoClaimCmd) SetVal(val []XMessage, start string) {
	cmd.val = val
	cmd.start = start
}

func (cmd *XAutoClaimCmd) Val() (messages []XMessage, start string) {
	return cmd.val, cmd.start
}

func (cmd *XAutoClaimCmd) Result() (messages []XMessage, start string, err error) {
	return cmd.val, cmd.start, cmd.err
}

func (cmd *XAutoClaimCmd) String() string {
	return cmdString(cmd, cmd.val)
}

func (cmd *XAutoClaimCmd) readReply(rd *proto.Reader) error {
	n, err := rd.ReadArrayLen()
	if err != nil {
		return err
	}

	switch n {
	case 2, // Redis 6
		3: // Redis 7:
		// ok
	default:
		return fmt.Errorf("redis: got %d elements in XAutoClaim reply, wanted 2/3", n)
	}

	cmd.start, err = rd.ReadString()
	if err != nil {
		return err
	}

	cmd.val, err = readXMessageSlice(rd)
	if err != nil {
		return err
	}

	if n >= 3 {
		if err := rd.DiscardNext(); err != nil {
			return err
		}
	}

	return nil
}

//------------------------------------------------------------------------------

type XAutoClaimJustIDCmd struct {
	baseCmd

	start string
	val   []string
}

var _ Cmder = (*XAutoClaimJustIDCmd)(nil)

func NewXAutoClaimJustIDCmd(ctx context.Context, args ...interface{}) *XAutoClaimJustIDCmd {
	return &XAutoClaimJustIDCmd{
		baseCmd: baseCmd{
			ctx:  ctx,
			args: args,
		},
	}
}

func (cmd *XAutoClaimJustIDCmd) SetVal(val []string, start string) {
	cmd.val = val
	cmd.start = start
}

func (cmd *XAutoClaimJustIDCmd) Val() (ids []string, start string) {
	return cmd.val, cmd.start
}

func (cmd *XAutoClaimJustIDCmd) Result() (ids []string, start string, err error) {
	return cmd.val, cmd.start, cmd.err
}

func (cmd *XAutoClaimJustIDCmd) String() string {
	return cmdString(cmd, cmd.val)
}

func (cmd *XAutoClaimJustIDCmd) readReply(rd *proto.Reader) error {
	n, err := rd.ReadArrayLen()
	if err != nil {
		return err
	}

	switch n {
	case 2, // Redis 6
		3: // Redis 7:
		// ok
	default:
		return fmt.Errorf("redis: got %d elements in XAutoClaimJustID reply, wanted 2/3", n)
	}

	cmd.start, err = rd.ReadString()
	if err != nil {
		return err
	}

	nn, err := rd.ReadArrayLen()
	if err != nil {
		return err
	}

	cmd.val = make([]string, nn)
	for i := 0; i < nn; i++ {
		cmd.val[i], err = rd.ReadString()
		if err != nil {
			return err
		}
	}

	if n >= 3 {
		if err := rd.DiscardNext(); err != nil {
			return err
		}
	}

	return nil
}

//------------------------------------------------------------------------------

type XInfoConsumersCmd struct {
	baseCmd
	val []XInfoConsumer
}

type XInfoConsumer struct {
	Name     string
	Pending  int64
	Idle     time.Duration
	Inactive time.Duration
}

var _ Cmder = (*XInfoConsumersCmd)(nil)

func NewXInfoConsumersCmd(ctx context.Context, stream string, group string) *XInfoConsumersCmd {
	return &XInfoConsumersCmd{
		baseCmd: baseCmd{
			ctx:  ctx,
			args: []interface{}{"xinfo", "consumers", stream, group},
		},
	}
}

func (cmd *XInfoConsumersCmd) SetVal(val []XInfoConsumer) {
	cmd.val = val
}

func (cmd *XInfoConsumersCmd) Val() []XInfoConsumer {
	return cmd.val
}

func (cmd *XInfoConsumersCmd) Result() ([]XInfoConsumer, error) {
	return cmd.val, cmd.err
}

func (cmd *XInfoConsumersCmd) String() string {
	return cmdString(cmd, cmd.val)
}

func (cmd *XInfoConsumersCmd) readReply(rd *proto.Reader) error {
	n, err := rd.ReadArrayLen()
	if err != nil {
		return err
	}
	cmd.val = make([]XInfoConsumer, n)

	for i := 0; i < len(cmd.val); i++ {
		nn, err := rd.ReadMapLen()
		if err != nil {
			return err
		}

		var key string
		for f := 0; f < nn; f++ {
			key, err = rd.ReadString()
			if err != nil {
				return err
			}

			switch key {
			case "name":
				cmd.val[i].Name, err = rd.ReadString()
			case "pending":
				cmd.val[i].Pending, err = rd.ReadInt()
			case "idle":
				var idle int64
				idle, err = rd.ReadInt()
				cmd.val[i].Idle = time.Duration(idle) * time.Millisecond
			case "inactive":
				var inactive int64
				inactive, err = rd.ReadInt()
				cmd.val[i].Inactive = time.Duration(inactive) * time.Millisecond
			default:
				return fmt.Errorf("redis: unexpected content %s in XINFO CONSUMERS reply", key)
			}
			if err != nil {
				return err
			}
		}
	}

	return nil
}

//------------------------------------------------------------------------------

type XInfoGroupsCmd struct {
	baseCmd
	val []XInfoGroup
}

type XInfoGroup struct {
	Name            string
	Consumers       int64
	Pending         int64
	LastDeliveredID string
	EntriesRead     int64
	Lag             int64
}

var _ Cmder = (*XInfoGroupsCmd)(nil)

func NewXInfoGroupsCmd(ctx context.Context, stream string) *XInfoGroupsCmd {
	return &XInfoGroupsCmd{
		baseCmd: baseCmd{
			ctx:  ctx,
			args: []interface{}{"xinfo", "groups", stream},
		},
	}
}

func (cmd *XInfoGroupsCmd) SetVal(val []XInfoGroup) {
	cmd.val = val
}

func (cmd *XInfoGroupsCmd) Val() []XInfoGroup {
	return cmd.val
}

func (cmd *XInfoGroupsCmd) Result() ([]XInfoGroup, error) {
	return cmd.val, cmd.err
}

func (cmd *XInfoGroupsCmd) String() string {
	return cmdString(cmd, cmd.val)
}

func (cmd *XInfoGroupsCmd) readReply(rd *proto.Reader) error {
	n, err := rd.ReadArrayLen()
	if err != nil {
		return err
	}
	cmd.val = make([]XInfoGroup, n)

	for i := 0; i < len(cmd.val); i++ {
		group := &cmd.val[i]

		nn, err := rd.ReadMapLen()
		if err != nil {
			return err
		}

		var key string
		for j := 0; j < nn; j++ {
			key, err = rd.ReadString()
			if err != nil {
				return err
			}

			switch key {
			case "name":
				group.Name, err = rd.ReadString()
				if err != nil {
					return err
				}
			case "consumers":
				group.Consumers, err = rd.ReadInt()
				if err != nil {
					return err
				}
			case "pending":
				group.Pending, err = rd.ReadInt()
				if err != nil {
					return err
				}
			case "last-delivered-id":
				group.LastDeliveredID, err = rd.ReadString()
				if err != nil {
					return err
				}
			case "entries-read":
				group.EntriesRead, err = rd.ReadInt()
				if err != nil && err != Nil {
					return err
				}
			case "lag":
				group.Lag, err = rd.ReadInt()

				// lag: the number of entries in the stream that are still waiting to be delivered
				// to the group's consumers, or a NULL(Nil) when that number can't be determined.
				if err != nil && err != Nil {
					return err
				}
			default:
				return fmt.Errorf("redis: unexpected key %q in XINFO GROUPS reply", key)
			}
		}
	}

	return nil
}

//------------------------------------------------------------------------------

type XInfoStreamCmd struct {
	baseCmd
	val *XInfoStream
}

type XInfoStream struct {
	Length               int64
	RadixTreeKeys        int64
	RadixTreeNodes       int64
	Groups               int64
	LastGeneratedID      string
	MaxDeletedEntryID    string
	EntriesAdded         int64
	FirstEntry           XMessage
	LastEntry            XMessage
	RecordedFirstEntryID string
}

var _ Cmder = (*XInfoStreamCmd)(nil)

func NewXInfoStreamCmd(ctx context.Context, stream string) *XInfoStreamCmd {
	return &XInfoStreamCmd{
		baseCmd: baseCmd{
			ctx:  ctx,
			args: []interface{}{"xinfo", "stream", stream},
		},
	}
}

func (cmd *XInfoStreamCmd) SetVal(val *XInfoStream) {
	cmd.val = val
}

func (cmd *XInfoStreamCmd) Val() *XInfoStream {
	return cmd.val
}

func (cmd *XInfoStreamCmd) Result() (*XInfoStream, error) {
	return cmd.val, cmd.err
}

func (cmd *XInfoStreamCmd) String() string {
	return cmdString(cmd, cmd.val)
}

func (cmd *XInfoStreamCmd) readReply(rd *proto.Reader) error {
	n, err := rd.ReadMapLen()
	if err != nil {
		return err
	}
	cmd.val = &XInfoStream{}

	for i := 0; i < n; i++ {
		key, err := rd.ReadString()
		if err != nil {
			return err
		}
		switch key {
		case "length":
			cmd.val.Length, err = rd.ReadInt()
			if err != nil {
				return err
			}
		case "radix-tree-keys":
			cmd.val.RadixTreeKeys, err = rd.ReadInt()
			if err != nil {
				return err
			}
		case "radix-tree-nodes":
			cmd.val.RadixTreeNodes, err = rd.ReadInt()
			if err != nil {
				return err
			}
		case "groups":
			cmd.val.Groups, err = rd.ReadInt()
			if err != nil {
				return err
			}
		case "last-generated-id":
			cmd.val.LastGeneratedID, err = rd.ReadString()
			if err != nil {
				return err
			}
		case "max-deleted-entry-id":
			cmd.val.MaxDeletedEntryID, err = rd.ReadString()
			if err != nil {
				return err
			}
		case "entries-added":
			cmd.val.EntriesAdded, err = rd.ReadInt()
			if err != nil {
				return err
			}
		case "first-entry":
			cmd.val.FirstEntry, err = readXMessage(rd)
			if err != nil && err != Nil {
				return err
			}
		case "last-entry":
			cmd.val.LastEntry, err = readXMessage(rd)
			if err != nil && err != Nil {
				return err
			}
		case "recorded-first-entry-id":
			cmd.val.RecordedFirstEntryID, err = rd.ReadString()
			if err != nil {
				return err
			}
		default:
			return fmt.Errorf("redis: unexpected key %q in XINFO STREAM reply", key)
		}
	}
	return nil
}

//------------------------------------------------------------------------------

type XInfoStreamFullCmd struct {
	baseCmd
	val *XInfoStreamFull
}

type XInfoStreamFull struct {
	Length               int64
	RadixTreeKeys        int64
	RadixTreeNodes       int64
	LastGeneratedID      string
	MaxDeletedEntryID    string
	EntriesAdded         int64
	Entries              []XMessage
	Groups               []XInfoStreamGroup
	RecordedFirstEntryID string
}

type XInfoStreamGroup struct {
	Name            string
	LastDeliveredID string
	EntriesRead     int64
	Lag             int64
	PelCount        int64
	Pending         []XInfoStreamGroupPending
	Consumers       []XInfoStreamConsumer
}

type XInfoStreamGroupPending struct {
	ID            string
	Consumer      string
	DeliveryTime  time.Time
	DeliveryCount int64
}

type XInfoStreamConsumer struct {
	Name       string
	SeenTime   time.Time
	ActiveTime time.Time
	PelCount   int64
	Pending    []XInfoStreamConsumerPending
}

type XInfoStreamConsumerPending struct {
	ID            string
	DeliveryTime  time.Time
	DeliveryCount int64
}

var _ Cmder = (*XInfoStreamFullCmd)(nil)

func NewXInfoStreamFullCmd(ctx context.Context, args ...interface{}) *XInfoStreamFullCmd {
	return &XInfoStreamFullCmd{
		baseCmd: baseCmd{
			ctx:  ctx,
			args: args,
		},
	}
}

func (cmd *XInfoStreamFullCmd) SetVal(val *XInfoStreamFull) {
	cmd.val = val
}

func (cmd *XInfoStreamFullCmd) Val() *XInfoStreamFull {
	return cmd.val
}

func (cmd *XInfoStreamFullCmd) Result() (*XInfoStreamFull, error) {
	return cmd.val, cmd.err
}

func (cmd *XInfoStreamFullCmd) String() string {
	return cmdString(cmd, cmd.val)
}

func (cmd *XInfoStreamFullCmd) readReply(rd *proto.Reader) error {
	n, err := rd.ReadMapLen()
	if err != nil {
		return err
	}

	cmd.val = &XInfoStreamFull{}

	for i := 0; i < n; i++ {
		key, err := rd.ReadString()
		if err != nil {
			return err
		}

		switch key {
		case "length":
			cmd.val.Length, err = rd.ReadInt()
			if err != nil {
				return err
			}
		case "radix-tree-keys":
			cmd.val.RadixTreeKeys, err = rd.ReadInt()
			if err != nil {
				return err
			}
		case "radix-tree-nodes":
			cmd.val.RadixTreeNodes, err = rd.ReadInt()
			if err != nil {
				return err
			}
		case "last-generated-id":
			cmd.val.LastGeneratedID, err = rd.ReadString()
			if err != nil {
				return err
			}
		case "entries-added":
			cmd.val.EntriesAdded, err = rd.ReadInt()
			if err != nil {
				return err
			}
		case "entries":
			cmd.val.Entries, err = readXMessageSlice(rd)
			if err != nil {
				return err
			}
		case "groups":
			cmd.val.Groups, err = readStreamGroups(rd)
			if err != nil {
				return err
			}
		case "max-deleted-entry-id":
			cmd.val.MaxDeletedEntryID, err = rd.ReadString()
			if err != nil {
				return err
			}
		case "recorded-first-entry-id":
			cmd.val.RecordedFirstEntryID, err = rd.ReadString()
			if err != nil {
				return err
			}
		default:
			return fmt.Errorf("redis: unexpected key %q in XINFO STREAM FULL reply", key)
		}
	}
	return nil
}

func readStreamGroups(rd *proto.Reader) ([]XInfoStreamGroup, error) {
	n, err := rd.ReadArrayLen()
	if err != nil {
		return nil, err
	}
	groups := make([]XInfoStreamGroup, 0, n)
	for i := 0; i < n; i++ {
		nn, err := rd.ReadMapLen()
		if err != nil {
			return nil, err
		}

		group := XInfoStreamGroup{}

		for j := 0; j < nn; j++ {
			key, err := rd.ReadString()
			if err != nil {
				return nil, err
			}

			switch key {
			case "name":
				group.Name, err = rd.ReadString()
				if err != nil {
					return nil, err
				}
			case "last-delivered-id":
				group.LastDeliveredID, err = rd.ReadString()
				if err != nil {
					return nil, err
				}
			case "entries-read":
				group.EntriesRead, err = rd.ReadInt()
				if err != nil && err != Nil {
					return nil, err
				}
			case "lag":
				// lag: the number of entries in the stream that are still waiting to be delivered
				// to the group's consumers, or a NULL(Nil) when that number can't be determined.
				group.Lag, err = rd.ReadInt()
				if err != nil && err != Nil {
					return nil, err
				}
			case "pel-count":
				group.PelCount, err = rd.ReadInt()
				if err != nil {
					return nil, err
				}
			case "pending":
				group.Pending, err = readXInfoStreamGroupPending(rd)
				if err != nil {
					return nil, err
				}
			case "consumers":
				group.Consumers, err = readXInfoStreamConsumers(rd)
				if err != nil {
					return nil, err
				}
			default:
				return nil, fmt.Errorf("redis: unexpected key %q in XINFO STREAM FULL reply", key)
			}
		}

		groups = append(groups, group)
	}

	return groups, nil
}

func readXInfoStreamGroupPending(rd *proto.Reader) ([]XInfoStreamGroupPending, error) {
	n, err := rd.ReadArrayLen()
	if err != nil {
		return nil, err
	}

	pending := make([]XInfoStreamGroupPending, 0, n)

	for i := 0; i < n; i++ {
		if err = rd.ReadFixedArrayLen(4); err != nil {
			return nil, err
		}

		p := XInfoStreamGroupPending{}

		p.ID, err = rd.ReadString()
		if err != nil {
			return nil, err
		}

		p.Consumer, err = rd.ReadString()
		if err != nil {
			return nil, err
		}

		delivery, err := rd.ReadInt()
		if err != nil {
			return nil, err
		}
		p.DeliveryTime = time.Unix(delivery/1000, delivery%1000*int64(time.Millisecond))

		p.DeliveryCount, err = rd.ReadInt()
		if err != nil {
			return nil, err
		}

		pending = append(pending, p)
	}

	return pending, nil
}

func readXInfoStreamConsumers(rd *proto.Reader) ([]XInfoStreamConsumer, error) {
	n, err := rd.ReadArrayLen()
	if err != nil {
		return nil, err
	}

	consumers := make([]XInfoStreamConsumer, 0, n)

	for i := 0; i < n; i++ {
		nn, err := rd.ReadMapLen()
		if err != nil {
			return nil, err
		}

		c := XInfoStreamConsumer{}

		for f := 0; f < nn; f++ {
			cKey, err := rd.ReadString()
			if err != nil {
				return nil, err
			}

			switch cKey {
			case "name":
				c.Name, err = rd.ReadString()
			case "seen-time":
				seen, err := rd.ReadInt()
				if err != nil {
					return nil, err
				}
				c.SeenTime = time.UnixMilli(seen)
			case "active-time":
				active, err := rd.ReadInt()
				if err != nil {
					return nil, err
				}
				c.ActiveTime = time.UnixMilli(active)
			case "pel-count":
				c.PelCount, err = rd.ReadInt()
			case "pending":
				pendingNumber, err := rd.ReadArrayLen()
				if err != nil {
					return nil, err
				}

				c.Pending = make([]XInfoStreamConsumerPending, 0, pendingNumber)

				for pn := 0; pn < pendingNumber; pn++ {
					if err = rd.ReadFixedArrayLen(3); err != nil {
						return nil, err
					}

					p := XInfoStreamConsumerPending{}

					p.ID, err = rd.ReadString()
					if err != nil {
						return nil, err
					}

					delivery, err := rd.ReadInt()
					if err != nil {
						return nil, err
					}
					p.DeliveryTime = time.Unix(delivery/1000, delivery%1000*int64(time.Millisecond))

					p.DeliveryCount, err = rd.ReadInt()
					if err != nil {
						return nil, err
					}

					c.Pending = append(c.Pending, p)
				}
			default:
				return nil, fmt.Errorf("redis: unexpected content %s "+
					"in XINFO STREAM FULL reply", cKey)
			}
			if err != nil {
				return nil, err
			}
		}
		consumers = append(consumers, c)
	}

	return consumers, nil
}

//------------------------------------------------------------------------------

type ZSliceCmd struct {
	baseCmd

	val []Z
}

var _ Cmder = (*ZSliceCmd)(nil)

func NewZSliceCmd(ctx context.Context, args ...interface{}) *ZSliceCmd {
	return &ZSliceCmd{
		baseCmd: baseCmd{
			ctx:  ctx,
			args: args,
		},
	}
}

func (cmd *ZSliceCmd) SetVal(val []Z) {
	cmd.val = val
}

func (cmd *ZSliceCmd) Val() []Z {
	return cmd.val
}

func (cmd *ZSliceCmd) Result() ([]Z, error) {
	return cmd.val, cmd.err
}

func (cmd *ZSliceCmd) String() string {
	return cmdString(cmd, cmd.val)
}

func (cmd *ZSliceCmd) readReply(rd *proto.Reader) error { // nolint:dupl
	n, err := rd.ReadArrayLen()
	if err != nil {
		return err
	}

	// If the n is 0, can't continue reading.
	if n == 0 {
		cmd.val = make([]Z, 0)
		return nil
	}

	typ, err := rd.PeekReplyType()
	if err != nil {
		return err
	}
	array := typ == proto.RespArray

	if array {
		cmd.val = make([]Z, n)
	} else {
		cmd.val = make([]Z, n/2)
	}

	for i := 0; i < len(cmd.val); i++ {
		if array {
			if err = rd.ReadFixedArrayLen(2); err != nil {
				return err
			}
		}

		if cmd.val[i].Member, err = rd.ReadString(); err != nil {
			return err
		}

		if cmd.val[i].Score, err = rd.ReadFloat(); err != nil {
			return err
		}
	}

	return nil
}

//------------------------------------------------------------------------------

type ZWithKeyCmd struct {
	baseCmd

	val *ZWithKey
}

var _ Cmder = (*ZWithKeyCmd)(nil)

func NewZWithKeyCmd(ctx context.Context, args ...interface{}) *ZWithKeyCmd {
	return &ZWithKeyCmd{
		baseCmd: baseCmd{
			ctx:  ctx,
			args: args,
		},
	}
}

func (cmd *ZWithKeyCmd) SetVal(val *ZWithKey) {
	cmd.val = val
}

func (cmd *ZWithKeyCmd) Val() *ZWithKey {
	return cmd.val
}

func (cmd *ZWithKeyCmd) Result() (*ZWithKey, error) {
	return cmd.Val(), cmd.Err()
}

func (cmd *ZWithKeyCmd) String() string {
	return cmdString(cmd, cmd.val)
}

func (cmd *ZWithKeyCmd) readReply(rd *proto.Reader) (err error) {
	if err = rd.ReadFixedArrayLen(3); err != nil {
		return err
	}
	cmd.val = &ZWithKey{}

	if cmd.val.Key, err = rd.ReadString(); err != nil {
		return err
	}
	if cmd.val.Member, err = rd.ReadString(); err != nil {
		return err
	}
	if cmd.val.Score, err = rd.ReadFloat(); err != nil {
		return err
	}

	return nil
}

//------------------------------------------------------------------------------

type ScanCmd struct {
	baseCmd

	page   []string
	cursor uint64

	process cmdable
}

var _ Cmder = (*ScanCmd)(nil)

func NewScanCmd(ctx context.Context, process cmdable, args ...interface{}) *ScanCmd {
	return &ScanCmd{
		baseCmd: baseCmd{
			ctx:  ctx,
			args: args,
		},
		process: process,
	}
}

func (cmd *ScanCmd) SetVal(page []string, cursor uint64) {
	cmd.page = page
	cmd.cursor = cursor
}

func (cmd *ScanCmd) Val() (keys []string, cursor uint64) {
	return cmd.page, cmd.cursor
}

func (cmd *ScanCmd) Result() (keys []string, cursor uint64, err error) {
	return cmd.page, cmd.cursor, cmd.err
}

func (cmd *ScanCmd) String() string {
	return cmdString(cmd, cmd.page)
}

func (cmd *ScanCmd) readReply(rd *proto.Reader) error {
	if err := rd.ReadFixedArrayLen(2); err != nil {
		return err
	}

	cursor, err := rd.ReadUint()
	if err != nil {
		return err
	}
	cmd.cursor = cursor

	n, err := rd.ReadArrayLen()
	if err != nil {
		return err
	}
	cmd.page = make([]string, n)

	for i := 0; i < len(cmd.page); i++ {
		if cmd.page[i], err = rd.ReadString(); err != nil {
			return err
		}
	}
	return nil
}

// Iterator creates a new ScanIterator.
func (cmd *ScanCmd) Iterator() *ScanIterator {
	return &ScanIterator{
		cmd: cmd,
	}
}

//------------------------------------------------------------------------------

type ClusterNode struct {
	ID                 string
	Addr               string
	NetworkingMetadata map[string]string
}

type ClusterSlot struct {
	Start int
	End   int
	Nodes []ClusterNode
}

type ClusterSlotsCmd struct {
	baseCmd

	val []ClusterSlot
}

var _ Cmder = (*ClusterSlotsCmd)(nil)

func NewClusterSlotsCmd(ctx context.Context, args ...interface{}) *ClusterSlotsCmd {
	return &ClusterSlotsCmd{
		baseCmd: baseCmd{
			ctx:  ctx,
			args: args,
		},
	}
}

func (cmd *ClusterSlotsCmd) SetVal(val []ClusterSlot) {
	cmd.val = val
}

func (cmd *ClusterSlotsCmd) Val() []ClusterSlot {
	return cmd.val
}

func (cmd *ClusterSlotsCmd) Result() ([]ClusterSlot, error) {
	return cmd.Val(), cmd.Err()
}

func (cmd *ClusterSlotsCmd) String() string {
	return cmdString(cmd, cmd.val)
}

func (cmd *ClusterSlotsCmd) readReply(rd *proto.Reader) error {
	n, err := rd.ReadArrayLen()
	if err != nil {
		return err
	}
	cmd.val = make([]ClusterSlot, n)

	for i := 0; i < len(cmd.val); i++ {
		n, err = rd.ReadArrayLen()
		if err != nil {
			return err
		}
		if n < 2 {
			return fmt.Errorf("redis: got %d elements in cluster info, expected at least 2", n)
		}

		start, err := rd.ReadInt()
		if err != nil {
			return err
		}

		end, err := rd.ReadInt()
		if err != nil {
			return err
		}

		// subtract start and end.
		nodes := make([]ClusterNode, n-2)

		for j := 0; j < len(nodes); j++ {
			nn, err := rd.ReadArrayLen()
			if err != nil {
				return err
			}
			if nn < 2 || nn > 4 {
				return fmt.Errorf("got %d elements in cluster info address, expected 2, 3, or 4", n)
			}

			ip, err := rd.ReadString()
			if err != nil {
				return err
			}

			port, err := rd.ReadString()
			if err != nil {
				return err
			}

			nodes[j].Addr = net.JoinHostPort(ip, port)

			if nn >= 3 {
				id, err := rd.ReadString()
				if err != nil {
					return err
				}
				nodes[j].ID = id
			}

			if nn >= 4 {
				metadataLength, err := rd.ReadMapLen()
				if err != nil {
					return err
				}

				networkingMetadata := make(map[string]string, metadataLength)

				for i := 0; i < metadataLength; i++ {
					key, err := rd.ReadString()
					if err != nil {
						return err
					}
					value, err := rd.ReadString()
					if err != nil {
						return err
					}
					networkingMetadata[key] = value
				}

				nodes[j].NetworkingMetadata = networkingMetadata
			}
		}

		cmd.val[i] = ClusterSlot{
			Start: int(start),
			End:   int(end),
			Nodes: nodes,
		}
	}

	return nil
}

//------------------------------------------------------------------------------

// GeoLocation is used with GeoAdd to add geospatial location.
type GeoLocation struct {
	Name                      string
	Longitude, Latitude, Dist float64
	GeoHash                   int64
}

// GeoRadiusQuery is used with GeoRadius to query geospatial index.
type GeoRadiusQuery struct {
	Radius float64
	// Can be m, km, ft, or mi. Default is km.
	Unit        string
	WithCoord   bool
	WithDist    bool
	WithGeoHash bool
	Count       int
	// Can be ASC or DESC. Default is no sort order.
	Sort      string
	Store     string
	StoreDist string

	// WithCoord+WithDist+WithGeoHash
	withLen int
}

type GeoLocationCmd struct {
	baseCmd

	q         *GeoRadiusQuery
	locations []GeoLocation
}

var _ Cmder = (*GeoLocationCmd)(nil)

func NewGeoLocationCmd(ctx context.Context, q *GeoRadiusQuery, args ...interface{}) *GeoLocationCmd {
	return &GeoLocationCmd{
		baseCmd: baseCmd{
			ctx:  ctx,
			args: geoLocationArgs(q, args...),
		},
		q: q,
	}
}

func geoLocationArgs(q *GeoRadiusQuery, args ...interface{}) []interface{} {
	args = append(args, q.Radius)
	if q.Unit != "" {
		args = append(args, q.Unit)
	} else {
		args = append(args, "km")
	}
	if q.WithCoord {
		args = append(args, "withcoord")
		q.withLen++
	}
	if q.WithDist {
		args = append(args, "withdist")
		q.withLen++
	}
	if q.WithGeoHash {
		args = append(args, "withhash")
		q.withLen++
	}
	if q.Count > 0 {
		args = append(args, "count", q.Count)
	}
	if q.Sort != "" {
		args = append(args, q.Sort)
	}
	if q.Store != "" {
		args = append(args, "store")
		args = append(args, q.Store)
	}
	if q.StoreDist != "" {
		args = append(args, "storedist")
		args = append(args, q.StoreDist)
	}
	return args
}

func (cmd *GeoLocationCmd) SetVal(locations []GeoLocation) {
	cmd.locations = locations
}

func (cmd *GeoLocationCmd) Val() []GeoLocation {
	return cmd.locations
}

func (cmd *GeoLocationCmd) Result() ([]GeoLocation, error) {
	return cmd.locations, cmd.err
}

func (cmd *GeoLocationCmd) String() string {
	return cmdString(cmd, cmd.locations)
}

func (cmd *GeoLocationCmd) readReply(rd *proto.Reader) error {
	n, err := rd.ReadArrayLen()
	if err != nil {
		return err
	}
	cmd.locations = make([]GeoLocation, n)

	for i := 0; i < len(cmd.locations); i++ {
		// only name
		if cmd.q.withLen == 0 {
			if cmd.locations[i].Name, err = rd.ReadString(); err != nil {
				return err
			}
			continue
		}

		// +name
		if err = rd.ReadFixedArrayLen(cmd.q.withLen + 1); err != nil {
			return err
		}

		if cmd.locations[i].Name, err = rd.ReadString(); err != nil {
			return err
		}
		if cmd.q.WithDist {
			if cmd.locations[i].Dist, err = rd.ReadFloat(); err != nil {
				return err
			}
		}
		if cmd.q.WithGeoHash {
			if cmd.locations[i].GeoHash, err = rd.ReadInt(); err != nil {
				return err
			}
		}
		if cmd.q.WithCoord {
			if err = rd.ReadFixedArrayLen(2); err != nil {
				return err
			}
			if cmd.locations[i].Longitude, err = rd.ReadFloat(); err != nil {
				return err
			}
			if cmd.locations[i].Latitude, err = rd.ReadFloat(); err != nil {
				return err
			}
		}
	}

	return nil
}

//------------------------------------------------------------------------------

// GeoSearchQuery is used for GEOSearch/GEOSearchStore command query.
type GeoSearchQuery struct {
	Member string

	// Latitude and Longitude when using FromLonLat option.
	Longitude float64
	Latitude  float64

	// Distance and unit when using ByRadius option.
	// Can use m, km, ft, or mi. Default is km.
	Radius     float64
	RadiusUnit string

	// Height, width and unit when using ByBox option.
	// Can be m, km, ft, or mi. Default is km.
	BoxWidth  float64
	BoxHeight float64
	BoxUnit   string

	// Can be ASC or DESC. Default is no sort order.
	Sort     string
	Count    int
	CountAny bool
}

type GeoSearchLocationQuery struct {
	GeoSearchQuery

	WithCoord bool
	WithDist  bool
	WithHash  bool
}

type GeoSearchStoreQuery struct {
	GeoSearchQuery

	// When using the StoreDist option, the command stores the items in a
	// sorted set populated with their distance from the center of the circle or box,
	// as a floating-point number, in the same unit specified for that shape.
	StoreDist bool
}

func geoSearchLocationArgs(q *GeoSearchLocationQuery, args []interface{}) []interface{} {
	args = geoSearchArgs(&q.GeoSearchQuery, args)

	if q.WithCoord {
		args = append(args, "withcoord")
	}
	if q.WithDist {
		args = append(args, "withdist")
	}
	if q.WithHash {
		args = append(args, "withhash")
	}

	return args
}

func geoSearchArgs(q *GeoSearchQuery, args []interface{}) []interface{} {
	if q.Member != "" {
		args = append(args, "frommember", q.Member)
	} else {
		args = append(args, "fromlonlat", q.Longitude, q.Latitude)
	}

	if q.Radius > 0 {
		if q.RadiusUnit == "" {
			q.RadiusUnit = "km"
		}
		args = append(args, "byradius", q.Radius, q.RadiusUnit)
	} else {
		if q.BoxUnit == "" {
			q.BoxUnit = "km"
		}
		args = append(args, "bybox", q.BoxWidth, q.BoxHeight, q.BoxUnit)
	}

	if q.Sort != "" {
		args = append(args, q.Sort)
	}

	if q.Count > 0 {
		args = append(args, "count", q.Count)
		if q.CountAny {
			args = append(args, "any")
		}
	}

	return args
}

type GeoSearchLocationCmd struct {
	baseCmd

	opt *GeoSearchLocationQuery
	val []GeoLocation
}

var _ Cmder = (*GeoSearchLocationCmd)(nil)

func NewGeoSearchLocationCmd(
	ctx context.Context, opt *GeoSearchLocationQuery, args ...interface{},
) *GeoSearchLocationCmd {
	return &GeoSearchLocationCmd{
		baseCmd: baseCmd{
			ctx:  ctx,
			args: args,
		},
		opt: opt,
	}
}

func (cmd *GeoSearchLocationCmd) SetVal(val []GeoLocation) {
	cmd.val = val
}

func (cmd *GeoSearchLocationCmd) Val() []GeoLocation {
	return cmd.val
}

func (cmd *GeoSearchLocationCmd) Result() ([]GeoLocation, error) {
	return cmd.val, cmd.err
}

func (cmd *GeoSearchLocationCmd) String() string {
	return cmdString(cmd, cmd.val)
}

func (cmd *GeoSearchLocationCmd) readReply(rd *proto.Reader) error {
	n, err := rd.ReadArrayLen()
	if err != nil {
		return err
	}

	cmd.val = make([]GeoLocation, n)
	for i := 0; i < n; i++ {
		_, err = rd.ReadArrayLen()
		if err != nil {
			return err
		}

		var loc GeoLocation

		loc.Name, err = rd.ReadString()
		if err != nil {
			return err
		}
		if cmd.opt.WithDist {
			loc.Dist, err = rd.ReadFloat()
			if err != nil {
				return err
			}
		}
		if cmd.opt.WithHash {
			loc.GeoHash, err = rd.ReadInt()
			if err != nil {
				return err
			}
		}
		if cmd.opt.WithCoord {
			if err = rd.ReadFixedArrayLen(2); err != nil {
				return err
			}
			loc.Longitude, err = rd.ReadFloat()
			if err != nil {
				return err
			}
			loc.Latitude, err = rd.ReadFloat()
			if err != nil {
				return err
			}
		}

		cmd.val[i] = loc
	}

	return nil
}

//------------------------------------------------------------------------------

type GeoPos struct {
	Longitude, Latitude float64
}

type GeoPosCmd struct {
	baseCmd

	val []*GeoPos
}

var _ Cmder = (*GeoPosCmd)(nil)

func NewGeoPosCmd(ctx context.Context, args ...interface{}) *GeoPosCmd {
	return &GeoPosCmd{
		baseCmd: baseCmd{
			ctx:  ctx,
			args: args,
		},
	}
}

func (cmd *GeoPosCmd) SetVal(val []*GeoPos) {
	cmd.val = val
}

func (cmd *GeoPosCmd) Val() []*GeoPos {
	return cmd.val
}

func (cmd *GeoPosCmd) Result() ([]*GeoPos, error) {
	return cmd.Val(), cmd.Err()
}

func (cmd *GeoPosCmd) String() string {
	return cmdString(cmd, cmd.val)
}

func (cmd *GeoPosCmd) readReply(rd *proto.Reader) error {
	n, err := rd.ReadArrayLen()
	if err != nil {
		return err
	}
	cmd.val = make([]*GeoPos, n)

	for i := 0; i < len(cmd.val); i++ {
		err = rd.ReadFixedArrayLen(2)
		if err != nil {
			if err == Nil {
				cmd.val[i] = nil
				continue
			}
			return err
		}

		longitude, err := rd.ReadFloat()
		if err != nil {
			return err
		}
		latitude, err := rd.ReadFloat()
		if err != nil {
			return err
		}

		cmd.val[i] = &GeoPos{
			Longitude: longitude,
			Latitude:  latitude,
		}
	}

	return nil
}

//------------------------------------------------------------------------------

type CommandInfo struct {
	Name        string
	Arity       int8
	Flags       []string
	ACLFlags    []string
	FirstKeyPos int8
	LastKeyPos  int8
	StepCount   int8
	ReadOnly    bool
}

type CommandsInfoCmd struct {
	baseCmd

	val map[string]*CommandInfo
}

var _ Cmder = (*CommandsInfoCmd)(nil)

func NewCommandsInfoCmd(ctx context.Context, args ...interface{}) *CommandsInfoCmd {
	return &CommandsInfoCmd{
		baseCmd: baseCmd{
			ctx:  ctx,
			args: args,
		},
	}
}

func (cmd *CommandsInfoCmd) SetVal(val map[string]*CommandInfo) {
	cmd.val = val
}

func (cmd *CommandsInfoCmd) Val() map[string]*CommandInfo {
	return cmd.val
}

func (cmd *CommandsInfoCmd) Result() (map[string]*CommandInfo, error) {
	return cmd.Val(), cmd.Err()
}

func (cmd *CommandsInfoCmd) String() string {
	return cmdString(cmd, cmd.val)
}

func (cmd *CommandsInfoCmd) readReply(rd *proto.Reader) error {
	const numArgRedis5 = 6
	const numArgRedis6 = 7
	const numArgRedis7 = 10

	n, err := rd.ReadArrayLen()
	if err != nil {
		return err
	}
	cmd.val = make(map[string]*CommandInfo, n)

	for i := 0; i < n; i++ {
		nn, err := rd.ReadArrayLen()
		if err != nil {
			return err
		}

		switch nn {
		case numArgRedis5, numArgRedis6, numArgRedis7:
			// ok
		default:
			return fmt.Errorf("redis: got %d elements in COMMAND reply, wanted 6/7/10", nn)
		}

		cmdInfo := &CommandInfo{}
		if cmdInfo.Name, err = rd.ReadString(); err != nil {
			return err
		}

		arity, err := rd.ReadInt()
		if err != nil {
			return err
		}
		cmdInfo.Arity = int8(arity)

		flagLen, err := rd.ReadArrayLen()
		if err != nil {
			return err
		}
		cmdInfo.Flags = make([]string, flagLen)
		for f := 0; f < len(cmdInfo.Flags); f++ {
			switch s, err := rd.ReadString(); {
			case err == Nil:
				cmdInfo.Flags[f] = ""
			case err != nil:
				return err
			default:
				if !cmdInfo.ReadOnly && s == "readonly" {
					cmdInfo.ReadOnly = true
				}
				cmdInfo.Flags[f] = s
			}
		}

		firstKeyPos, err := rd.ReadInt()
		if err != nil {
			return err
		}
		cmdInfo.FirstKeyPos = int8(firstKeyPos)

		lastKeyPos, err := rd.ReadInt()
		if err != nil {
			return err
		}
		cmdInfo.LastKeyPos = int8(lastKeyPos)

		stepCount, err := rd.ReadInt()
		if err != nil {
			return err
		}
		cmdInfo.StepCount = int8(stepCount)

		if nn >= numArgRedis6 {
			aclFlagLen, err := rd.ReadArrayLen()
			if err != nil {
				return err
			}
			cmdInfo.ACLFlags = make([]string, aclFlagLen)
			for f := 0; f < len(cmdInfo.ACLFlags); f++ {
				switch s, err := rd.ReadString(); {
				case err == Nil:
					cmdInfo.ACLFlags[f] = ""
				case err != nil:
					return err
				default:
					cmdInfo.ACLFlags[f] = s
				}
			}
		}

		if nn >= numArgRedis7 {
			if err := rd.DiscardNext(); err != nil {
				return err
			}
			if err := rd.DiscardNext(); err != nil {
				return err
			}
			if err := rd.DiscardNext(); err != nil {
				return err
			}
		}

		cmd.val[cmdInfo.Name] = cmdInfo
	}

	return nil
}

//------------------------------------------------------------------------------

type cmdsInfoCache struct {
	fn func(ctx context.Context) (map[string]*CommandInfo, error)

	once internal.Once
	cmds map[string]*CommandInfo
}

func newCmdsInfoCache(fn func(ctx context.Context) (map[string]*CommandInfo, error)) *cmdsInfoCache {
	return &cmdsInfoCache{
		fn: fn,
	}
}

func (c *cmdsInfoCache) Get(ctx context.Context) (map[string]*CommandInfo, error) {
	err := c.once.Do(func() error {
		cmds, err := c.fn(ctx)
		if err != nil {
			return err
		}

		// Extensions have cmd names in upper case. Convert them to lower case.
		for k, v := range cmds {
			lower := internal.ToLower(k)
			if lower != k {
				cmds[lower] = v
			}
		}

		c.cmds = cmds
		return nil
	})
	return c.cmds, err
}

//------------------------------------------------------------------------------

type SlowLog struct {
	ID       int64
	Time     time.Time
	Duration time.Duration
	Args     []string
	// These are also optional fields emitted only by Redis 4.0 or greater:
	// https://redis.io/commands/slowlog#output-format
	ClientAddr string
	ClientName string
}

type SlowLogCmd struct {
	baseCmd

	val []SlowLog
}

var _ Cmder = (*SlowLogCmd)(nil)

func NewSlowLogCmd(ctx context.Context, args ...interface{}) *SlowLogCmd {
	return &SlowLogCmd{
		baseCmd: baseCmd{
			ctx:  ctx,
			args: args,
		},
	}
}

func (cmd *SlowLogCmd) SetVal(val []SlowLog) {
	cmd.val = val
}

func (cmd *SlowLogCmd) Val() []SlowLog {
	return cmd.val
}

func (cmd *SlowLogCmd) Result() ([]SlowLog, error) {
	return cmd.Val(), cmd.Err()
}

func (cmd *SlowLogCmd) String() string {
	return cmdString(cmd, cmd.val)
}

func (cmd *SlowLogCmd) readReply(rd *proto.Reader) error {
	n, err := rd.ReadArrayLen()
	if err != nil {
		return err
	}
	cmd.val = make([]SlowLog, n)

	for i := 0; i < len(cmd.val); i++ {
		nn, err := rd.ReadArrayLen()
		if err != nil {
			return err
		}
		if nn < 4 {
			return fmt.Errorf("redis: got %d elements in slowlog get, expected at least 4", nn)
		}

		if cmd.val[i].ID, err = rd.ReadInt(); err != nil {
			return err
		}

		createdAt, err := rd.ReadInt()
		if err != nil {
			return err
		}
		cmd.val[i].Time = time.Unix(createdAt, 0)

		costs, err := rd.ReadInt()
		if err != nil {
			return err
		}
		cmd.val[i].Duration = time.Duration(costs) * time.Microsecond

		cmdLen, err := rd.ReadArrayLen()
		if err != nil {
			return err
		}
		if cmdLen < 1 {
			return fmt.Errorf("redis: got %d elements commands reply in slowlog get, expected at least 1", cmdLen)
		}

		cmd.val[i].Args = make([]string, cmdLen)
		for f := 0; f < len(cmd.val[i].Args); f++ {
			cmd.val[i].Args[f], err = rd.ReadString()
			if err != nil {
				return err
			}
		}

		if nn >= 5 {
			if cmd.val[i].ClientAddr, err = rd.ReadString(); err != nil {
				return err
			}
		}

		if nn >= 6 {
			if cmd.val[i].ClientName, err = rd.ReadString(); err != nil {
				return err
			}
		}
	}

	return nil
}

//-----------------------------------------------------------------------

type MapStringInterfaceCmd struct {
	baseCmd

	val map[string]interface{}
}

var _ Cmder = (*MapStringInterfaceCmd)(nil)

func NewMapStringInterfaceCmd(ctx context.Context, args ...interface{}) *MapStringInterfaceCmd {
	return &MapStringInterfaceCmd{
		baseCmd: baseCmd{
			ctx:  ctx,
			args: args,
		},
	}
}

func (cmd *MapStringInterfaceCmd) SetVal(val map[string]interface{}) {
	cmd.val = val
}

func (cmd *MapStringInterfaceCmd) Val() map[string]interface{} {
	return cmd.val
}

func (cmd *MapStringInterfaceCmd) Result() (map[string]interface{}, error) {
	return cmd.Val(), cmd.Err()
}

func (cmd *MapStringInterfaceCmd) String() string {
	return cmdString(cmd, cmd.val)
}

func (cmd *MapStringInterfaceCmd) readReply(rd *proto.Reader) error {
	n, err := rd.ReadMapLen()
	if err != nil {
		return err
	}

	cmd.val = make(map[string]interface{}, n)
	for i := 0; i < n; i++ {
		k, err := rd.ReadString()
		if err != nil {
			return err
		}
		v, err := rd.ReadReply()
		if err != nil {
			if err == Nil {
				cmd.val[k] = Nil
				continue
			}
			if err, ok := err.(proto.RedisError); ok {
				cmd.val[k] = err
				continue
			}
			return err
		}
		cmd.val[k] = v
	}
	return nil
}

//-----------------------------------------------------------------------

type MapStringStringSliceCmd struct {
	baseCmd

	val []map[string]string
}

var _ Cmder = (*MapStringStringSliceCmd)(nil)

func NewMapStringStringSliceCmd(ctx context.Context, args ...interface{}) *MapStringStringSliceCmd {
	return &MapStringStringSliceCmd{
		baseCmd: baseCmd{
			ctx:  ctx,
			args: args,
		},
	}
}

func (cmd *MapStringStringSliceCmd) SetVal(val []map[string]string) {
	cmd.val = val
}

func (cmd *MapStringStringSliceCmd) Val() []map[string]string {
	return cmd.val
}

func (cmd *MapStringStringSliceCmd) Result() ([]map[string]string, error) {
	return cmd.Val(), cmd.Err()
}

func (cmd *MapStringStringSliceCmd) String() string {
	return cmdString(cmd, cmd.val)
}

func (cmd *MapStringStringSliceCmd) readReply(rd *proto.Reader) error {
	n, err := rd.ReadArrayLen()
	if err != nil {
		return err
	}

	cmd.val = make([]map[string]string, n)
	for i := 0; i < n; i++ {
		nn, err := rd.ReadMapLen()
		if err != nil {
			return err
		}
		cmd.val[i] = make(map[string]string, nn)
		for f := 0; f < nn; f++ {
			k, err := rd.ReadString()
			if err != nil {
				return err
			}

			v, err := rd.ReadString()
			if err != nil {
				return err
			}
			cmd.val[i][k] = v
		}
	}
	return nil
}

//-----------------------------------------------------------------------

type MapStringInterfaceSliceCmd struct {
	baseCmd

	val []map[string]interface{}
}

var _ Cmder = (*MapStringInterfaceSliceCmd)(nil)

func NewMapStringInterfaceSliceCmd(ctx context.Context, args ...interface{}) *MapStringInterfaceSliceCmd {
	return &MapStringInterfaceSliceCmd{
		baseCmd: baseCmd{
			ctx:  ctx,
			args: args,
		},
	}
}

func (cmd *MapStringInterfaceSliceCmd) SetVal(val []map[string]interface{}) {
	cmd.val = val
}

func (cmd *MapStringInterfaceSliceCmd) Val() []map[string]interface{} {
	return cmd.val
}

func (cmd *MapStringInterfaceSliceCmd) Result() ([]map[string]interface{}, error) {
	return cmd.Val(), cmd.Err()
}

func (cmd *MapStringInterfaceSliceCmd) String() string {
	return cmdString(cmd, cmd.val)
}

func (cmd *MapStringInterfaceSliceCmd) readReply(rd *proto.Reader) error {
	n, err := rd.ReadArrayLen()
	if err != nil {
		return err
	}

	cmd.val = make([]map[string]interface{}, n)
	for i := 0; i < n; i++ {
		nn, err := rd.ReadMapLen()
		if err != nil {
			return err
		}
		cmd.val[i] = make(map[string]interface{}, nn)
		for f := 0; f < nn; f++ {
			k, err := rd.ReadString()
			if err != nil {
				return err
			}
			v, err := rd.ReadReply()
			if err != nil {
				if err != Nil {
					return err
				}
			}
			cmd.val[i][k] = v
		}
	}
	return nil
}

//------------------------------------------------------------------------------

type KeyValuesCmd struct {
	baseCmd

	key string
	val []string
}

var _ Cmder = (*KeyValuesCmd)(nil)

func NewKeyValuesCmd(ctx context.Context, args ...interface{}) *KeyValuesCmd {
	return &KeyValuesCmd{
		baseCmd: baseCmd{
			ctx:  ctx,
			args: args,
		},
	}
}

func (cmd *KeyValuesCmd) SetVal(key string, val []string) {
	cmd.key = key
	cmd.val = val
}

func (cmd *KeyValuesCmd) Val() (string, []string) {
	return cmd.key, cmd.val
}

func (cmd *KeyValuesCmd) Result() (string, []string, error) {
	return cmd.key, cmd.val, cmd.err
}

func (cmd *KeyValuesCmd) String() string {
	return cmdString(cmd, cmd.val)
}

func (cmd *KeyValuesCmd) readReply(rd *proto.Reader) (err error) {
	if err = rd.ReadFixedArrayLen(2); err != nil {
		return err
	}

	cmd.key, err = rd.ReadString()
	if err != nil {
		return err
	}

	n, err := rd.ReadArrayLen()
	if err != nil {
		return err
	}
	cmd.val = make([]string, n)
	for i := 0; i < n; i++ {
		cmd.val[i], err = rd.ReadString()
		if err != nil {
			return err
		}
	}

	return nil
}

//------------------------------------------------------------------------------

type ZSliceWithKeyCmd struct {
	baseCmd

	key string
	val []Z
}

var _ Cmder = (*ZSliceWithKeyCmd)(nil)

func NewZSliceWithKeyCmd(ctx context.Context, args ...interface{}) *ZSliceWithKeyCmd {
	return &ZSliceWithKeyCmd{
		baseCmd: baseCmd{
			ctx:  ctx,
			args: args,
		},
	}
}

func (cmd *ZSliceWithKeyCmd) SetVal(key string, val []Z) {
	cmd.key = key
	cmd.val = val
}

func (cmd *ZSliceWithKeyCmd) Val() (string, []Z) {
	return cmd.key, cmd.val
}

func (cmd *ZSliceWithKeyCmd) Result() (string, []Z, error) {
	return cmd.key, cmd.val, cmd.err
}

func (cmd *ZSliceWithKeyCmd) String() string {
	return cmdString(cmd, cmd.val)
}

func (cmd *ZSliceWithKeyCmd) readReply(rd *proto.Reader) (err error) {
	if err = rd.ReadFixedArrayLen(2); err != nil {
		return err
	}

	cmd.key, err = rd.ReadString()
	if err != nil {
		return err
	}

	n, err := rd.ReadArrayLen()
	if err != nil {
		return err
	}

	typ, err := rd.PeekReplyType()
	if err != nil {
		return err
	}
	array := typ == proto.RespArray

	if array {
		cmd.val = make([]Z, n)
	} else {
		cmd.val = make([]Z, n/2)
	}

	for i := 0; i < len(cmd.val); i++ {
		if array {
			if err = rd.ReadFixedArrayLen(2); err != nil {
				return err
			}
		}

		if cmd.val[i].Member, err = rd.ReadString(); err != nil {
			return err
		}

		if cmd.val[i].Score, err = rd.ReadFloat(); err != nil {
			return err
		}
	}

	return nil
}

type Function struct {
	Name        string
	Description string
	Flags       []string
}

type Library struct {
	Name      string
	Engine    string
	Functions []Function
	Code      string
}

type FunctionListCmd struct {
	baseCmd

	val []Library
}

var _ Cmder = (*FunctionListCmd)(nil)

func NewFunctionListCmd(ctx context.Context, args ...interface{}) *FunctionListCmd {
	return &FunctionListCmd{
		baseCmd: baseCmd{
			ctx:  ctx,
			args: args,
		},
	}
}

func (cmd *FunctionListCmd) SetVal(val []Library) {
	cmd.val = val
}

func (cmd *FunctionListCmd) String() string {
	return cmdString(cmd, cmd.val)
}

func (cmd *FunctionListCmd) Val() []Library {
	return cmd.val
}

func (cmd *FunctionListCmd) Result() ([]Library, error) {
	return cmd.val, cmd.err
}

func (cmd *FunctionListCmd) First() (*Library, error) {
	if cmd.err != nil {
		return nil, cmd.err
	}
	if len(cmd.val) > 0 {
		return &cmd.val[0], nil
	}
	return nil, Nil
}

func (cmd *FunctionListCmd) readReply(rd *proto.Reader) (err error) {
	n, err := rd.ReadArrayLen()
	if err != nil {
		return err
	}

	libraries := make([]Library, n)
	for i := 0; i < n; i++ {
		nn, err := rd.ReadMapLen()
		if err != nil {
			return err
		}

		library := Library{}
		for f := 0; f < nn; f++ {
			key, err := rd.ReadString()
			if err != nil {
				return err
			}

			switch key {
			case "library_name":
				library.Name, err = rd.ReadString()
			case "engine":
				library.Engine, err = rd.ReadString()
			case "functions":
				library.Functions, err = cmd.readFunctions(rd)
			case "library_code":
				library.Code, err = rd.ReadString()
			default:
				return fmt.Errorf("redis: function list unexpected key %s", key)
			}

			if err != nil {
				return err
			}
		}

		libraries[i] = library
	}
	cmd.val = libraries
	return nil
}

func (cmd *FunctionListCmd) readFunctions(rd *proto.Reader) ([]Function, error) {
	n, err := rd.ReadArrayLen()
	if err != nil {
		return nil, err
	}

	functions := make([]Function, n)
	for i := 0; i < n; i++ {
		nn, err := rd.ReadMapLen()
		if err != nil {
			return nil, err
		}

		function := Function{}
		for f := 0; f < nn; f++ {
			key, err := rd.ReadString()
			if err != nil {
				return nil, err
			}

			switch key {
			case "name":
				if function.Name, err = rd.ReadString(); err != nil {
					return nil, err
				}
			case "description":
				if function.Description, err = rd.ReadString(); err != nil && err != Nil {
					return nil, err
				}
			case "flags":
				// resp set
				nx, err := rd.ReadArrayLen()
				if err != nil {
					return nil, err
				}

				function.Flags = make([]string, nx)
				for j := 0; j < nx; j++ {
					if function.Flags[j], err = rd.ReadString(); err != nil {
						return nil, err
					}
				}
			default:
				return nil, fmt.Errorf("redis: function list unexpected key %s", key)
			}
		}

		functions[i] = function
	}
	return functions, nil
}

// FunctionStats contains information about the scripts currently executing on the server, and the available engines
//   - Engines:
//     Statistics about the engine like number of functions and number of libraries
//   - RunningScript:
//     The script currently running on the shard we're connecting to.
//     For Redis Enterprise and Redis Cloud, this represents the
//     function with the longest running time, across all the running functions, on all shards
//   - RunningScripts
//     All scripts currently running in a Redis Enterprise clustered database.
//     Only available on Redis Enterprise
type FunctionStats struct {
	Engines   []Engine
	isRunning bool
	rs        RunningScript
	allrs     []RunningScript
}

func (fs *FunctionStats) Running() bool {
	return fs.isRunning
}

func (fs *FunctionStats) RunningScript() (RunningScript, bool) {
	return fs.rs, fs.isRunning
}

// AllRunningScripts returns all scripts currently running in a Redis Enterprise clustered database.
// Only available on Redis Enterprise
func (fs *FunctionStats) AllRunningScripts() []RunningScript {
	return fs.allrs
}

type RunningScript struct {
	Name     string
	Command  []string
	Duration time.Duration
}

type Engine struct {
	Language       string
	LibrariesCount int64
	FunctionsCount int64
}

type FunctionStatsCmd struct {
	baseCmd
	val FunctionStats
}

var _ Cmder = (*FunctionStatsCmd)(nil)

func NewFunctionStatsCmd(ctx context.Context, args ...interface{}) *FunctionStatsCmd {
	return &FunctionStatsCmd{
		baseCmd: baseCmd{
			ctx:  ctx,
			args: args,
		},
	}
}

func (cmd *FunctionStatsCmd) SetVal(val FunctionStats) {
	cmd.val = val
}

func (cmd *FunctionStatsCmd) String() string {
	return cmdString(cmd, cmd.val)
}

func (cmd *FunctionStatsCmd) Val() FunctionStats {
	return cmd.val
}

func (cmd *FunctionStatsCmd) Result() (FunctionStats, error) {
	return cmd.val, cmd.err
}

func (cmd *FunctionStatsCmd) readReply(rd *proto.Reader) (err error) {
	n, err := rd.ReadMapLen()
	if err != nil {
		return err
	}

	var key string
	var result FunctionStats
	for f := 0; f < n; f++ {
		key, err = rd.ReadString()
		if err != nil {
			return err
		}

		switch key {
		case "running_script":
			result.rs, result.isRunning, err = cmd.readRunningScript(rd)
		case "engines":
			result.Engines, err = cmd.readEngines(rd)
		case "all_running_scripts": // Redis Enterprise only
			result.allrs, result.isRunning, err = cmd.readRunningScripts(rd)
		default:
			return fmt.Errorf("redis: function stats unexpected key %s", key)
		}

		if err != nil {
			return err
		}
	}

	cmd.val = result
	return nil
}

func (cmd *FunctionStatsCmd) readRunningScript(rd *proto.Reader) (RunningScript, bool, error) {
	err := rd.ReadFixedMapLen(3)
	if err != nil {
		if err == Nil {
			return RunningScript{}, false, nil
		}
		return RunningScript{}, false, err
	}

	var runningScript RunningScript
	for i := 0; i < 3; i++ {
		key, err := rd.ReadString()
		if err != nil {
			return RunningScript{}, false, err
		}

		switch key {
		case "name":
			runningScript.Name, err = rd.ReadString()
		case "duration_ms":
			runningScript.Duration, err = cmd.readDuration(rd)
		case "command":
			runningScript.Command, err = cmd.readCommand(rd)
		default:
			return RunningScript{}, false, fmt.Errorf("redis: function stats unexpected running_script key %s", key)
		}

		if err != nil {
			return RunningScript{}, false, err
		}
	}

	return runningScript, true, nil
}

func (cmd *FunctionStatsCmd) readEngines(rd *proto.Reader) ([]Engine, error) {
	n, err := rd.ReadMapLen()
	if err != nil {
		return nil, err
	}

	engines := make([]Engine, 0, n)
	for i := 0; i < n; i++ {
		engine := Engine{}
		engine.Language, err = rd.ReadString()
		if err != nil {
			return nil, err
		}

		err = rd.ReadFixedMapLen(2)
		if err != nil {
			return nil, fmt.Errorf("redis: function stats unexpected %s engine map length", engine.Language)
		}

		for i := 0; i < 2; i++ {
			key, err := rd.ReadString()
			switch key {
			case "libraries_count":
				engine.LibrariesCount, err = rd.ReadInt()
			case "functions_count":
				engine.FunctionsCount, err = rd.ReadInt()
			}
			if err != nil {
				return nil, err
			}
		}

		engines = append(engines, engine)
	}
	return engines, nil
}

func (cmd *FunctionStatsCmd) readDuration(rd *proto.Reader) (time.Duration, error) {
	t, err := rd.ReadInt()
	if err != nil {
		return time.Duration(0), err
	}
	return time.Duration(t) * time.Millisecond, nil
}

func (cmd *FunctionStatsCmd) readCommand(rd *proto.Reader) ([]string, error) {
	n, err := rd.ReadArrayLen()
	if err != nil {
		return nil, err
	}

	command := make([]string, 0, n)
	for i := 0; i < n; i++ {
		x, err := rd.ReadString()
		if err != nil {
			return nil, err
		}
		command = append(command, x)
	}

	return command, nil
}

func (cmd *FunctionStatsCmd) readRunningScripts(rd *proto.Reader) ([]RunningScript, bool, error) {
	n, err := rd.ReadArrayLen()
	if err != nil {
		return nil, false, err
	}

	runningScripts := make([]RunningScript, 0, n)
	for i := 0; i < n; i++ {
		rs, _, err := cmd.readRunningScript(rd)
		if err != nil {
			return nil, false, err
		}
		runningScripts = append(runningScripts, rs)
	}

	return runningScripts, len(runningScripts) > 0, nil
}

//------------------------------------------------------------------------------

// LCSQuery is a parameter used for the LCS command
type LCSQuery struct {
	Key1         string
	Key2         string
	Len          bool
	Idx          bool
	MinMatchLen  int
	WithMatchLen bool
}

// LCSMatch is the result set of the LCS command.
type LCSMatch struct {
	MatchString string
	Matches     []LCSMatchedPosition
	Len         int64
}

type LCSMatchedPosition struct {
	Key1 LCSPosition
	Key2 LCSPosition

	// only for withMatchLen is true
	MatchLen int64
}

type LCSPosition struct {
	Start int64
	End   int64
}

type LCSCmd struct {
	baseCmd

	// 1: match string
	// 2: match len
	// 3: match idx LCSMatch
	readType uint8
	val      *LCSMatch
}

func NewLCSCmd(ctx context.Context, q *LCSQuery) *LCSCmd {
	args := make([]interface{}, 3, 7)
	args[0] = "lcs"
	args[1] = q.Key1
	args[2] = q.Key2

	cmd := &LCSCmd{readType: 1}
	if q.Len {
		cmd.readType = 2
		args = append(args, "len")
	} else if q.Idx {
		cmd.readType = 3
		args = append(args, "idx")
		if q.MinMatchLen != 0 {
			args = append(args, "minmatchlen", q.MinMatchLen)
		}
		if q.WithMatchLen {
			args = append(args, "withmatchlen")
		}
	}
	cmd.baseCmd = baseCmd{
		ctx:  ctx,
		args: args,
	}

	return cmd
}

func (cmd *LCSCmd) SetVal(val *LCSMatch) {
	cmd.val = val
}

func (cmd *LCSCmd) String() string {
	return cmdString(cmd, cmd.val)
}

func (cmd *LCSCmd) Val() *LCSMatch {
	return cmd.val
}

func (cmd *LCSCmd) Result() (*LCSMatch, error) {
	return cmd.val, cmd.err
}

func (cmd *LCSCmd) readReply(rd *proto.Reader) (err error) {
	lcs := &LCSMatch{}
	switch cmd.readType {
	case 1:
		// match string
		if lcs.MatchString, err = rd.ReadString(); err != nil {
			return err
		}
	case 2:
		// match len
		if lcs.Len, err = rd.ReadInt(); err != nil {
			return err
		}
	case 3:
		// read LCSMatch
		if err = rd.ReadFixedMapLen(2); err != nil {
			return err
		}

		// read matches or len field
		for i := 0; i < 2; i++ {
			key, err := rd.ReadString()
			if err != nil {
				return err
			}

			switch key {
			case "matches":
				// read array of matched positions
				if lcs.Matches, err = cmd.readMatchedPositions(rd); err != nil {
					return err
				}
			case "len":
				// read match length
				if lcs.Len, err = rd.ReadInt(); err != nil {
					return err
				}
			}
		}
	}

	cmd.val = lcs
	return nil
}

func (cmd *LCSCmd) readMatchedPositions(rd *proto.Reader) ([]LCSMatchedPosition, error) {
	n, err := rd.ReadArrayLen()
	if err != nil {
		return nil, err
	}

	positions := make([]LCSMatchedPosition, n)
	for i := 0; i < n; i++ {
		pn, err := rd.ReadArrayLen()
		if err != nil {
			return nil, err
		}

		if positions[i].Key1, err = cmd.readPosition(rd); err != nil {
			return nil, err
		}
		if positions[i].Key2, err = cmd.readPosition(rd); err != nil {
			return nil, err
		}

		// read match length if WithMatchLen is true
		if pn > 2 {
			if positions[i].MatchLen, err = rd.ReadInt(); err != nil {
				return nil, err
			}
		}
	}

	return positions, nil
}

func (cmd *LCSCmd) readPosition(rd *proto.Reader) (pos LCSPosition, err error) {
	if err = rd.ReadFixedArrayLen(2); err != nil {
		return pos, err
	}
	if pos.Start, err = rd.ReadInt(); err != nil {
		return pos, err
	}
	if pos.End, err = rd.ReadInt(); err != nil {
		return pos, err
	}

	return pos, nil
}

// ------------------------------------------------------------------------

type KeyFlags struct {
	Key   string
	Flags []string
}

type KeyFlagsCmd struct {
	baseCmd

	val []KeyFlags
}

var _ Cmder = (*KeyFlagsCmd)(nil)

func NewKeyFlagsCmd(ctx context.Context, args ...interface{}) *KeyFlagsCmd {
	return &KeyFlagsCmd{
		baseCmd: baseCmd{
			ctx:  ctx,
			args: args,
		},
	}
}

func (cmd *KeyFlagsCmd) SetVal(val []KeyFlags) {
	cmd.val = val
}

func (cmd *KeyFlagsCmd) Val() []KeyFlags {
	return cmd.val
}

func (cmd *KeyFlagsCmd) Result() ([]KeyFlags, error) {
	return cmd.val, cmd.err
}

func (cmd *KeyFlagsCmd) String() string {
	return cmdString(cmd, cmd.val)
}

func (cmd *KeyFlagsCmd) readReply(rd *proto.Reader) error {
	n, err := rd.ReadArrayLen()
	if err != nil {
		return err
	}

	if n == 0 {
		cmd.val = make([]KeyFlags, 0)
		return nil
	}

	cmd.val = make([]KeyFlags, n)

	for i := 0; i < len(cmd.val); i++ {

		if err = rd.ReadFixedArrayLen(2); err != nil {
			return err
		}

		if cmd.val[i].Key, err = rd.ReadString(); err != nil {
			return err
		}
		flagsLen, err := rd.ReadArrayLen()
		if err != nil {
			return err
		}
		cmd.val[i].Flags = make([]string, flagsLen)

		for j := 0; j < flagsLen; j++ {
			if cmd.val[i].Flags[j], err = rd.ReadString(); err != nil {
				return err
			}
		}
	}

	return nil
}

// ---------------------------------------------------------------------------------------------------

type ClusterLink struct {
	Direction           string
	Node                string
	CreateTime          int64
	Events              string
	SendBufferAllocated int64
	SendBufferUsed      int64
}

type ClusterLinksCmd struct {
	baseCmd

	val []ClusterLink
}

var _ Cmder = (*ClusterLinksCmd)(nil)

func NewClusterLinksCmd(ctx context.Context, args ...interface{}) *ClusterLinksCmd {
	return &ClusterLinksCmd{
		baseCmd: baseCmd{
			ctx:  ctx,
			args: args,
		},
	}
}

func (cmd *ClusterLinksCmd) SetVal(val []ClusterLink) {
	cmd.val = val
}

func (cmd *ClusterLinksCmd) Val() []ClusterLink {
	return cmd.val
}

func (cmd *ClusterLinksCmd) Result() ([]ClusterLink, error) {
	return cmd.Val(), cmd.Err()
}

func (cmd *ClusterLinksCmd) String() string {
	return cmdString(cmd, cmd.val)
}

func (cmd *ClusterLinksCmd) readReply(rd *proto.Reader) error {
	n, err := rd.ReadArrayLen()
	if err != nil {
		return err
	}
	cmd.val = make([]ClusterLink, n)

	for i := 0; i < len(cmd.val); i++ {
		m, err := rd.ReadMapLen()
		if err != nil {
			return err
		}

		for j := 0; j < m; j++ {
			key, err := rd.ReadString()
			if err != nil {
				return err
			}

			switch key {
			case "direction":
				cmd.val[i].Direction, err = rd.ReadString()
			case "node":
				cmd.val[i].Node, err = rd.ReadString()
			case "create-time":
				cmd.val[i].CreateTime, err = rd.ReadInt()
			case "events":
				cmd.val[i].Events, err = rd.ReadString()
			case "send-buffer-allocated":
				cmd.val[i].SendBufferAllocated, err = rd.ReadInt()
			case "send-buffer-used":
				cmd.val[i].SendBufferUsed, err = rd.ReadInt()
			default:
				return fmt.Errorf("redis: unexpected key %q in CLUSTER LINKS reply", key)
			}

			if err != nil {
				return err
			}
		}
	}

	return nil
}

// ------------------------------------------------------------------------------------------------------------------

type SlotRange struct {
	Start int64
	End   int64
}

type Node struct {
	ID                string
	Endpoint          string
	IP                string
	Hostname          string
	Port              int64
	TLSPort           int64
	Role              string
	ReplicationOffset int64
	Health            string
}

type ClusterShard struct {
	Slots []SlotRange
	Nodes []Node
}

type ClusterShardsCmd struct {
	baseCmd

	val []ClusterShard
}

var _ Cmder = (*ClusterShardsCmd)(nil)

func NewClusterShardsCmd(ctx context.Context, args ...interface{}) *ClusterShardsCmd {
	return &ClusterShardsCmd{
		baseCmd: baseCmd{
			ctx:  ctx,
			args: args,
		},
	}
}

func (cmd *ClusterShardsCmd) SetVal(val []ClusterShard) {
	cmd.val = val
}

func (cmd *ClusterShardsCmd) Val() []ClusterShard {
	return cmd.val
}

func (cmd *ClusterShardsCmd) Result() ([]ClusterShard, error) {
	return cmd.Val(), cmd.Err()
}

func (cmd *ClusterShardsCmd) String() string {
	return cmdString(cmd, cmd.val)
}

func (cmd *ClusterShardsCmd) readReply(rd *proto.Reader) error {
	n, err := rd.ReadArrayLen()
	if err != nil {
		return err
	}
	cmd.val = make([]ClusterShard, n)

	for i := 0; i < n; i++ {
		m, err := rd.ReadMapLen()
		if err != nil {
			return err
		}

		for j := 0; j < m; j++ {
			key, err := rd.ReadString()
			if err != nil {
				return err
			}

			switch key {
			case "slots":
				l, err := rd.ReadArrayLen()
				if err != nil {
					return err
				}
				for k := 0; k < l; k += 2 {
					start, err := rd.ReadInt()
					if err != nil {
						return err
					}

					end, err := rd.ReadInt()
					if err != nil {
						return err
					}

					cmd.val[i].Slots = append(cmd.val[i].Slots, SlotRange{Start: start, End: end})
				}
			case "nodes":
				nodesLen, err := rd.ReadArrayLen()
				if err != nil {
					return err
				}
				cmd.val[i].Nodes = make([]Node, nodesLen)
				for k := 0; k < nodesLen; k++ {
					nodeMapLen, err := rd.ReadMapLen()
					if err != nil {
						return err
					}

					for l := 0; l < nodeMapLen; l++ {
						nodeKey, err := rd.ReadString()
						if err != nil {
							return err
						}

						switch nodeKey {
						case "id":
							cmd.val[i].Nodes[k].ID, err = rd.ReadString()
						case "endpoint":
							cmd.val[i].Nodes[k].Endpoint, err = rd.ReadString()
						case "ip":
							cmd.val[i].Nodes[k].IP, err = rd.ReadString()
						case "hostname":
							cmd.val[i].Nodes[k].Hostname, err = rd.ReadString()
						case "port":
							cmd.val[i].Nodes[k].Port, err = rd.ReadInt()
						case "tls-port":
							cmd.val[i].Nodes[k].TLSPort, err = rd.ReadInt()
						case "role":
							cmd.val[i].Nodes[k].Role, err = rd.ReadString()
						case "replication-offset":
							cmd.val[i].Nodes[k].ReplicationOffset, err = rd.ReadInt()
						case "health":
							cmd.val[i].Nodes[k].Health, err = rd.ReadString()
						default:
							return fmt.Errorf("redis: unexpected key %q in CLUSTER SHARDS node reply", nodeKey)
						}

						if err != nil {
							return err
						}
					}
				}
			default:
				return fmt.Errorf("redis: unexpected key %q in CLUSTER SHARDS reply", key)
			}
		}
	}

	return nil
}

// -----------------------------------------

type RankScore struct {
	Rank  int64
	Score float64
}

type RankWithScoreCmd struct {
	baseCmd

	val RankScore
}

var _ Cmder = (*RankWithScoreCmd)(nil)

func NewRankWithScoreCmd(ctx context.Context, args ...interface{}) *RankWithScoreCmd {
	return &RankWithScoreCmd{
		baseCmd: baseCmd{
			ctx:  ctx,
			args: args,
		},
	}
}

func (cmd *RankWithScoreCmd) SetVal(val RankScore) {
	cmd.val = val
}

func (cmd *RankWithScoreCmd) Val() RankScore {
	return cmd.val
}

func (cmd *RankWithScoreCmd) Result() (RankScore, error) {
	return cmd.val, cmd.err
}

func (cmd *RankWithScoreCmd) String() string {
	return cmdString(cmd, cmd.val)
}

func (cmd *RankWithScoreCmd) readReply(rd *proto.Reader) error {
	if err := rd.ReadFixedArrayLen(2); err != nil {
		return err
	}

	rank, err := rd.ReadInt()
	if err != nil {
		return err
	}

	score, err := rd.ReadFloat()
	if err != nil {
		return err
	}

	cmd.val = RankScore{Rank: rank, Score: score}

	return nil
}

// --------------------------------------------------------------------------------------------------

// ClientFlags is redis-server client flags, copy from redis/src/server.h (redis 7.0)
type ClientFlags uint64

const (
	ClientSlave            ClientFlags = 1 << 0  /* This client is a replica */
	ClientMaster           ClientFlags = 1 << 1  /* This client is a master */
	ClientMonitor          ClientFlags = 1 << 2  /* This client is a slave monitor, see MONITOR */
	ClientMulti            ClientFlags = 1 << 3  /* This client is in a MULTI context */
	ClientBlocked          ClientFlags = 1 << 4  /* The client is waiting in a blocking operation */
	ClientDirtyCAS         ClientFlags = 1 << 5  /* Watched keys modified. EXEC will fail. */
	ClientCloseAfterReply  ClientFlags = 1 << 6  /* Close after writing entire reply. */
	ClientUnBlocked        ClientFlags = 1 << 7  /* This client was unblocked and is stored in server.unblocked_clients */
	ClientScript           ClientFlags = 1 << 8  /* This is a non-connected client used by Lua */
	ClientAsking           ClientFlags = 1 << 9  /* Client issued the ASKING command */
	ClientCloseASAP        ClientFlags = 1 << 10 /* Close this client ASAP */
	ClientUnixSocket       ClientFlags = 1 << 11 /* Client connected via Unix domain socket */
	ClientDirtyExec        ClientFlags = 1 << 12 /* EXEC will fail for errors while queueing */
	ClientMasterForceReply ClientFlags = 1 << 13 /* Queue replies even if is master */
	ClientForceAOF         ClientFlags = 1 << 14 /* Force AOF propagation of current cmd. */
	ClientForceRepl        ClientFlags = 1 << 15 /* Force replication of current cmd. */
	ClientPrePSync         ClientFlags = 1 << 16 /* Instance don't understand PSYNC. */
	ClientReadOnly         ClientFlags = 1 << 17 /* Cluster client is in read-only state. */
	ClientPubSub           ClientFlags = 1 << 18 /* Client is in Pub/Sub mode. */
	ClientPreventAOFProp   ClientFlags = 1 << 19 /* Don't propagate to AOF. */
	ClientPreventReplProp  ClientFlags = 1 << 20 /* Don't propagate to slaves. */
	ClientPreventProp      ClientFlags = ClientPreventAOFProp | ClientPreventReplProp
	ClientPendingWrite     ClientFlags = 1 << 21 /* Client has output to send but a-write handler is yet not installed. */
	ClientReplyOff         ClientFlags = 1 << 22 /* Don't send replies to client. */
	ClientReplySkipNext    ClientFlags = 1 << 23 /* Set ClientREPLY_SKIP for next cmd */
	ClientReplySkip        ClientFlags = 1 << 24 /* Don't send just this reply. */
	ClientLuaDebug         ClientFlags = 1 << 25 /* Run EVAL in debug mode. */
	ClientLuaDebugSync     ClientFlags = 1 << 26 /* EVAL debugging without fork() */
	ClientModule           ClientFlags = 1 << 27 /* Non connected client used by some module. */
	ClientProtected        ClientFlags = 1 << 28 /* Client should not be freed for now. */
	ClientExecutingCommand ClientFlags = 1 << 29 /* Indicates that the client is currently in the process of handling
	   a command. usually this will be marked only during call()
	   however, blocked clients might have this flag kept until they
	   will try to reprocess the command. */
	ClientPendingCommand      ClientFlags = 1 << 30 /* Indicates the client has a fully * parsed command ready for execution. */
	ClientTracking            ClientFlags = 1 << 31 /* Client enabled keys tracking in order to perform client side caching. */
	ClientTrackingBrokenRedir ClientFlags = 1 << 32 /* Target client is invalid. */
	ClientTrackingBCAST       ClientFlags = 1 << 33 /* Tracking in BCAST mode. */
	ClientTrackingOptIn       ClientFlags = 1 << 34 /* Tracking in opt-in mode. */
	ClientTrackingOptOut      ClientFlags = 1 << 35 /* Tracking in opt-out mode. */
	ClientTrackingCaching     ClientFlags = 1 << 36 /* CACHING yes/no was given, depending on optin/optout mode. */
	ClientTrackingNoLoop      ClientFlags = 1 << 37 /* Don't send invalidation messages about writes performed by myself.*/
	ClientInTimeoutTable      ClientFlags = 1 << 38 /* This client is in the timeout table. */
	ClientProtocolError       ClientFlags = 1 << 39 /* Protocol error chatting with it. */
	ClientCloseAfterCommand   ClientFlags = 1 << 40 /* Close after executing commands * and writing entire reply. */
	ClientDenyBlocking        ClientFlags = 1 << 41 /* Indicate that the client should not be blocked. currently, turned on inside MULTI, Lua, RM_Call, and AOF client */
	ClientReplRDBOnly         ClientFlags = 1 << 42 /* This client is a replica that only wants RDB without replication buffer. */
	ClientNoEvict             ClientFlags = 1 << 43 /* This client is protected against client memory eviction. */
	ClientAllowOOM            ClientFlags = 1 << 44 /* Client used by RM_Call is allowed to fully execute scripts even when in OOM */
	ClientNoTouch             ClientFlags = 1 << 45 /* This client will not touch LFU/LRU stats. */
	ClientPushing             ClientFlags = 1 << 46 /* This client is pushing notifications. */
)

// ClientInfo is redis-server ClientInfo, not go-redis *Client
type ClientInfo struct {
	ID                 int64         // redis version 2.8.12, a unique 64-bit client ID
	Addr               string        // address/port of the client
	LAddr              string        // address/port of local address client connected to (bind address)
	FD                 int64         // file descriptor corresponding to the socket
	Name               string        // the name set by the client with CLIENT SETNAME
	Age                time.Duration // total duration of the connection in seconds
	Idle               time.Duration // idle time of the connection in seconds
	Flags              ClientFlags   // client flags (see below)
	DB                 int           // current database ID
	Sub                int           // number of channel subscriptions
	PSub               int           // number of pattern matching subscriptions
	SSub               int           // redis version 7.0.3, number of shard channel subscriptions
	Multi              int           // number of commands in a MULTI/EXEC context
	QueryBuf           int           // qbuf, query buffer length (0 means no query pending)
	QueryBufFree       int           // qbuf-free, free space of the query buffer (0 means the buffer is full)
	ArgvMem            int           // incomplete arguments for the next command (already extracted from query buffer)
	MultiMem           int           // redis version 7.0, memory is used up by buffered multi commands
	BufferSize         int           // rbs, usable size of buffer
	BufferPeak         int           // rbp, peak used size of buffer in last 5 sec interval
	OutputBufferLength int           // obl, output buffer length
	OutputListLength   int           // oll, output list length (replies are queued in this list when the buffer is full)
	OutputMemory       int           // omem, output buffer memory usage
	TotalMemory        int           // tot-mem, total memory consumed by this client in its various buffers
	Events             string        // file descriptor events (see below)
	LastCmd            string        // cmd, last command played
	User               string        // the authenticated username of the client
	Redir              int64         // client id of current client tracking redirection
	Resp               int           // redis version 7.0, client RESP protocol version
	LibName            string        // redis version 7.2, client library name
	LibVer             string        // redis version 7.2, client library version
}

type ClientInfoCmd struct {
	baseCmd

	val *ClientInfo
}

var _ Cmder = (*ClientInfoCmd)(nil)

func NewClientInfoCmd(ctx context.Context, args ...interface{}) *ClientInfoCmd {
	return &ClientInfoCmd{
		baseCmd: baseCmd{
			ctx:  ctx,
			args: args,
		},
	}
}

func (cmd *ClientInfoCmd) SetVal(val *ClientInfo) {
	cmd.val = val
}

func (cmd *ClientInfoCmd) String() string {
	return cmdString(cmd, cmd.val)
}

func (cmd *ClientInfoCmd) Val() *ClientInfo {
	return cmd.val
}

func (cmd *ClientInfoCmd) Result() (*ClientInfo, error) {
	return cmd.val, cmd.err
}

func (cmd *ClientInfoCmd) readReply(rd *proto.Reader) (err error) {
	txt, err := rd.ReadString()
	if err != nil {
		return err
	}

	// sds o = catClientInfoString(sdsempty(), c);
	// o = sdscatlen(o,"\n",1);
	// addReplyVerbatim(c,o,sdslen(o),"txt");
	// sdsfree(o);
	cmd.val, err = parseClientInfo(strings.TrimSpace(txt))
	return err
}

// fmt.Sscanf() cannot handle null values
func parseClientInfo(txt string) (info *ClientInfo, err error) {
	info = &ClientInfo{}
	for _, s := range strings.Split(txt, " ") {
		kv := strings.Split(s, "=")
		if len(kv) != 2 {
			return nil, fmt.Errorf("redis: unexpected client info data (%s)", s)
		}
		key, val := kv[0], kv[1]

		switch key {
		case "id":
			info.ID, err = strconv.ParseInt(val, 10, 64)
		case "addr":
			info.Addr = val
		case "laddr":
			info.LAddr = val
		case "fd":
			info.FD, err = strconv.ParseInt(val, 10, 64)
		case "name":
			info.Name = val
		case "age":
			var age int
			if age, err = strconv.Atoi(val); err == nil {
				info.Age = time.Duration(age) * time.Second
			}
		case "idle":
			var idle int
			if idle, err = strconv.Atoi(val); err == nil {
				info.Idle = time.Duration(idle) * time.Second
			}
		case "flags":
			if val == "N" {
				break
			}

			for i := 0; i < len(val); i++ {
				switch val[i] {
				case 'S':
					info.Flags |= ClientSlave
				case 'O':
					info.Flags |= ClientSlave | ClientMonitor
				case 'M':
					info.Flags |= ClientMaster
				case 'P':
					info.Flags |= ClientPubSub
				case 'x':
					info.Flags |= ClientMulti
				case 'b':
					info.Flags |= ClientBlocked
				case 't':
					info.Flags |= ClientTracking
				case 'R':
					info.Flags |= ClientTrackingBrokenRedir
				case 'B':
					info.Flags |= ClientTrackingBCAST
				case 'd':
					info.Flags |= ClientDirtyCAS
				case 'c':
					info.Flags |= ClientCloseAfterCommand
				case 'u':
					info.Flags |= ClientUnBlocked
				case 'A':
					info.Flags |= ClientCloseASAP
				case 'U':
					info.Flags |= ClientUnixSocket
				case 'r':
					info.Flags |= ClientReadOnly
				case 'e':
					info.Flags |= ClientNoEvict
				case 'T':
					info.Flags |= ClientNoTouch
				default:
					return nil, fmt.Errorf("redis: unexpected client info flags(%s)", string(val[i]))
				}
			}
		case "db":
			info.DB, err = strconv.Atoi(val)
		case "sub":
			info.Sub, err = strconv.Atoi(val)
		case "psub":
			info.PSub, err = strconv.Atoi(val)
		case "ssub":
			info.SSub, err = strconv.Atoi(val)
		case "multi":
			info.Multi, err = strconv.Atoi(val)
		case "qbuf":
			info.QueryBuf, err = strconv.Atoi(val)
		case "qbuf-free":
			info.QueryBufFree, err = strconv.Atoi(val)
		case "argv-mem":
			info.ArgvMem, err = strconv.Atoi(val)
		case "multi-mem":
			info.MultiMem, err = strconv.Atoi(val)
		case "rbs":
			info.BufferSize, err = strconv.Atoi(val)
		case "rbp":
			info.BufferPeak, err = strconv.Atoi(val)
		case "obl":
			info.OutputBufferLength, err = strconv.Atoi(val)
		case "oll":
			info.OutputListLength, err = strconv.Atoi(val)
		case "omem":
			info.OutputMemory, err = strconv.Atoi(val)
		case "tot-mem":
			info.TotalMemory, err = strconv.Atoi(val)
		case "events":
			info.Events = val
		case "cmd":
			info.LastCmd = val
		case "user":
			info.User = val
		case "redir":
			info.Redir, err = strconv.ParseInt(val, 10, 64)
		case "resp":
			info.Resp, err = strconv.Atoi(val)
		case "lib-name":
			info.LibName = val
		case "lib-ver":
			info.LibVer = val
		default:
			return nil, fmt.Errorf("redis: unexpected client info key(%s)", key)
		}

		if err != nil {
			return nil, err
		}
	}

	return info, nil
}

// -------------------------------------------

type ACLLogEntry struct {
	Count                int64
	Reason               string
	Context              string
	Object               string
	Username             string
	AgeSeconds           float64
	ClientInfo           *ClientInfo
	EntryID              int64
	TimestampCreated     int64
	TimestampLastUpdated int64
}

type ACLLogCmd struct {
	baseCmd

	val []*ACLLogEntry
}

var _ Cmder = (*ACLLogCmd)(nil)

func NewACLLogCmd(ctx context.Context, args ...interface{}) *ACLLogCmd {
	return &ACLLogCmd{
		baseCmd: baseCmd{
			ctx:  ctx,
			args: args,
		},
	}
}

func (cmd *ACLLogCmd) SetVal(val []*ACLLogEntry) {
	cmd.val = val
}

func (cmd *ACLLogCmd) Val() []*ACLLogEntry {
	return cmd.val
}

func (cmd *ACLLogCmd) Result() ([]*ACLLogEntry, error) {
	return cmd.Val(), cmd.Err()
}

func (cmd *ACLLogCmd) String() string {
	return cmdString(cmd, cmd.val)
}

func (cmd *ACLLogCmd) readReply(rd *proto.Reader) error {
	n, err := rd.ReadArrayLen()
	if err != nil {
		return err
	}

	cmd.val = make([]*ACLLogEntry, n)
	for i := 0; i < n; i++ {
		cmd.val[i] = &ACLLogEntry{}
		entry := cmd.val[i]
		respLen, err := rd.ReadMapLen()
		if err != nil {
			return err
		}
		for j := 0; j < respLen; j++ {
			key, err := rd.ReadString()
			if err != nil {
				return err
			}

			switch key {
			case "count":
				entry.Count, err = rd.ReadInt()
			case "reason":
				entry.Reason, err = rd.ReadString()
			case "context":
				entry.Context, err = rd.ReadString()
			case "object":
				entry.Object, err = rd.ReadString()
			case "username":
				entry.Username, err = rd.ReadString()
			case "age-seconds":
				entry.AgeSeconds, err = rd.ReadFloat()
			case "client-info":
				txt, err := rd.ReadString()
				if err != nil {
					return err
				}
				entry.ClientInfo, err = parseClientInfo(strings.TrimSpace(txt))
				if err != nil {
					return err
				}
			case "entry-id":
				entry.EntryID, err = rd.ReadInt()
			case "timestamp-created":
				entry.TimestampCreated, err = rd.ReadInt()
			case "timestamp-last-updated":
				entry.TimestampLastUpdated, err = rd.ReadInt()
			default:
				return fmt.Errorf("redis: unexpected key %q in ACL LOG reply", key)
			}

			if err != nil {
				return err
			}
		}
	}

	return nil
}

<<<<<<< HEAD
// -------------------------------------------

type InfoCmd struct {
	baseCmd
	val map[string]map[string]string
}

var _ Cmder = (*InfoCmd)(nil)

func NewInfoCmd(ctx context.Context, args ...interface{}) *InfoCmd {
	return &InfoCmd{
		baseCmd: baseCmd{
			ctx:  ctx,
			args: args,
		},
	}
}

func (cmd *InfoCmd) SetVal(val map[string]map[string]string) {
	cmd.val = val
}

func (cmd *InfoCmd) Val() map[string]map[string]string {
	return cmd.val
}

func (cmd *InfoCmd) Result() (map[string]map[string]string, error) {
	return cmd.Val(), cmd.Err()
}

func (cmd *InfoCmd) String() string {
	return cmdString(cmd, cmd.val)
}

func (cmd *InfoCmd) readReply(rd *proto.Reader) error {
	val, err := rd.ReadString()
	if err != nil {
		return err
	}

	section := ""
	scanner := bufio.NewScanner(strings.NewReader(val))
	moduleRe := regexp.MustCompile(`module:name=(.+?),(.+)$`)

	for scanner.Scan() {
		line := scanner.Text()
		if strings.HasPrefix(line, "#") {
			if cmd.val == nil {
				cmd.val = make(map[string]map[string]string)
			}
			section = strings.TrimPrefix(line, "# ")
			cmd.val[section] = make(map[string]string)
		} else if line != "" {
			if section == "Modules" {
				kv := moduleRe.FindStringSubmatch(line)
				if len(kv) == 3 {
					cmd.val[section][kv[1]] = kv[2]
				}
			} else {
				kv := strings.SplitN(line, ":", 2)
				if len(kv) == 2 {
					cmd.val[section][kv[0]] = kv[1]
				}
			}
		}
	}

	return nil

}

func (cmd *InfoCmd) Item(section, key string) string {
	if cmd.val == nil {
		return ""
	} else if cmd.val[section] == nil {
		return ""
	} else {
		return cmd.val[section][key]
	}
=======
// LibraryInfo holds the library info.
type LibraryInfo struct {
	LibName *string
	LibVer  *string
>>>>>>> a5fe1747
}<|MERGE_RESOLUTION|>--- conflicted
+++ resolved
@@ -5295,7 +5295,12 @@
 	return nil
 }
 
-<<<<<<< HEAD
+// LibraryInfo holds the library info.
+type LibraryInfo struct {
+	LibName *string
+	LibVer  *string
+}
+
 // -------------------------------------------
 
 type InfoCmd struct {
@@ -5375,10 +5380,4 @@
 	} else {
 		return cmd.val[section][key]
 	}
-=======
-// LibraryInfo holds the library info.
-type LibraryInfo struct {
-	LibName *string
-	LibVer  *string
->>>>>>> a5fe1747
 }