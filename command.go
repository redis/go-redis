--- conflicted
+++ resolved
@@ -3993,8 +3993,6 @@
 	return functions, nil
 }
 
-<<<<<<< HEAD
-//------------------------------------------------------------------------------
 
 type LCSQuery struct {
 	Key1         string
@@ -4172,10 +4170,10 @@
 		End:   end,
 	}, nil
 }
-=======
+// =======
 type FilterBy struct {
 	Module  string
 	ACLCat  string
 	Pattern string
 }
->>>>>>> 153a9efb
+
