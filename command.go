--- conflicted
+++ resolved
@@ -1933,21 +1933,15 @@
 	cmd.val = make([]XInfoConsumer, n)
 
 	for i := 0; i < len(cmd.val); i++ {
-<<<<<<< HEAD
-		if err = rd.ReadFixedMapLen(4); err != nil {
-=======
+
 		nn, err := rd.ReadMapLen()
 		if err != nil {
->>>>>>> 7b4f2179
-			return err
+    	return err
 		}
 
 		var key string
-<<<<<<< HEAD
-		for f := 0; f < 4; f++ {
-=======
+
 		for f := 0; f < nn; f++ {
->>>>>>> 7b4f2179
 			key, err = rd.ReadString()
 			if err != nil {
 				return err
