module github.com/redis/go-redis/example/del-keys-without-ttl

go 1.18

replace github.com/redis/go-redis/v9 => ../..

require (
<<<<<<< HEAD
	github.com/redis/go-redis/v9 v9.7.1
=======
	github.com/redis/go-redis/v9 v9.6.2
>>>>>>> 30e7388c
	go.uber.org/zap v1.24.0
)

require (
	github.com/cespare/xxhash/v2 v2.3.0 // indirect
	github.com/dgryski/go-rendezvous v0.0.0-20200823014737-9f7001d12a5f // indirect
	go.uber.org/atomic v1.10.0 // indirect
	go.uber.org/multierr v1.9.0 // indirect
)<|MERGE_RESOLUTION|>--- conflicted
+++ resolved
@@ -5,11 +5,7 @@
 replace github.com/redis/go-redis/v9 => ../..
 
 require (
-<<<<<<< HEAD
 	github.com/redis/go-redis/v9 v9.7.1
-=======
-	github.com/redis/go-redis/v9 v9.6.2
->>>>>>> 30e7388c
 	go.uber.org/zap v1.24.0
 )
 
