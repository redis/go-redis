--- conflicted
+++ resolved
@@ -4,11 +4,7 @@
 
 replace github.com/redis/go-redis/v9 => ../..
 
-<<<<<<< HEAD
 require github.com/redis/go-redis/v9 v9.7.1
-=======
-require github.com/redis/go-redis/v9 v9.6.2
->>>>>>> 30e7388c
 
 require (
 	github.com/cespare/xxhash/v2 v2.3.0 // indirect
