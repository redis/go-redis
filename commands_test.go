package redis_test

import (
	"context"
	"encoding/json"
	"fmt"
	"reflect"
	"strconv"
	"time"

	. "github.com/bsm/ginkgo/v2"
	. "github.com/bsm/gomega"

	"github.com/redis/go-redis/v9"
	"github.com/redis/go-redis/v9/internal/proto"
)

type TimeValue struct {
	time.Time
}

func (t *TimeValue) ScanRedis(s string) (err error) {
	t.Time, err = time.Parse(time.RFC3339Nano, s)
	return
}

var _ = Describe("Commands", func() {
	ctx := context.TODO()
	var client *redis.Client

	BeforeEach(func() {
		client = redis.NewClient(redisOptions())
		Expect(client.FlushDB(ctx).Err()).NotTo(HaveOccurred())
	})

	AfterEach(func() {
		Expect(client.Close()).NotTo(HaveOccurred())
	})

	Describe("server", func() {
		It("should Auth", func() {
			cmds, err := client.Pipelined(ctx, func(pipe redis.Pipeliner) error {
				pipe.Auth(ctx, "password")
				pipe.Auth(ctx, "")
				return nil
			})
			Expect(err).To(HaveOccurred())
			Expect(err.Error()).To(ContainSubstring("ERR AUTH"))
			Expect(cmds[0].Err().Error()).To(ContainSubstring("ERR AUTH"))
			Expect(cmds[1].Err().Error()).To(ContainSubstring("ERR AUTH"))

			stats := client.PoolStats()
			Expect(stats.Hits).To(Equal(uint32(1)))
			Expect(stats.Misses).To(Equal(uint32(1)))
			Expect(stats.Timeouts).To(Equal(uint32(0)))
			Expect(stats.TotalConns).To(Equal(uint32(1)))
			Expect(stats.IdleConns).To(Equal(uint32(1)))
		})

		It("should hello", func() {
			cmds, err := client.Pipelined(ctx, func(pipe redis.Pipeliner) error {
				pipe.Hello(ctx, 3, "", "", "")
				return nil
			})
			Expect(err).NotTo(HaveOccurred())
			m, err := cmds[0].(*redis.MapStringInterfaceCmd).Result()
			Expect(err).NotTo(HaveOccurred())
			Expect(m["proto"]).To(Equal(int64(3)))
		})

		It("should Echo", func() {
			pipe := client.Pipeline()
			echo := pipe.Echo(ctx, "hello")
			_, err := pipe.Exec(ctx)
			Expect(err).NotTo(HaveOccurred())

			Expect(echo.Err()).NotTo(HaveOccurred())
			Expect(echo.Val()).To(Equal("hello"))
		})

		It("should Ping", func() {
			ping := client.Ping(ctx)
			Expect(ping.Err()).NotTo(HaveOccurred())
			Expect(ping.Val()).To(Equal("PONG"))
		})

		It("should Ping with Do method", func() {
			result := client.Conn().Do(ctx, "PING")
			Expect(result.Err()).NotTo(HaveOccurred())
			Expect(result.Val()).To(Equal("PONG"))
		})

		It("should Wait", func() {
			const wait = 3 * time.Second

			// assume testing on single redis instance
			start := time.Now()
			val, err := client.Wait(ctx, 1, wait).Result()
			Expect(err).NotTo(HaveOccurred())
			Expect(val).To(Equal(int64(0)))
			Expect(time.Now()).To(BeTemporally("~", start.Add(wait), 3*time.Second))
		})

		It("should WaitAOF", func() {
			const waitAOF = 3 * time.Second
			Skip("flaky test")

			// assuming that the redis instance doesn't have AOF enabled
			start := time.Now()
			val, err := client.WaitAOF(ctx, 1, 1, waitAOF).Result()
			Expect(err).NotTo(HaveOccurred())
			Expect(val).NotTo(ContainSubstring("ERR WAITAOF cannot be used when numlocal is set but appendonly is disabled"))
			Expect(time.Now()).To(BeTemporally("~", start.Add(waitAOF), 3*time.Second))
		})

		It("should Select", Label("NonRedisEnterprise"), func() {
			pipe := client.Pipeline()
			sel := pipe.Select(ctx, 1)
			_, err := pipe.Exec(ctx)
			Expect(err).NotTo(HaveOccurred())

			Expect(sel.Err()).NotTo(HaveOccurred())
			Expect(sel.Val()).To(Equal("OK"))
		})

		It("should SwapDB", Label("NonRedisEnterprise"), func() {
			pipe := client.Pipeline()
			sel := pipe.SwapDB(ctx, 1, 2)
			_, err := pipe.Exec(ctx)
			Expect(err).NotTo(HaveOccurred())

			Expect(sel.Err()).NotTo(HaveOccurred())
			Expect(sel.Val()).To(Equal("OK"))
		})

		It("should BgRewriteAOF", func() {
			Skip("flaky test")

			val, err := client.BgRewriteAOF(ctx).Result()
			Expect(err).NotTo(HaveOccurred())
			Expect(val).To(ContainSubstring("Background append only file rewriting"))
		})

		It("should BgSave", func() {
			Skip("flaky test")

			// workaround for "ERR Can't BGSAVE while AOF log rewriting is in progress"
			Eventually(func() string {
				return client.BgSave(ctx).Val()
			}, "30s").Should(Equal("Background saving started"))
		})

		It("Should CommandGetKeys", func() {
			keys, err := client.CommandGetKeys(ctx, "MSET", "a", "b", "c", "d", "e", "f").Result()
			Expect(err).NotTo(HaveOccurred())
			Expect(keys).To(Equal([]string{"a", "c", "e"}))

			keys, err = client.CommandGetKeys(ctx, "EVAL", "not consulted", "3", "key1", "key2", "key3", "arg1", "arg2", "arg3", "argN").Result()
			Expect(err).NotTo(HaveOccurred())
			Expect(keys).To(Equal([]string{"key1", "key2", "key3"}))

			keys, err = client.CommandGetKeys(ctx, "SORT", "mylist", "ALPHA", "STORE", "outlist").Result()
			Expect(err).NotTo(HaveOccurred())
			Expect(keys).To(Equal([]string{"mylist", "outlist"}))

			_, err = client.CommandGetKeys(ctx, "FAKECOMMAND", "arg1", "arg2").Result()
			Expect(err).To(HaveOccurred())
			Expect(err).To(MatchError("ERR Invalid command specified"))
		})

		It("should CommandGetKeysAndFlags", func() {
			keysAndFlags, err := client.CommandGetKeysAndFlags(ctx, "LMOVE", "mylist1", "mylist2", "left", "left").Result()
			Expect(err).NotTo(HaveOccurred())
			Expect(keysAndFlags).To(Equal([]redis.KeyFlags{
				{
					Key:   "mylist1",
					Flags: []string{"RW", "access", "delete"},
				},
				{
					Key:   "mylist2",
					Flags: []string{"RW", "insert"},
				},
			}))

			_, err = client.CommandGetKeysAndFlags(ctx, "FAKECOMMAND", "arg1", "arg2").Result()
			Expect(err).To(HaveOccurred())
			Expect(err).To(MatchError("ERR Invalid command specified"))
		})

		It("should ClientKill", func() {
			r := client.ClientKill(ctx, "1.1.1.1:1111")
			Expect(r.Err()).To(MatchError("ERR No such client"))
			Expect(r.Val()).To(Equal(""))
		})

		It("should ClientKillByFilter", func() {
			r := client.ClientKillByFilter(ctx, "TYPE", "test")
			Expect(r.Err()).To(MatchError("ERR Unknown client type 'test'"))
			Expect(r.Val()).To(Equal(int64(0)))
		})

		It("should ClientKillByFilter with MAXAGE", Label("NonRedisEnterprise"), func() {
			SkipBeforeRedisVersion(7.4, "doesn't work with older redis stack images")
			var s []string
			started := make(chan bool)
			done := make(chan bool)

			go func() {
				defer GinkgoRecover()

				started <- true
				blpop := client.BLPop(ctx, 0, "list")
				Expect(blpop.Val()).To(Equal(s))
				done <- true
			}()
			<-started

			select {
			case <-done:
				Fail("BLPOP is not blocked.")
			case <-time.After(1100 * time.Millisecond):
				// ok
			}

			killed := client.ClientKillByFilter(ctx, "MAXAGE", "1")
			Expect(killed.Err()).NotTo(HaveOccurred())
			Expect(killed.Val()).To(BeNumerically(">=", 1))

			select {
			case <-done:
				// ok
			case <-time.After(200 * time.Millisecond):
				Fail("BLPOP is still blocked.")
			}
		})

		It("should ClientID", func() {
			err := client.ClientID(ctx).Err()
			Expect(err).NotTo(HaveOccurred())
			Expect(client.ClientID(ctx).Val()).To(BeNumerically(">=", 0))
		})

		It("should ClientUnblock", func() {
			id := client.ClientID(ctx).Val()
			r, err := client.ClientUnblock(ctx, id).Result()
			Expect(err).NotTo(HaveOccurred())
			Expect(r).To(Equal(int64(0)))
		})

		It("should ClientUnblockWithError", func() {
			id := client.ClientID(ctx).Val()
			r, err := client.ClientUnblockWithError(ctx, id).Result()
			Expect(err).NotTo(HaveOccurred())
			Expect(r).To(Equal(int64(0)))
		})

		It("should ClientInfo", func() {
			info, err := client.ClientInfo(ctx).Result()
			Expect(err).NotTo(HaveOccurred())
			Expect(info).NotTo(BeNil())
		})

		It("should ClientPause", Label("NonRedisEnterprise"), func() {
			err := client.ClientPause(ctx, time.Second).Err()
			Expect(err).NotTo(HaveOccurred())

			start := time.Now()
			err = client.Ping(ctx).Err()
			Expect(err).NotTo(HaveOccurred())
			Expect(time.Now()).To(BeTemporally("~", start.Add(time.Second), 800*time.Millisecond))
		})

		It("should ClientSetName and ClientGetName", func() {
			pipe := client.Pipeline()
			set := pipe.ClientSetName(ctx, "theclientname")
			get := pipe.ClientGetName(ctx)
			_, err := pipe.Exec(ctx)
			Expect(err).NotTo(HaveOccurred())

			Expect(set.Err()).NotTo(HaveOccurred())
			Expect(set.Val()).To(BeTrue())

			Expect(get.Err()).NotTo(HaveOccurred())
			Expect(get.Val()).To(Equal("theclientname"))
		})

		It("should ClientSetInfo", func() {
			pipe := client.Pipeline()

			// Test setting the libName
			libName := "go-redis"
			libInfo := redis.WithLibraryName(libName)
			setInfo := pipe.ClientSetInfo(ctx, libInfo)
			_, err := pipe.Exec(ctx)

			Expect(err).NotTo(HaveOccurred())
			Expect(setInfo.Err()).NotTo(HaveOccurred())
			Expect(setInfo.Val()).To(Equal("OK"))

			// Test setting the libVer
			libVer := "vX.x"
			libInfo = redis.WithLibraryVersion(libVer)
			setInfo = pipe.ClientSetInfo(ctx, libInfo)
			_, err = pipe.Exec(ctx)

			Expect(err).NotTo(HaveOccurred())
			Expect(setInfo.Err()).NotTo(HaveOccurred())
			Expect(setInfo.Val()).To(Equal("OK"))

			// Test setting both fields, expect a panic
			libInfo = redis.LibraryInfo{LibName: &libName, LibVer: &libVer}

			Expect(func() {
				defer func() {
					if r := recover(); r != nil {
						err := r.(error)
						Expect(err).To(MatchError("both LibName and LibVer cannot be set at the same time"))
					}
				}()
				pipe.ClientSetInfo(ctx, libInfo)
			}).To(Panic())

			// Test setting neither field, expect a panic
			libInfo = redis.LibraryInfo{}

			Expect(func() {
				defer func() {
					if r := recover(); r != nil {
						err := r.(error)
						Expect(err).To(MatchError("at least one of LibName and LibVer should be set"))
					}
				}()
				pipe.ClientSetInfo(ctx, libInfo)
			}).To(Panic())
			// Test setting the default options for libName, libName suffix and libVer
			clientInfo := client.ClientInfo(ctx).Val()
			Expect(clientInfo.LibName).To(ContainSubstring("go-redis(go-redis,"))
			// Test setting the libName suffix in options
			opt := redisOptions()
			opt.IdentitySuffix = "suffix"
			client2 := redis.NewClient(opt)
			defer client2.Close()
			clientInfo = client2.ClientInfo(ctx).Val()
			Expect(clientInfo.LibName).To(ContainSubstring("go-redis(suffix,"))

		})

		It("should ConfigGet", func() {
			val, err := client.ConfigGet(ctx, "*").Result()
			Expect(err).NotTo(HaveOccurred())
			Expect(val).NotTo(BeEmpty())
		})

		It("should ConfigGet Modules", func() {
			SkipBeforeRedisVersion(8, "Config doesn't include modules before Redis 8")
			expected := map[string]string{
				"search-*": "search-timeout",
				"ts-*":     "ts-retention-policy",
				"bf-*":     "bf-error-rate",
				"cf-*":     "cf-initial-size",
			}

			for prefix, lookup := range expected {
				val, err := client.ConfigGet(ctx, prefix).Result()
				Expect(err).NotTo(HaveOccurred())
				Expect(val).NotTo(BeEmpty())
				Expect(val[lookup]).NotTo(BeEmpty())
			}
		})

		It("should ConfigResetStat", Label("NonRedisEnterprise"), func() {
			r := client.ConfigResetStat(ctx)
			Expect(r.Err()).NotTo(HaveOccurred())
			Expect(r.Val()).To(Equal("OK"))
		})

		It("should ConfigSet", Label("NonRedisEnterprise"), func() {
			configGet := client.ConfigGet(ctx, "maxmemory")
			Expect(configGet.Err()).NotTo(HaveOccurred())
			Expect(configGet.Val()).To(HaveLen(1))
			_, ok := configGet.Val()["maxmemory"]
			Expect(ok).To(BeTrue())

			configSet := client.ConfigSet(ctx, "maxmemory", configGet.Val()["maxmemory"])
			Expect(configSet.Err()).NotTo(HaveOccurred())
			Expect(configSet.Val()).To(Equal("OK"))
		})

		It("should ConfigGet with Modules", Label("NonRedisEnterprise"), func() {
			SkipBeforeRedisVersion(8, "config get won't return modules configs before redis 8")
			configGet := client.ConfigGet(ctx, "*")
			Expect(configGet.Err()).NotTo(HaveOccurred())
			Expect(configGet.Val()).To(HaveKey("maxmemory"))
			Expect(configGet.Val()).To(HaveKey("search-timeout"))
			Expect(configGet.Val()).To(HaveKey("ts-retention-policy"))
			Expect(configGet.Val()).To(HaveKey("bf-error-rate"))
			Expect(configGet.Val()).To(HaveKey("cf-initial-size"))
		})

		It("should ConfigSet FT DIALECT", func() {
			SkipBeforeRedisVersion(8, "config doesn't include modules before Redis 8")
			defaultState, err := client.ConfigGet(ctx, "search-default-dialect").Result()
			Expect(err).NotTo(HaveOccurred())

			// set to 3
			res, err := client.ConfigSet(ctx, "search-default-dialect", "3").Result()
			Expect(err).NotTo(HaveOccurred())
			Expect(res).To(BeEquivalentTo("OK"))

			defDialect, err := client.FTConfigGet(ctx, "DEFAULT_DIALECT").Result()
			Expect(err).NotTo(HaveOccurred())
			Expect(defDialect).To(BeEquivalentTo(map[string]interface{}{"DEFAULT_DIALECT": "3"}))

			resGet, err := client.ConfigGet(ctx, "search-default-dialect").Result()
			Expect(err).NotTo(HaveOccurred())
			Expect(resGet).To(BeEquivalentTo(map[string]string{"search-default-dialect": "3"}))

			// set to 2
			res, err = client.ConfigSet(ctx, "search-default-dialect", "2").Result()
			Expect(err).NotTo(HaveOccurred())
			Expect(res).To(BeEquivalentTo("OK"))

			defDialect, err = client.FTConfigGet(ctx, "DEFAULT_DIALECT").Result()
			Expect(err).NotTo(HaveOccurred())
			Expect(defDialect).To(BeEquivalentTo(map[string]interface{}{"DEFAULT_DIALECT": "2"}))

			// set to 1
			res, err = client.ConfigSet(ctx, "search-default-dialect", "1").Result()
			Expect(err).NotTo(HaveOccurred())
			Expect(res).To(BeEquivalentTo("OK"))

			defDialect, err = client.FTConfigGet(ctx, "DEFAULT_DIALECT").Result()
			Expect(err).NotTo(HaveOccurred())
			Expect(defDialect).To(BeEquivalentTo(map[string]interface{}{"DEFAULT_DIALECT": "1"}))

			resGet, err = client.ConfigGet(ctx, "search-default-dialect").Result()
			Expect(err).NotTo(HaveOccurred())
			Expect(resGet).To(BeEquivalentTo(map[string]string{"search-default-dialect": "1"}))

			// set to default
			res, err = client.ConfigSet(ctx, "search-default-dialect", defaultState["search-default-dialect"]).Result()
			Expect(err).NotTo(HaveOccurred())
			Expect(res).To(BeEquivalentTo("OK"))
		})

		It("should ConfigSet fail for ReadOnly", func() {
			SkipBeforeRedisVersion(8, "Config doesn't include modules before Redis 8")
			_, err := client.ConfigSet(ctx, "search-max-doctablesize", "100000").Result()
			Expect(err).To(HaveOccurred())
		})

		It("should ConfigSet Modules", func() {
			SkipBeforeRedisVersion(8, "Config doesn't include modules before Redis 8")
			defaults := map[string]string{}
			expected := map[string]string{
				"search-timeout":      "100",
				"ts-retention-policy": "2",
				"bf-error-rate":       "0.13",
				"cf-initial-size":     "64",
			}

			// read the defaults to set them back later
			for setting, _ := range expected {
				val, err := client.ConfigGet(ctx, setting).Result()
				Expect(err).NotTo(HaveOccurred())
				defaults[setting] = val[setting]
			}

			// check if new values can be set
			for setting, value := range expected {
				val, err := client.ConfigSet(ctx, setting, value).Result()
				Expect(err).NotTo(HaveOccurred())
				Expect(val).NotTo(BeEmpty())
				Expect(val).To(Equal("OK"))
			}

			for setting, value := range expected {
				val, err := client.ConfigGet(ctx, setting).Result()
				Expect(err).NotTo(HaveOccurred())
				Expect(val).NotTo(BeEmpty())
				Expect(val[setting]).To(Equal(value))
			}

			// set back to the defaults
			for setting, value := range defaults {
				val, err := client.ConfigSet(ctx, setting, value).Result()
				Expect(err).NotTo(HaveOccurred())
				Expect(val).NotTo(BeEmpty())
				Expect(val).To(Equal("OK"))
			}
		})

		It("should Fail ConfigSet Modules", func() {
			SkipBeforeRedisVersion(8, "Config doesn't include modules before Redis 8")
			expected := map[string]string{
				"search-timeout":      "-100",
				"ts-retention-policy": "-10",
				"bf-error-rate":       "1.5",
				"cf-initial-size":     "-10",
			}

			for setting, value := range expected {
				val, err := client.ConfigSet(ctx, setting, value).Result()
				Expect(err).To(HaveOccurred())
				Expect(err).To(MatchError(ContainSubstring(setting)))
				Expect(val).To(BeEmpty())
			}
		})

		It("should ConfigRewrite", Label("NonRedisEnterprise"), func() {
			configRewrite := client.ConfigRewrite(ctx)
			Expect(configRewrite.Err()).NotTo(HaveOccurred())
			Expect(configRewrite.Val()).To(Equal("OK"))
		})

		It("should DBSize", func() {
			size, err := client.DBSize(ctx).Result()
			Expect(err).NotTo(HaveOccurred())
			Expect(size).To(Equal(int64(0)))
		})

		It("should Info", func() {
			info := client.Info(ctx)
			Expect(info.Err()).NotTo(HaveOccurred())
			Expect(info.Val()).NotTo(Equal(""))
		})

		It("should InfoMap", Label("redis.info"), func() {
			info := client.InfoMap(ctx)
			Expect(info.Err()).NotTo(HaveOccurred())
			Expect(info.Val()).NotTo(BeNil())

			info = client.InfoMap(ctx, "dummy")
			Expect(info.Err()).NotTo(HaveOccurred())
			Expect(info.Val()).To(BeNil())

			info = client.InfoMap(ctx, "server")
			Expect(info.Err()).NotTo(HaveOccurred())
			Expect(info.Val()).To(HaveLen(1))
		})

		It("should Info Modules", Label("redis.info"), func() {
			SkipBeforeRedisVersion(8, "modules are included in info for Redis Version >= 8")
			info := client.Info(ctx)
			Expect(info.Err()).NotTo(HaveOccurred())
			Expect(info.Val()).NotTo(BeNil())

			info = client.Info(ctx, "search")
			Expect(info.Err()).NotTo(HaveOccurred())
			Expect(info.Val()).To(ContainSubstring("search"))

			info = client.Info(ctx, "modules")
			Expect(info.Err()).NotTo(HaveOccurred())
			Expect(info.Val()).To(ContainSubstring("search"))
			Expect(info.Val()).To(ContainSubstring("ReJSON"))
			Expect(info.Val()).To(ContainSubstring("timeseries"))
			Expect(info.Val()).To(ContainSubstring("bf"))

			info = client.Info(ctx, "everything")
			Expect(info.Err()).NotTo(HaveOccurred())
			Expect(info.Val()).To(ContainSubstring("search"))
			Expect(info.Val()).To(ContainSubstring("ReJSON"))
			Expect(info.Val()).To(ContainSubstring("timeseries"))
			Expect(info.Val()).To(ContainSubstring("bf"))
		})

		It("should InfoMap Modules", Label("redis.info"), func() {
			SkipBeforeRedisVersion(8, "modules are included in info for Redis Version >= 8")
			info := client.InfoMap(ctx)
			Expect(info.Err()).NotTo(HaveOccurred())
			Expect(info.Val()).NotTo(BeNil())

			info = client.InfoMap(ctx, "search")
			Expect(info.Err()).NotTo(HaveOccurred())
			Expect(len(info.Val())).To(BeNumerically(">=", 2))
			Expect(info.Val()["search_version"]).ToNot(BeNil())

			info = client.InfoMap(ctx, "modules")
			Expect(info.Err()).NotTo(HaveOccurred())
			val := info.Val()
			modules, ok := val["Modules"]
			Expect(ok).To(BeTrue())
			Expect(len(val)).To(BeNumerically(">=", 2))
			Expect(val["search_version"]).ToNot(BeNil())
			Expect(modules["search"]).ToNot(BeNil())
			Expect(modules["ReJSON"]).ToNot(BeNil())
			Expect(modules["timeseries"]).ToNot(BeNil())
			Expect(modules["bf"]).ToNot(BeNil())

			info = client.InfoMap(ctx, "everything")
			Expect(info.Err()).NotTo(HaveOccurred())
			Expect(len(info.Val())).To(BeNumerically(">=", 10))
		})

		It("should Info cpu", func() {
			info := client.Info(ctx, "cpu")
			Expect(info.Err()).NotTo(HaveOccurred())
			Expect(info.Val()).NotTo(Equal(""))
			Expect(info.Val()).To(ContainSubstring(`used_cpu_sys`))
		})

		It("should Info cpu and memory", func() {
			info := client.Info(ctx, "cpu", "memory")
			Expect(info.Err()).NotTo(HaveOccurred())
			Expect(info.Val()).NotTo(Equal(""))
			Expect(info.Val()).To(ContainSubstring(`used_cpu_sys`))
			Expect(info.Val()).To(ContainSubstring(`memory`))
		})

		It("should LastSave", Label("NonRedisEnterprise"), func() {
			lastSave := client.LastSave(ctx)
			Expect(lastSave.Err()).NotTo(HaveOccurred())
			Expect(lastSave.Val()).NotTo(Equal(0))
		})

		It("should Save", Label("NonRedisEnterprise"), func() {
			// workaround for "ERR Background save already in progress"
			Eventually(func() string {
				return client.Save(ctx).Val()
			}, "10s").Should(Equal("OK"))
		})

		It("should SlaveOf", Label("NonRedisEnterprise"), func() {
			slaveOf := client.SlaveOf(ctx, "localhost", "8888")
			Expect(slaveOf.Err()).NotTo(HaveOccurred())
			Expect(slaveOf.Val()).To(Equal("OK"))

			slaveOf = client.SlaveOf(ctx, "NO", "ONE")
			Expect(slaveOf.Err()).NotTo(HaveOccurred())
			Expect(slaveOf.Val()).To(Equal("OK"))
		})

		It("should Time", func() {
			tm, err := client.Time(ctx).Result()
			Expect(err).NotTo(HaveOccurred())
			Expect(tm).To(BeTemporally("~", time.Now(), 3*time.Second))
		})

		It("should Command", Label("NonRedisEnterprise"), func() {
			cmds, err := client.Command(ctx).Result()
			Expect(err).NotTo(HaveOccurred())

			cmd := cmds["mget"]
			Expect(cmd.Name).To(Equal("mget"))
			Expect(cmd.Arity).To(Equal(int8(-2)))
			Expect(cmd.Flags).To(ContainElement("readonly"))
			Expect(cmd.FirstKeyPos).To(Equal(int8(1)))
			Expect(cmd.LastKeyPos).To(Equal(int8(-1)))
			Expect(cmd.StepCount).To(Equal(int8(1)))

			cmd = cmds["ping"]
			Expect(cmd.Name).To(Equal("ping"))
			Expect(cmd.Arity).To(Equal(int8(-1)))
			Expect(cmd.Flags).To(ContainElement("fast"))
			Expect(cmd.FirstKeyPos).To(Equal(int8(0)))
			Expect(cmd.LastKeyPos).To(Equal(int8(0)))
			Expect(cmd.StepCount).To(Equal(int8(0)))
		})

		It("should return all command names", func() {
			cmdList := client.CommandList(ctx, nil)
			Expect(cmdList.Err()).NotTo(HaveOccurred())
			cmdNames := cmdList.Val()

			Expect(cmdNames).NotTo(BeEmpty())

			// Assert that some expected commands are present in the list
			Expect(cmdNames).To(ContainElement("get"))
			Expect(cmdNames).To(ContainElement("set"))
			Expect(cmdNames).To(ContainElement("hset"))
		})

		It("should filter commands by module", func() {
			filter := &redis.FilterBy{
				Module: "JSON",
			}
			cmdList := client.CommandList(ctx, filter)
			Expect(cmdList.Err()).NotTo(HaveOccurred())
			Expect(cmdList.Val()).To(HaveLen(0))
		})

		It("should filter commands by ACL category", func() {
			filter := &redis.FilterBy{
				ACLCat: "admin",
			}

			cmdList := client.CommandList(ctx, filter)
			Expect(cmdList.Err()).NotTo(HaveOccurred())
			cmdNames := cmdList.Val()

			// Assert that the returned list only contains commands from the admin ACL category
			Expect(len(cmdNames)).To(BeNumerically(">", 10))
		})

		It("should filter commands by pattern", func() {
			filter := &redis.FilterBy{
				Pattern: "*GET*",
			}
			cmdList := client.CommandList(ctx, filter)
			Expect(cmdList.Err()).NotTo(HaveOccurred())
			cmdNames := cmdList.Val()

			// Assert that the returned list only contains commands that match the given pattern
			Expect(cmdNames).To(ContainElement("get"))
			Expect(cmdNames).To(ContainElement("getbit"))
			Expect(cmdNames).To(ContainElement("getrange"))
			Expect(cmdNames).NotTo(ContainElement("set"))
		})
	})

	Describe("debugging", Label("NonRedisEnterprise"), func() {
		It("should DebugObject", func() {
			err := client.DebugObject(ctx, "foo").Err()
			Expect(err).To(MatchError("ERR no such key"))

			err = client.Set(ctx, "foo", "bar", 0).Err()
			Expect(err).NotTo(HaveOccurred())

			s, err := client.DebugObject(ctx, "foo").Result()
			Expect(err).NotTo(HaveOccurred())
			Expect(s).To(ContainSubstring("serializedlength:4"))
		})

		It("should MemoryUsage", func() {
			err := client.MemoryUsage(ctx, "foo").Err()
			Expect(err).To(Equal(redis.Nil))

			err = client.Set(ctx, "foo", "bar", 0).Err()
			Expect(err).NotTo(HaveOccurred())

			n, err := client.MemoryUsage(ctx, "foo").Result()
			Expect(err).NotTo(HaveOccurred())
			Expect(n).NotTo(BeZero())

			n, err = client.MemoryUsage(ctx, "foo", 0).Result()
			Expect(err).NotTo(HaveOccurred())
			Expect(n).NotTo(BeZero())
		})
	})

	Describe("keys", func() {
		It("should Del", func() {
			err := client.Set(ctx, "key1", "Hello", 0).Err()
			Expect(err).NotTo(HaveOccurred())
			err = client.Set(ctx, "key2", "World", 0).Err()
			Expect(err).NotTo(HaveOccurred())

			n, err := client.Del(ctx, "key1", "key2", "key3").Result()
			Expect(err).NotTo(HaveOccurred())
			Expect(n).To(Equal(int64(2)))
		})

		It("should Unlink", func() {
			err := client.Set(ctx, "key1", "Hello", 0).Err()
			Expect(err).NotTo(HaveOccurred())
			err = client.Set(ctx, "key2", "World", 0).Err()
			Expect(err).NotTo(HaveOccurred())

			n, err := client.Unlink(ctx, "key1", "key2", "key3").Result()
			Expect(err).NotTo(HaveOccurred())
			Expect(n).To(Equal(int64(2)))
		})

		It("should Dump", func() {
			set := client.Set(ctx, "key", "hello", 0)
			Expect(set.Err()).NotTo(HaveOccurred())
			Expect(set.Val()).To(Equal("OK"))

			dump := client.Dump(ctx, "key")
			Expect(dump.Err()).NotTo(HaveOccurred())
			Expect(dump.Val()).NotTo(BeEmpty())
		})

		It("should Exists", func() {
			set := client.Set(ctx, "key1", "Hello", 0)
			Expect(set.Err()).NotTo(HaveOccurred())
			Expect(set.Val()).To(Equal("OK"))

			n, err := client.Exists(ctx, "key1").Result()
			Expect(err).NotTo(HaveOccurred())
			Expect(n).To(Equal(int64(1)))

			n, err = client.Exists(ctx, "key2").Result()
			Expect(err).NotTo(HaveOccurred())
			Expect(n).To(Equal(int64(0)))

			n, err = client.Exists(ctx, "key1", "key2").Result()
			Expect(err).NotTo(HaveOccurred())
			Expect(n).To(Equal(int64(1)))

			n, err = client.Exists(ctx, "key1", "key1").Result()
			Expect(err).NotTo(HaveOccurred())
			Expect(n).To(Equal(int64(2)))
		})

		It("should Expire", func() {
			set := client.Set(ctx, "key", "Hello", 0)
			Expect(set.Err()).NotTo(HaveOccurred())
			Expect(set.Val()).To(Equal("OK"))

			expire := client.Expire(ctx, "key", 10*time.Second)
			Expect(expire.Err()).NotTo(HaveOccurred())
			Expect(expire.Val()).To(Equal(true))

			ttl := client.TTL(ctx, "key")
			Expect(ttl.Err()).NotTo(HaveOccurred())
			Expect(ttl.Val()).To(Equal(10 * time.Second))

			set = client.Set(ctx, "key", "Hello World", 0)
			Expect(set.Err()).NotTo(HaveOccurred())
			Expect(set.Val()).To(Equal("OK"))

			ttl = client.TTL(ctx, "key")
			Expect(ttl.Err()).NotTo(HaveOccurred())
			Expect(ttl.Val()).To(Equal(time.Duration(-1)))

			ttl = client.TTL(ctx, "nonexistent_key")
			Expect(ttl.Err()).NotTo(HaveOccurred())
			Expect(ttl.Val()).To(Equal(time.Duration(-2)))
		})

		It("should ExpireAt", func() {
			setCmd := client.Set(ctx, "key", "Hello", 0)
			Expect(setCmd.Err()).NotTo(HaveOccurred())
			Expect(setCmd.Val()).To(Equal("OK"))

			n, err := client.Exists(ctx, "key").Result()
			Expect(err).NotTo(HaveOccurred())
			Expect(n).To(Equal(int64(1)))

			// Check correct expiration time is set in the future
			expireAt := time.Now().Add(time.Minute)
			expireAtCmd := client.ExpireAt(ctx, "key", expireAt)
			Expect(expireAtCmd.Err()).NotTo(HaveOccurred())
			Expect(expireAtCmd.Val()).To(Equal(true))

			timeCmd := client.ExpireTime(ctx, "key")
			Expect(timeCmd.Err()).NotTo(HaveOccurred())
			Expect(timeCmd.Val().Seconds()).To(BeNumerically("==", expireAt.Unix()))

			// Check correct expiration in the past
			expireAtCmd = client.ExpireAt(ctx, "key", time.Now().Add(-time.Hour))
			Expect(expireAtCmd.Err()).NotTo(HaveOccurred())
			Expect(expireAtCmd.Val()).To(Equal(true))

			n, err = client.Exists(ctx, "key").Result()
			Expect(err).NotTo(HaveOccurred())
			Expect(n).To(Equal(int64(0)))
		})

		It("should Keys", func() {
			mset := client.MSet(ctx, "one", "1", "two", "2", "three", "3", "four", "4")
			Expect(mset.Err()).NotTo(HaveOccurred())
			Expect(mset.Val()).To(Equal("OK"))

			keys := client.Keys(ctx, "*o*")
			Expect(keys.Err()).NotTo(HaveOccurred())
			Expect(keys.Val()).To(ConsistOf([]string{"four", "one", "two"}))

			keys = client.Keys(ctx, "t??")
			Expect(keys.Err()).NotTo(HaveOccurred())
			Expect(keys.Val()).To(Equal([]string{"two"}))

			keys = client.Keys(ctx, "*")
			Expect(keys.Err()).NotTo(HaveOccurred())
			Expect(keys.Val()).To(ConsistOf([]string{"four", "one", "three", "two"}))
		})

		It("should Migrate", Label("NonRedisEnterprise"), func() {
			migrate := client.Migrate(ctx, "localhost", redisSecondaryPort, "key", 0, 0)
			Expect(migrate.Err()).NotTo(HaveOccurred())
			Expect(migrate.Val()).To(Equal("NOKEY"))

			set := client.Set(ctx, "key", "hello", 0)
			Expect(set.Err()).NotTo(HaveOccurred())
			Expect(set.Val()).To(Equal("OK"))

			migrate = client.Migrate(ctx, "localhost", redisSecondaryPort, "key", 0, 0)
			Expect(migrate.Err()).To(MatchError("IOERR error or timeout writing to target instance"))
			Expect(migrate.Val()).To(Equal(""))
		})

		It("should Move", Label("NonRedisEnterprise"), func() {
			move := client.Move(ctx, "key", 2)
			Expect(move.Err()).NotTo(HaveOccurred())
			Expect(move.Val()).To(Equal(false))

			set := client.Set(ctx, "key", "hello", 0)
			Expect(set.Err()).NotTo(HaveOccurred())
			Expect(set.Val()).To(Equal("OK"))

			move = client.Move(ctx, "key", 2)
			Expect(move.Err()).NotTo(HaveOccurred())
			Expect(move.Val()).To(Equal(true))

			get := client.Get(ctx, "key")
			Expect(get.Err()).To(Equal(redis.Nil))
			Expect(get.Val()).To(Equal(""))

			pipe := client.Pipeline()
			pipe.Select(ctx, 2)
			get = pipe.Get(ctx, "key")
			pipe.FlushDB(ctx)

			_, err := pipe.Exec(ctx)
			Expect(err).NotTo(HaveOccurred())
			Expect(get.Val()).To(Equal("hello"))
		})

		It("should Object", Label("NonRedisEnterprise"), func() {
			start := time.Now()
			set := client.Set(ctx, "key", "hello", 0)
			Expect(set.Err()).NotTo(HaveOccurred())
			Expect(set.Val()).To(Equal("OK"))

			refCount := client.ObjectRefCount(ctx, "key")
			Expect(refCount.Err()).NotTo(HaveOccurred())
			Expect(refCount.Val()).To(Equal(int64(1)))

			client.ConfigSet(ctx, "maxmemory-policy", "volatile-lfu")
			freq := client.ObjectFreq(ctx, "key")
			Expect(freq.Err()).NotTo(HaveOccurred())
			client.ConfigSet(ctx, "maxmemory-policy", "noeviction") // default

			err := client.ObjectEncoding(ctx, "key").Err()
			Expect(err).NotTo(HaveOccurred())

			idleTime := client.ObjectIdleTime(ctx, "key")
			Expect(idleTime.Err()).NotTo(HaveOccurred())

			// Redis returned milliseconds/1000, which may cause ObjectIdleTime to be at a critical value,
			// should be +1s to deal with the critical value problem.
			// if too much time (>1s) is used during command execution, it may also cause the test to fail.
			// so the ObjectIdleTime result should be <=now-start+1s
			// link: https://github.com/redis/redis/blob/5b48d900498c85bbf4772c1d466c214439888115/src/object.c#L1265-L1272
			Expect(idleTime.Val()).To(BeNumerically("<=", time.Since(start)+time.Second))
		})

		It("should Persist", func() {
			set := client.Set(ctx, "key", "Hello", 0)
			Expect(set.Err()).NotTo(HaveOccurred())
			Expect(set.Val()).To(Equal("OK"))

			expire := client.Expire(ctx, "key", 10*time.Second)
			Expect(expire.Err()).NotTo(HaveOccurred())
			Expect(expire.Val()).To(Equal(true))

			ttl := client.TTL(ctx, "key")
			Expect(ttl.Err()).NotTo(HaveOccurred())
			Expect(ttl.Val()).To(Equal(10 * time.Second))

			persist := client.Persist(ctx, "key")
			Expect(persist.Err()).NotTo(HaveOccurred())
			Expect(persist.Val()).To(Equal(true))

			ttl = client.TTL(ctx, "key")
			Expect(ttl.Err()).NotTo(HaveOccurred())
			Expect(ttl.Val() < 0).To(Equal(true))
		})

		It("should PExpire", func() {
			set := client.Set(ctx, "key", "Hello", 0)
			Expect(set.Err()).NotTo(HaveOccurred())
			Expect(set.Val()).To(Equal("OK"))

			expiration := 900 * time.Millisecond
			pexpire := client.PExpire(ctx, "key", expiration)
			Expect(pexpire.Err()).NotTo(HaveOccurred())
			Expect(pexpire.Val()).To(Equal(true))

			ttl := client.TTL(ctx, "key")
			Expect(ttl.Err()).NotTo(HaveOccurred())
			Expect(ttl.Val()).To(Equal(time.Second))

			pttl := client.PTTL(ctx, "key")
			Expect(pttl.Err()).NotTo(HaveOccurred())
			Expect(pttl.Val()).To(BeNumerically("~", expiration, 100*time.Millisecond))
		})

		It("should PExpireAt", func() {
			set := client.Set(ctx, "key", "Hello", 0)
			Expect(set.Err()).NotTo(HaveOccurred())
			Expect(set.Val()).To(Equal("OK"))

			expiration := 900 * time.Millisecond
			pexpireat := client.PExpireAt(ctx, "key", time.Now().Add(expiration))
			Expect(pexpireat.Err()).NotTo(HaveOccurred())
			Expect(pexpireat.Val()).To(Equal(true))

			ttl := client.TTL(ctx, "key")
			Expect(ttl.Err()).NotTo(HaveOccurred())
			Expect(ttl.Val()).To(Equal(time.Second))

			pttl := client.PTTL(ctx, "key")
			Expect(pttl.Err()).NotTo(HaveOccurred())
			Expect(pttl.Val()).To(BeNumerically("~", expiration, 100*time.Millisecond))
		})

		It("should PExpireTime", func() {
			// The command returns -1 if the key exists but has no associated expiration time.
			// The command returns -2 if the key does not exist.
			pExpireTime := client.PExpireTime(ctx, "key")
			Expect(pExpireTime.Err()).NotTo(HaveOccurred())
			Expect(pExpireTime.Val() < 0).To(Equal(true))

			set := client.Set(ctx, "key", "hello", 0)
			Expect(set.Err()).NotTo(HaveOccurred())
			Expect(set.Val()).To(Equal("OK"))

			timestamp := time.Now().Add(time.Minute)
			expireAt := client.PExpireAt(ctx, "key", timestamp)
			Expect(expireAt.Err()).NotTo(HaveOccurred())
			Expect(expireAt.Val()).To(Equal(true))

			pExpireTime = client.PExpireTime(ctx, "key")
			Expect(pExpireTime.Err()).NotTo(HaveOccurred())
			Expect(pExpireTime.Val().Milliseconds()).To(BeNumerically("==", timestamp.UnixMilli()))
		})

		It("should PTTL", func() {
			set := client.Set(ctx, "key", "Hello", 0)
			Expect(set.Err()).NotTo(HaveOccurred())
			Expect(set.Val()).To(Equal("OK"))

			expiration := time.Second
			expire := client.Expire(ctx, "key", expiration)
			Expect(expire.Err()).NotTo(HaveOccurred())
			Expect(set.Val()).To(Equal("OK"))

			pttl := client.PTTL(ctx, "key")
			Expect(pttl.Err()).NotTo(HaveOccurred())
			Expect(pttl.Val()).To(BeNumerically("~", expiration, 100*time.Millisecond))
		})

		It("should RandomKey", func() {
			randomKey := client.RandomKey(ctx)
			Expect(randomKey.Err()).To(Equal(redis.Nil))
			Expect(randomKey.Val()).To(Equal(""))

			set := client.Set(ctx, "key", "hello", 0)
			Expect(set.Err()).NotTo(HaveOccurred())
			Expect(set.Val()).To(Equal("OK"))

			randomKey = client.RandomKey(ctx)
			Expect(randomKey.Err()).NotTo(HaveOccurred())
			Expect(randomKey.Val()).To(Equal("key"))
		})

		It("should Rename", Label("NonRedisEnterprise"), func() {
			set := client.Set(ctx, "key", "hello", 0)
			Expect(set.Err()).NotTo(HaveOccurred())
			Expect(set.Val()).To(Equal("OK"))

			status := client.Rename(ctx, "key", "key1")
			Expect(status.Err()).NotTo(HaveOccurred())
			Expect(status.Val()).To(Equal("OK"))

			get := client.Get(ctx, "key1")
			Expect(get.Err()).NotTo(HaveOccurred())
			Expect(get.Val()).To(Equal("hello"))
		})

		It("should RenameNX", Label("NonRedisEnterprise"), func() {
			set := client.Set(ctx, "key", "hello", 0)
			Expect(set.Err()).NotTo(HaveOccurred())
			Expect(set.Val()).To(Equal("OK"))

			renameNX := client.RenameNX(ctx, "key", "key1")
			Expect(renameNX.Err()).NotTo(HaveOccurred())
			Expect(renameNX.Val()).To(Equal(true))

			get := client.Get(ctx, "key1")
			Expect(get.Err()).NotTo(HaveOccurred())
			Expect(get.Val()).To(Equal("hello"))
		})

		It("should Restore", func() {
			err := client.Set(ctx, "key", "hello", 0).Err()
			Expect(err).NotTo(HaveOccurred())

			dump := client.Dump(ctx, "key")
			Expect(dump.Err()).NotTo(HaveOccurred())

			err = client.Del(ctx, "key").Err()
			Expect(err).NotTo(HaveOccurred())

			restore, err := client.Restore(ctx, "key", 0, dump.Val()).Result()
			Expect(err).NotTo(HaveOccurred())
			Expect(restore).To(Equal("OK"))

			type_, err := client.Type(ctx, "key").Result()
			Expect(err).NotTo(HaveOccurred())
			Expect(type_).To(Equal("string"))

			val, err := client.Get(ctx, "key").Result()
			Expect(err).NotTo(HaveOccurred())
			Expect(val).To(Equal("hello"))
		})

		It("should RestoreReplace", func() {
			err := client.Set(ctx, "key", "hello", 0).Err()
			Expect(err).NotTo(HaveOccurred())

			dump := client.Dump(ctx, "key")
			Expect(dump.Err()).NotTo(HaveOccurred())

			restore, err := client.RestoreReplace(ctx, "key", 0, dump.Val()).Result()
			Expect(err).NotTo(HaveOccurred())
			Expect(restore).To(Equal("OK"))

			type_, err := client.Type(ctx, "key").Result()
			Expect(err).NotTo(HaveOccurred())
			Expect(type_).To(Equal("string"))

			val, err := client.Get(ctx, "key").Result()
			Expect(err).NotTo(HaveOccurred())
			Expect(val).To(Equal("hello"))
		})

		It("should Sort RO", func() {
			size, err := client.LPush(ctx, "list", "1").Result()
			Expect(err).NotTo(HaveOccurred())
			Expect(size).To(Equal(int64(1)))

			size, err = client.LPush(ctx, "list", "3").Result()
			Expect(err).NotTo(HaveOccurred())
			Expect(size).To(Equal(int64(2)))

			size, err = client.LPush(ctx, "list", "2").Result()
			Expect(err).NotTo(HaveOccurred())
			Expect(size).To(Equal(int64(3)))

			els, err := client.SortRO(ctx, "list", &redis.Sort{
				Offset: 0,
				Count:  2,
				Order:  "ASC",
			}).Result()
			Expect(err).NotTo(HaveOccurred())
			Expect(els).To(Equal([]string{"1", "2"}))
		})

		It("should Sort", func() {
			size, err := client.LPush(ctx, "list", "1").Result()
			Expect(err).NotTo(HaveOccurred())
			Expect(size).To(Equal(int64(1)))

			size, err = client.LPush(ctx, "list", "3").Result()
			Expect(err).NotTo(HaveOccurred())
			Expect(size).To(Equal(int64(2)))

			size, err = client.LPush(ctx, "list", "2").Result()
			Expect(err).NotTo(HaveOccurred())
			Expect(size).To(Equal(int64(3)))

			els, err := client.Sort(ctx, "list", &redis.Sort{
				Offset: 0,
				Count:  2,
				Order:  "ASC",
			}).Result()
			Expect(err).NotTo(HaveOccurred())
			Expect(els).To(Equal([]string{"1", "2"}))
		})

		It("should Sort and Get", Label("NonRedisEnterprise"), func() {
			size, err := client.LPush(ctx, "list", "1").Result()
			Expect(err).NotTo(HaveOccurred())
			Expect(size).To(Equal(int64(1)))

			size, err = client.LPush(ctx, "list", "3").Result()
			Expect(err).NotTo(HaveOccurred())
			Expect(size).To(Equal(int64(2)))

			size, err = client.LPush(ctx, "list", "2").Result()
			Expect(err).NotTo(HaveOccurred())
			Expect(size).To(Equal(int64(3)))

			err = client.Set(ctx, "object_2", "value2", 0).Err()
			Expect(err).NotTo(HaveOccurred())

			{
				els, err := client.Sort(ctx, "list", &redis.Sort{
					Get: []string{"object_*"},
				}).Result()
				Expect(err).NotTo(HaveOccurred())
				Expect(els).To(Equal([]string{"", "value2", ""}))
			}

			{
				els, err := client.SortInterfaces(ctx, "list", &redis.Sort{
					Get: []string{"object_*"},
				}).Result()
				Expect(err).NotTo(HaveOccurred())
				Expect(els).To(Equal([]interface{}{nil, "value2", nil}))
			}
		})

		It("should Sort and Store", Label("NonRedisEnterprise"), func() {
			size, err := client.LPush(ctx, "list", "1").Result()
			Expect(err).NotTo(HaveOccurred())
			Expect(size).To(Equal(int64(1)))

			size, err = client.LPush(ctx, "list", "3").Result()
			Expect(err).NotTo(HaveOccurred())
			Expect(size).To(Equal(int64(2)))

			size, err = client.LPush(ctx, "list", "2").Result()
			Expect(err).NotTo(HaveOccurred())
			Expect(size).To(Equal(int64(3)))

			n, err := client.SortStore(ctx, "list", "list2", &redis.Sort{
				Offset: 0,
				Count:  2,
				Order:  "ASC",
			}).Result()
			Expect(err).NotTo(HaveOccurred())
			Expect(n).To(Equal(int64(2)))

			els, err := client.LRange(ctx, "list2", 0, -1).Result()
			Expect(err).NotTo(HaveOccurred())
			Expect(els).To(Equal([]string{"1", "2"}))
		})

		It("should Touch", func() {
			set1 := client.Set(ctx, "touch1", "hello", 0)
			Expect(set1.Err()).NotTo(HaveOccurred())
			Expect(set1.Val()).To(Equal("OK"))

			set2 := client.Set(ctx, "touch2", "hello", 0)
			Expect(set2.Err()).NotTo(HaveOccurred())
			Expect(set2.Val()).To(Equal("OK"))

			touch := client.Touch(ctx, "touch1", "touch2", "touch3")
			Expect(touch.Err()).NotTo(HaveOccurred())
			Expect(touch.Val()).To(Equal(int64(2)))
		})

		It("should ExpireTime", func() {
			// The command returns -1 if the key exists but has no associated expiration time.
			// The command returns -2 if the key does not exist.
			expireTimeCmd := client.ExpireTime(ctx, "key")
			Expect(expireTimeCmd.Err()).NotTo(HaveOccurred())
			Expect(expireTimeCmd.Val() < 0).To(Equal(true))

			set := client.Set(ctx, "key", "hello", 0)
			Expect(set.Err()).NotTo(HaveOccurred())
			Expect(set.Val()).To(Equal("OK"))

			expireAt := time.Now().Add(time.Minute)
			expireAtCmd := client.ExpireAt(ctx, "key", expireAt)
			Expect(expireAtCmd.Err()).NotTo(HaveOccurred())
			Expect(expireAtCmd.Val()).To(Equal(true))

			expireTimeCmd = client.ExpireTime(ctx, "key")
			Expect(expireTimeCmd.Err()).NotTo(HaveOccurred())
			Expect(expireTimeCmd.Val().Seconds()).To(BeNumerically("==", expireAt.Unix()))
		})

		It("should TTL", func() {
			// The command returns -1 if the key exists but has no associated expire
			// The command returns -2 if the key does not exist.
			ttl := client.TTL(ctx, "key")
			Expect(ttl.Err()).NotTo(HaveOccurred())
			Expect(ttl.Val() < 0).To(Equal(true))

			set := client.Set(ctx, "key", "hello", 0)
			Expect(set.Err()).NotTo(HaveOccurred())
			Expect(set.Val()).To(Equal("OK"))

			expire := client.Expire(ctx, "key", 60*time.Second)
			Expect(expire.Err()).NotTo(HaveOccurred())
			Expect(expire.Val()).To(Equal(true))

			ttl = client.TTL(ctx, "key")
			Expect(ttl.Err()).NotTo(HaveOccurred())
			Expect(ttl.Val()).To(Equal(60 * time.Second))
		})

		It("should Type", func() {
			set := client.Set(ctx, "key", "hello", 0)
			Expect(set.Err()).NotTo(HaveOccurred())
			Expect(set.Val()).To(Equal("OK"))

			type_ := client.Type(ctx, "key")
			Expect(type_.Err()).NotTo(HaveOccurred())
			Expect(type_.Val()).To(Equal("string"))
		})
	})

	Describe("scanning", func() {
		It("should Scan", func() {
			for i := 0; i < 1000; i++ {
				set := client.Set(ctx, fmt.Sprintf("key%d", i), "hello", 0)
				Expect(set.Err()).NotTo(HaveOccurred())
			}

			keys, cursor, err := client.Scan(ctx, 0, "", 0).Result()
			Expect(err).NotTo(HaveOccurred())
			Expect(keys).NotTo(BeEmpty())
			Expect(cursor).NotTo(BeZero())
		})

		It("should ScanType", func() {
			for i := 0; i < 1000; i++ {
				set := client.Set(ctx, fmt.Sprintf("key%d", i), "hello", 0)
				Expect(set.Err()).NotTo(HaveOccurred())
			}

			keys, cursor, err := client.ScanType(ctx, 0, "", 0, "string").Result()
			Expect(err).NotTo(HaveOccurred())
			Expect(keys).NotTo(BeEmpty())
			Expect(cursor).NotTo(BeZero())
		})

		It("should SScan", func() {
			for i := 0; i < 1000; i++ {
				sadd := client.SAdd(ctx, "myset", fmt.Sprintf("member%d", i))
				Expect(sadd.Err()).NotTo(HaveOccurred())
			}

			keys, cursor, err := client.SScan(ctx, "myset", 0, "", 0).Result()
			Expect(err).NotTo(HaveOccurred())
			Expect(keys).NotTo(BeEmpty())
			Expect(cursor).NotTo(BeZero())
		})

		It("should HScan", func() {
			for i := 0; i < 1000; i++ {
				sadd := client.HSet(ctx, "myhash", fmt.Sprintf("key%d", i), "hello")
				Expect(sadd.Err()).NotTo(HaveOccurred())
			}

			keys, cursor, err := client.HScan(ctx, "myhash", 0, "", 0).Result()
			Expect(err).NotTo(HaveOccurred())
			// If we don't get at least two items back, it's really strange.
			Expect(cursor).To(BeNumerically(">=", 2))
			Expect(len(keys)).To(BeNumerically(">=", 2))
			Expect(keys[0]).To(HavePrefix("key"))
			Expect(keys[1]).To(Equal("hello"))
		})

		It("should HScan without values", Label("NonRedisEnterprise"), func() {
			SkipBeforeRedisVersion(7.4, "doesn't work with older redis stack images")
			for i := 0; i < 1000; i++ {
				sadd := client.HSet(ctx, "myhash", fmt.Sprintf("key%d", i), "hello")
				Expect(sadd.Err()).NotTo(HaveOccurred())
			}

			keys, cursor, err := client.HScanNoValues(ctx, "myhash", 0, "", 0).Result()
			Expect(err).NotTo(HaveOccurred())
			// If we don't get at least two items back, it's really strange.
			Expect(cursor).To(BeNumerically(">=", 2))
			Expect(len(keys)).To(BeNumerically(">=", 2))
			Expect(keys[0]).To(HavePrefix("key"))
			Expect(keys[1]).To(HavePrefix("key"))
			Expect(keys).NotTo(BeEmpty())
			Expect(cursor).NotTo(BeZero())
		})

		It("should ZScan", func() {
			for i := 0; i < 1000; i++ {
				err := client.ZAdd(ctx, "myset", redis.Z{
					Score:  float64(i),
					Member: fmt.Sprintf("member%d", i),
				}).Err()
				Expect(err).NotTo(HaveOccurred())
			}

			keys, cursor, err := client.ZScan(ctx, "myset", 0, "", 0).Result()
			Expect(err).NotTo(HaveOccurred())
			Expect(keys).NotTo(BeEmpty())
			Expect(cursor).NotTo(BeZero())
		})
	})

	Describe("strings", func() {
		It("should Append", func() {
			n, err := client.Exists(ctx, "key").Result()
			Expect(err).NotTo(HaveOccurred())
			Expect(n).To(Equal(int64(0)))

			appendRes := client.Append(ctx, "key", "Hello")
			Expect(appendRes.Err()).NotTo(HaveOccurred())
			Expect(appendRes.Val()).To(Equal(int64(5)))

			appendRes = client.Append(ctx, "key", " World")
			Expect(appendRes.Err()).NotTo(HaveOccurred())
			Expect(appendRes.Val()).To(Equal(int64(11)))

			get := client.Get(ctx, "key")
			Expect(get.Err()).NotTo(HaveOccurred())
			Expect(get.Val()).To(Equal("Hello World"))
		})

		It("should BitCount", func() {
			set := client.Set(ctx, "key", "foobar", 0)
			Expect(set.Err()).NotTo(HaveOccurred())
			Expect(set.Val()).To(Equal("OK"))

			bitCount := client.BitCount(ctx, "key", nil)
			Expect(bitCount.Err()).NotTo(HaveOccurred())
			Expect(bitCount.Val()).To(Equal(int64(26)))

			bitCount = client.BitCount(ctx, "key", &redis.BitCount{
				Start: 0,
				End:   0,
			})
			Expect(bitCount.Err()).NotTo(HaveOccurred())
			Expect(bitCount.Val()).To(Equal(int64(4)))

			bitCount = client.BitCount(ctx, "key", &redis.BitCount{
				Start: 1,
				End:   1,
			})
			Expect(bitCount.Err()).NotTo(HaveOccurred())
			Expect(bitCount.Val()).To(Equal(int64(6)))
		})

		It("should BitOpAnd", Label("NonRedisEnterprise"), func() {
			set := client.Set(ctx, "key1", "1", 0)
			Expect(set.Err()).NotTo(HaveOccurred())
			Expect(set.Val()).To(Equal("OK"))

			set = client.Set(ctx, "key2", "0", 0)
			Expect(set.Err()).NotTo(HaveOccurred())
			Expect(set.Val()).To(Equal("OK"))

			bitOpAnd := client.BitOpAnd(ctx, "dest", "key1", "key2")
			Expect(bitOpAnd.Err()).NotTo(HaveOccurred())
			Expect(bitOpAnd.Val()).To(Equal(int64(1)))

			get := client.Get(ctx, "dest")
			Expect(get.Err()).NotTo(HaveOccurred())
			Expect(get.Val()).To(Equal("0"))
		})

		It("should BitOpOr", Label("NonRedisEnterprise"), func() {
			set := client.Set(ctx, "key1", "1", 0)
			Expect(set.Err()).NotTo(HaveOccurred())
			Expect(set.Val()).To(Equal("OK"))

			set = client.Set(ctx, "key2", "0", 0)
			Expect(set.Err()).NotTo(HaveOccurred())
			Expect(set.Val()).To(Equal("OK"))

			bitOpOr := client.BitOpOr(ctx, "dest", "key1", "key2")
			Expect(bitOpOr.Err()).NotTo(HaveOccurred())
			Expect(bitOpOr.Val()).To(Equal(int64(1)))

			get := client.Get(ctx, "dest")
			Expect(get.Err()).NotTo(HaveOccurred())
			Expect(get.Val()).To(Equal("1"))
		})

		It("should BitOpXor", Label("NonRedisEnterprise"), func() {
			set := client.Set(ctx, "key1", "\xff", 0)
			Expect(set.Err()).NotTo(HaveOccurred())
			Expect(set.Val()).To(Equal("OK"))

			set = client.Set(ctx, "key2", "\x0f", 0)
			Expect(set.Err()).NotTo(HaveOccurred())
			Expect(set.Val()).To(Equal("OK"))

			bitOpXor := client.BitOpXor(ctx, "dest", "key1", "key2")
			Expect(bitOpXor.Err()).NotTo(HaveOccurred())
			Expect(bitOpXor.Val()).To(Equal(int64(1)))

			get := client.Get(ctx, "dest")
			Expect(get.Err()).NotTo(HaveOccurred())
			Expect(get.Val()).To(Equal("\xf0"))
		})

		It("should BitOpNot", Label("NonRedisEnterprise"), func() {
			set := client.Set(ctx, "key1", "\x00", 0)
			Expect(set.Err()).NotTo(HaveOccurred())
			Expect(set.Val()).To(Equal("OK"))

			bitOpNot := client.BitOpNot(ctx, "dest", "key1")
			Expect(bitOpNot.Err()).NotTo(HaveOccurred())
			Expect(bitOpNot.Val()).To(Equal(int64(1)))

			get := client.Get(ctx, "dest")
			Expect(get.Err()).NotTo(HaveOccurred())
			Expect(get.Val()).To(Equal("\xff"))
		})

		It("should BitPos", func() {
			err := client.Set(ctx, "mykey", "\xff\xf0\x00", 0).Err()
			Expect(err).NotTo(HaveOccurred())

			pos, err := client.BitPos(ctx, "mykey", 0).Result()
			Expect(err).NotTo(HaveOccurred())
			Expect(pos).To(Equal(int64(12)))

			pos, err = client.BitPos(ctx, "mykey", 1).Result()
			Expect(err).NotTo(HaveOccurred())
			Expect(pos).To(Equal(int64(0)))

			pos, err = client.BitPos(ctx, "mykey", 0, 2).Result()
			Expect(err).NotTo(HaveOccurred())
			Expect(pos).To(Equal(int64(16)))

			pos, err = client.BitPos(ctx, "mykey", 1, 2).Result()
			Expect(err).NotTo(HaveOccurred())
			Expect(pos).To(Equal(int64(-1)))

			pos, err = client.BitPos(ctx, "mykey", 0, -1).Result()
			Expect(err).NotTo(HaveOccurred())
			Expect(pos).To(Equal(int64(16)))

			pos, err = client.BitPos(ctx, "mykey", 1, -1).Result()
			Expect(err).NotTo(HaveOccurred())
			Expect(pos).To(Equal(int64(-1)))

			pos, err = client.BitPos(ctx, "mykey", 0, 2, 1).Result()
			Expect(err).NotTo(HaveOccurred())
			Expect(pos).To(Equal(int64(-1)))

			pos, err = client.BitPos(ctx, "mykey", 0, 0, -3).Result()
			Expect(err).NotTo(HaveOccurred())
			Expect(pos).To(Equal(int64(-1)))

			pos, err = client.BitPos(ctx, "mykey", 0, 0, 0).Result()
			Expect(err).NotTo(HaveOccurred())
			Expect(pos).To(Equal(int64(-1)))
		})

		It("should BitPosSpan", func() {
			err := client.Set(ctx, "mykey", "\x00\xff\x00", 0).Err()
			Expect(err).NotTo(HaveOccurred())

			pos, err := client.BitPosSpan(ctx, "mykey", 0, 1, 3, "byte").Result()
			Expect(err).NotTo(HaveOccurred())
			Expect(pos).To(Equal(int64(16)))

			pos, err = client.BitPosSpan(ctx, "mykey", 0, 1, 3, "bit").Result()
			Expect(err).NotTo(HaveOccurred())
			Expect(pos).To(Equal(int64(1)))
		})

		It("should BitField", func() {
			nn, err := client.BitField(ctx, "mykey", "INCRBY", "i5", 100, 1, "GET", "u4", 0).Result()
			Expect(err).NotTo(HaveOccurred())
			Expect(nn).To(Equal([]int64{1, 0}))

			nn, err = client.BitField(ctx, "mykey", "set", "i1", 1, 1, "GET", "u4", 0).Result()
			Expect(err).NotTo(HaveOccurred())
			Expect(nn).To(Equal([]int64{0, 4}))
		})

		It("should BitFieldRO", func() {
			nn, err := client.BitField(ctx, "mykey", "SET", "u8", 8, 255).Result()
			Expect(err).NotTo(HaveOccurred())
			Expect(nn).To(Equal([]int64{0}))

			nn, err = client.BitFieldRO(ctx, "mykey", "u8", 0).Result()
			Expect(err).NotTo(HaveOccurred())
			Expect(nn).To(Equal([]int64{0}))

			nn, err = client.BitFieldRO(ctx, "mykey", "u8", 0, "u4", 8, "u4", 12, "u4", 13).Result()
			Expect(err).NotTo(HaveOccurred())
			Expect(nn).To(Equal([]int64{0, 15, 15, 14}))
		})

		It("should Decr", func() {
			set := client.Set(ctx, "key", "10", 0)
			Expect(set.Err()).NotTo(HaveOccurred())
			Expect(set.Val()).To(Equal("OK"))

			decr := client.Decr(ctx, "key")
			Expect(decr.Err()).NotTo(HaveOccurred())
			Expect(decr.Val()).To(Equal(int64(9)))

			set = client.Set(ctx, "key", "234293482390480948029348230948", 0)
			Expect(set.Err()).NotTo(HaveOccurred())
			Expect(set.Val()).To(Equal("OK"))

			decr = client.Decr(ctx, "key")
			Expect(decr.Err()).To(MatchError("ERR value is not an integer or out of range"))
			Expect(decr.Val()).To(Equal(int64(0)))
		})

		It("should DecrBy", func() {
			set := client.Set(ctx, "key", "10", 0)
			Expect(set.Err()).NotTo(HaveOccurred())
			Expect(set.Val()).To(Equal("OK"))

			decrBy := client.DecrBy(ctx, "key", 5)
			Expect(decrBy.Err()).NotTo(HaveOccurred())
			Expect(decrBy.Val()).To(Equal(int64(5)))
		})

		It("should Get", func() {
			get := client.Get(ctx, "_")
			Expect(get.Err()).To(Equal(redis.Nil))
			Expect(get.Val()).To(Equal(""))

			set := client.Set(ctx, "key", "hello", 0)
			Expect(set.Err()).NotTo(HaveOccurred())
			Expect(set.Val()).To(Equal("OK"))

			get = client.Get(ctx, "key")
			Expect(get.Err()).NotTo(HaveOccurred())
			Expect(get.Val()).To(Equal("hello"))
		})

		It("should GetBit", func() {
			setBit := client.SetBit(ctx, "key", 7, 1)
			Expect(setBit.Err()).NotTo(HaveOccurred())
			Expect(setBit.Val()).To(Equal(int64(0)))

			getBit := client.GetBit(ctx, "key", 0)
			Expect(getBit.Err()).NotTo(HaveOccurred())
			Expect(getBit.Val()).To(Equal(int64(0)))

			getBit = client.GetBit(ctx, "key", 7)
			Expect(getBit.Err()).NotTo(HaveOccurred())
			Expect(getBit.Val()).To(Equal(int64(1)))

			getBit = client.GetBit(ctx, "key", 100)
			Expect(getBit.Err()).NotTo(HaveOccurred())
			Expect(getBit.Val()).To(Equal(int64(0)))
		})

		It("should GetRange", func() {
			set := client.Set(ctx, "key", "This is a string", 0)
			Expect(set.Err()).NotTo(HaveOccurred())
			Expect(set.Val()).To(Equal("OK"))

			getRange := client.GetRange(ctx, "key", 0, 3)
			Expect(getRange.Err()).NotTo(HaveOccurred())
			Expect(getRange.Val()).To(Equal("This"))

			getRange = client.GetRange(ctx, "key", -3, -1)
			Expect(getRange.Err()).NotTo(HaveOccurred())
			Expect(getRange.Val()).To(Equal("ing"))

			getRange = client.GetRange(ctx, "key", 0, -1)
			Expect(getRange.Err()).NotTo(HaveOccurred())
			Expect(getRange.Val()).To(Equal("This is a string"))

			getRange = client.GetRange(ctx, "key", 10, 100)
			Expect(getRange.Err()).NotTo(HaveOccurred())
			Expect(getRange.Val()).To(Equal("string"))
		})

		It("should GetSet", func() {
			incr := client.Incr(ctx, "key")
			Expect(incr.Err()).NotTo(HaveOccurred())
			Expect(incr.Val()).To(Equal(int64(1)))

			getSet := client.GetSet(ctx, "key", "0")
			Expect(getSet.Err()).NotTo(HaveOccurred())
			Expect(getSet.Val()).To(Equal("1"))

			get := client.Get(ctx, "key")
			Expect(get.Err()).NotTo(HaveOccurred())
			Expect(get.Val()).To(Equal("0"))
		})

		It("should GetEX", func() {
			set := client.Set(ctx, "key", "value", 100*time.Second)
			Expect(set.Err()).NotTo(HaveOccurred())
			Expect(set.Val()).To(Equal("OK"))

			ttl := client.TTL(ctx, "key")
			Expect(ttl.Err()).NotTo(HaveOccurred())
			Expect(ttl.Val()).To(BeNumerically("~", 100*time.Second, 3*time.Second))

			getEX := client.GetEx(ctx, "key", 200*time.Second)
			Expect(getEX.Err()).NotTo(HaveOccurred())
			Expect(getEX.Val()).To(Equal("value"))

			ttl = client.TTL(ctx, "key")
			Expect(ttl.Err()).NotTo(HaveOccurred())
			Expect(ttl.Val()).To(BeNumerically("~", 200*time.Second, 3*time.Second))
		})

		It("should GetDel", func() {
			set := client.Set(ctx, "key", "value", 0)
			Expect(set.Err()).NotTo(HaveOccurred())
			Expect(set.Val()).To(Equal("OK"))

			getDel := client.GetDel(ctx, "key")
			Expect(getDel.Err()).NotTo(HaveOccurred())
			Expect(getDel.Val()).To(Equal("value"))

			get := client.Get(ctx, "key")
			Expect(get.Err()).To(Equal(redis.Nil))
		})

		It("should Incr", func() {
			set := client.Set(ctx, "key", "10", 0)
			Expect(set.Err()).NotTo(HaveOccurred())
			Expect(set.Val()).To(Equal("OK"))

			incr := client.Incr(ctx, "key")
			Expect(incr.Err()).NotTo(HaveOccurred())
			Expect(incr.Val()).To(Equal(int64(11)))

			get := client.Get(ctx, "key")
			Expect(get.Err()).NotTo(HaveOccurred())
			Expect(get.Val()).To(Equal("11"))
		})

		It("should IncrBy", func() {
			set := client.Set(ctx, "key", "10", 0)
			Expect(set.Err()).NotTo(HaveOccurred())
			Expect(set.Val()).To(Equal("OK"))

			incrBy := client.IncrBy(ctx, "key", 5)
			Expect(incrBy.Err()).NotTo(HaveOccurred())
			Expect(incrBy.Val()).To(Equal(int64(15)))
		})

		It("should IncrByFloat", func() {
			set := client.Set(ctx, "key", "10.50", 0)
			Expect(set.Err()).NotTo(HaveOccurred())
			Expect(set.Val()).To(Equal("OK"))

			incrByFloat := client.IncrByFloat(ctx, "key", 0.1)
			Expect(incrByFloat.Err()).NotTo(HaveOccurred())
			Expect(incrByFloat.Val()).To(Equal(10.6))

			set = client.Set(ctx, "key", "5.0e3", 0)
			Expect(set.Err()).NotTo(HaveOccurred())
			Expect(set.Val()).To(Equal("OK"))

			incrByFloat = client.IncrByFloat(ctx, "key", 2.0e2)
			Expect(incrByFloat.Err()).NotTo(HaveOccurred())
			Expect(incrByFloat.Val()).To(Equal(float64(5200)))
		})

		It("should IncrByFloatOverflow", func() {
			incrByFloat := client.IncrByFloat(ctx, "key", 996945661)
			Expect(incrByFloat.Err()).NotTo(HaveOccurred())
			Expect(incrByFloat.Val()).To(Equal(float64(996945661)))
		})

		It("should MSetMGet", func() {
			mSet := client.MSet(ctx, "key1", "hello1", "key2", "hello2")
			Expect(mSet.Err()).NotTo(HaveOccurred())
			Expect(mSet.Val()).To(Equal("OK"))

			mGet := client.MGet(ctx, "key1", "key2", "_")
			Expect(mGet.Err()).NotTo(HaveOccurred())
			Expect(mGet.Val()).To(Equal([]interface{}{"hello1", "hello2", nil}))

			// MSet struct
			type set struct {
				Set1 string                 `redis:"set1"`
				Set2 int16                  `redis:"set2"`
				Set3 time.Duration          `redis:"set3"`
				Set4 interface{}            `redis:"set4"`
				Set5 map[string]interface{} `redis:"-"`
			}
			mSet = client.MSet(ctx, &set{
				Set1: "val1",
				Set2: 1024,
				Set3: 2 * time.Millisecond,
				Set4: nil,
				Set5: map[string]interface{}{"k1": 1},
			})
			Expect(mSet.Err()).NotTo(HaveOccurred())
			Expect(mSet.Val()).To(Equal("OK"))

			mGet = client.MGet(ctx, "set1", "set2", "set3", "set4")
			Expect(mGet.Err()).NotTo(HaveOccurred())
			Expect(mGet.Val()).To(Equal([]interface{}{
				"val1",
				"1024",
				strconv.Itoa(int(2 * time.Millisecond.Nanoseconds())),
				"",
			}))
		})

		It("should scan Mget", func() {
			now := time.Now()

			err := client.MSet(ctx, "key1", "hello1", "key2", 123, "time", now.Format(time.RFC3339Nano)).Err()
			Expect(err).NotTo(HaveOccurred())

			res := client.MGet(ctx, "key1", "key2", "_", "time")
			Expect(res.Err()).NotTo(HaveOccurred())

			type data struct {
				Key1 string    `redis:"key1"`
				Key2 int       `redis:"key2"`
				Time TimeValue `redis:"time"`
			}
			var d data
			Expect(res.Scan(&d)).NotTo(HaveOccurred())
			Expect(d.Time.UnixNano()).To(Equal(now.UnixNano()))
			d.Time.Time = time.Time{}
			Expect(d).To(Equal(data{
				Key1: "hello1",
				Key2: 123,
				Time: TimeValue{Time: time.Time{}},
			}))
		})

		It("should MSetNX", Label("NonRedisEnterprise"), func() {
			mSetNX := client.MSetNX(ctx, "key1", "hello1", "key2", "hello2")
			Expect(mSetNX.Err()).NotTo(HaveOccurred())
			Expect(mSetNX.Val()).To(Equal(true))

			mSetNX = client.MSetNX(ctx, "key2", "hello1", "key3", "hello2")
			Expect(mSetNX.Err()).NotTo(HaveOccurred())
			Expect(mSetNX.Val()).To(Equal(false))

			// set struct
			// MSet struct
			type set struct {
				Set1 string                 `redis:"set1"`
				Set2 int16                  `redis:"set2"`
				Set3 time.Duration          `redis:"set3"`
				Set4 interface{}            `redis:"set4"`
				Set5 map[string]interface{} `redis:"-"`
			}
			mSetNX = client.MSetNX(ctx, &set{
				Set1: "val1",
				Set2: 1024,
				Set3: 2 * time.Millisecond,
				Set4: nil,
				Set5: map[string]interface{}{"k1": 1},
			})
			Expect(mSetNX.Err()).NotTo(HaveOccurred())
			Expect(mSetNX.Val()).To(Equal(true))
		})

		It("should SetWithArgs with TTL", func() {
			args := redis.SetArgs{
				TTL: 500 * time.Millisecond,
			}
			err := client.SetArgs(ctx, "key", "hello", args).Err()
			Expect(err).NotTo(HaveOccurred())

			val, err := client.Get(ctx, "key").Result()
			Expect(err).NotTo(HaveOccurred())
			Expect(val).To(Equal("hello"))

			Eventually(func() error {
				return client.Get(ctx, "key").Err()
			}, "2s", "100ms").Should(Equal(redis.Nil))
		})

		It("should SetWithArgs with expiration date", func() {
			expireAt := time.Now().AddDate(1, 1, 1)
			args := redis.SetArgs{
				ExpireAt: expireAt,
			}
			err := client.SetArgs(ctx, "key", "hello", args).Err()
			Expect(err).NotTo(HaveOccurred())

			val, err := client.Get(ctx, "key").Result()
			Expect(err).NotTo(HaveOccurred())
			Expect(val).To(Equal("hello"))

			// check the key has an expiration date
			// (so a TTL value different of -1)
			ttl := client.TTL(ctx, "key")
			Expect(ttl.Err()).NotTo(HaveOccurred())
			Expect(ttl.Val()).ToNot(Equal(-1))
		})

		It("should SetWithArgs with negative expiration date", func() {
			args := redis.SetArgs{
				ExpireAt: time.Now().AddDate(-3, 1, 1),
			}
			// redis accepts a timestamp less than the current date
			// but returns nil when trying to get the key
			err := client.SetArgs(ctx, "key", "hello", args).Err()
			Expect(err).NotTo(HaveOccurred())

			val, err := client.Get(ctx, "key").Result()
			Expect(err).To(Equal(redis.Nil))
			Expect(val).To(Equal(""))
		})

		It("should SetWithArgs with keepttl", func() {
			// Set with ttl
			argsWithTTL := redis.SetArgs{
				TTL: 5 * time.Second,
			}
			set := client.SetArgs(ctx, "key", "hello", argsWithTTL)
			Expect(set.Err()).NotTo(HaveOccurred())
			Expect(set.Result()).To(Equal("OK"))

			// Set with keepttl
			argsWithKeepTTL := redis.SetArgs{
				KeepTTL: true,
			}
			set = client.SetArgs(ctx, "key", "hello", argsWithKeepTTL)
			Expect(set.Err()).NotTo(HaveOccurred())
			Expect(set.Result()).To(Equal("OK"))

			ttl := client.TTL(ctx, "key")
			Expect(ttl.Err()).NotTo(HaveOccurred())
			// set keepttl will Retain the ttl associated with the key
			Expect(ttl.Val().Nanoseconds()).NotTo(Equal(-1))
		})

		It("should SetWithArgs with NX mode and key exists", func() {
			err := client.Set(ctx, "key", "hello", 0).Err()
			Expect(err).NotTo(HaveOccurred())

			args := redis.SetArgs{
				Mode: "nx",
			}
			val, err := client.SetArgs(ctx, "key", "hello", args).Result()
			Expect(err).To(Equal(redis.Nil))
			Expect(val).To(Equal(""))
		})

		It("should SetWithArgs with NX mode and key does not exist", func() {
			args := redis.SetArgs{
				Mode: "nx",
			}
			val, err := client.SetArgs(ctx, "key", "hello", args).Result()
			Expect(err).NotTo(HaveOccurred())
			Expect(val).To(Equal("OK"))
		})

		It("should SetWithArgs with NX mode and GET option", func() {
			args := redis.SetArgs{
				Mode: "nx",
				Get:  true,
			}
			val, err := client.SetArgs(ctx, "key", "hello", args).Result()
			Expect(err).To(Equal(redis.Nil))
			Expect(val).To(Equal(""))
		})

		It("should SetWithArgs with expiration, NX mode, and key does not exist", func() {
			args := redis.SetArgs{
				TTL:  500 * time.Millisecond,
				Mode: "nx",
			}
			val, err := client.SetArgs(ctx, "key", "hello", args).Result()
			Expect(err).NotTo(HaveOccurred())
			Expect(val).To(Equal("OK"))

			Eventually(func() error {
				return client.Get(ctx, "key").Err()
			}, "1s", "100ms").Should(Equal(redis.Nil))
		})

		It("should SetWithArgs with expiration, NX mode, and key exists", func() {
			e := client.Set(ctx, "key", "hello", 0)
			Expect(e.Err()).NotTo(HaveOccurred())

			args := redis.SetArgs{
				TTL:  500 * time.Millisecond,
				Mode: "nx",
			}
			val, err := client.SetArgs(ctx, "key", "world", args).Result()
			Expect(err).To(Equal(redis.Nil))
			Expect(val).To(Equal(""))
		})

		It("should SetWithArgs with expiration, NX mode, and GET option", func() {
			args := redis.SetArgs{
				TTL:  500 * time.Millisecond,
				Mode: "nx",
				Get:  true,
			}
			val, err := client.SetArgs(ctx, "key", "hello", args).Result()
			Expect(err).To(Equal(redis.Nil))
			Expect(val).To(Equal(""))
		})

		It("should SetWithArgs with XX mode and key does not exist", func() {
			args := redis.SetArgs{
				Mode: "xx",
			}
			val, err := client.SetArgs(ctx, "key", "world", args).Result()
			Expect(err).To(Equal(redis.Nil))
			Expect(val).To(Equal(""))
		})

		It("should SetWithArgs with XX mode and key exists", func() {
			e := client.Set(ctx, "key", "hello", 0).Err()
			Expect(e).NotTo(HaveOccurred())

			args := redis.SetArgs{
				Mode: "xx",
			}
			val, err := client.SetArgs(ctx, "key", "world", args).Result()
			Expect(err).NotTo(HaveOccurred())
			Expect(val).To(Equal("OK"))
		})

		It("should SetWithArgs with XX mode and GET option, and key exists", func() {
			e := client.Set(ctx, "key", "hello", 0).Err()
			Expect(e).NotTo(HaveOccurred())

			args := redis.SetArgs{
				Mode: "xx",
				Get:  true,
			}
			val, err := client.SetArgs(ctx, "key", "world", args).Result()
			Expect(err).NotTo(HaveOccurred())
			Expect(val).To(Equal("hello"))
		})

		It("should SetWithArgs with XX mode and GET option, and key does not exist", func() {
			args := redis.SetArgs{
				Mode: "xx",
				Get:  true,
			}

			val, err := client.SetArgs(ctx, "key", "world", args).Result()
			Expect(err).To(Equal(redis.Nil))
			Expect(val).To(Equal(""))
		})

		It("should SetWithArgs with expiration, XX mode, GET option, and key does not exist", func() {
			args := redis.SetArgs{
				TTL:  500 * time.Millisecond,
				Mode: "xx",
				Get:  true,
			}

			val, err := client.SetArgs(ctx, "key", "world", args).Result()
			Expect(err).To(Equal(redis.Nil))
			Expect(val).To(Equal(""))
		})

		It("should SetWithArgs with expiration, XX mode, GET option, and key exists", func() {
			e := client.Set(ctx, "key", "hello", 0)
			Expect(e.Err()).NotTo(HaveOccurred())

			args := redis.SetArgs{
				TTL:  500 * time.Millisecond,
				Mode: "xx",
				Get:  true,
			}

			val, err := client.SetArgs(ctx, "key", "world", args).Result()
			Expect(err).NotTo(HaveOccurred())
			Expect(val).To(Equal("hello"))

			Eventually(func() error {
				return client.Get(ctx, "key").Err()
			}, "1s", "100ms").Should(Equal(redis.Nil))
		})

		It("should SetWithArgs with Get and key does not exist yet", func() {
			args := redis.SetArgs{
				Get: true,
			}

			val, err := client.SetArgs(ctx, "key", "hello", args).Result()
			Expect(err).To(Equal(redis.Nil))
			Expect(val).To(Equal(""))
		})

		It("should SetWithArgs with Get and key exists", func() {
			e := client.Set(ctx, "key", "hello", 0)
			Expect(e.Err()).NotTo(HaveOccurred())

			args := redis.SetArgs{
				Get: true,
			}

			val, err := client.SetArgs(ctx, "key", "world", args).Result()
			Expect(err).NotTo(HaveOccurred())
			Expect(val).To(Equal("hello"))
		})

		It("should Pipelined SetArgs with Get and key exists", func() {
			e := client.Set(ctx, "key", "hello", 0)
			Expect(e.Err()).NotTo(HaveOccurred())

			args := redis.SetArgs{
				Get: true,
			}

			pipe := client.Pipeline()
			setArgs := pipe.SetArgs(ctx, "key", "world", args)
			_, err := pipe.Exec(ctx)
			Expect(err).NotTo(HaveOccurred())

			Expect(setArgs.Err()).NotTo(HaveOccurred())
			Expect(setArgs.Val()).To(Equal("hello"))
		})

		It("should Set with expiration", func() {
			err := client.Set(ctx, "key", "hello", 100*time.Millisecond).Err()
			Expect(err).NotTo(HaveOccurred())

			val, err := client.Get(ctx, "key").Result()
			Expect(err).NotTo(HaveOccurred())
			Expect(val).To(Equal("hello"))

			Eventually(func() error {
				return client.Get(ctx, "key").Err()
			}, "1s", "100ms").Should(Equal(redis.Nil))
		})

		It("should Set with keepttl", func() {
			// set with ttl
			set := client.Set(ctx, "key", "hello", 5*time.Second)
			Expect(set.Err()).NotTo(HaveOccurred())
			Expect(set.Val()).To(Equal("OK"))

			// set with keepttl
			set = client.Set(ctx, "key", "hello1", redis.KeepTTL)
			Expect(set.Err()).NotTo(HaveOccurred())
			Expect(set.Val()).To(Equal("OK"))

			ttl := client.TTL(ctx, "key")
			Expect(ttl.Err()).NotTo(HaveOccurred())
			// set keepttl will Retain the ttl associated with the key
			Expect(ttl.Val().Nanoseconds()).NotTo(Equal(-1))
		})

		It("should SetGet", func() {
			set := client.Set(ctx, "key", "hello", 0)
			Expect(set.Err()).NotTo(HaveOccurred())
			Expect(set.Val()).To(Equal("OK"))

			get := client.Get(ctx, "key")
			Expect(get.Err()).NotTo(HaveOccurred())
			Expect(get.Val()).To(Equal("hello"))
		})

		It("should SetEX", func() {
			err := client.SetEx(ctx, "key", "hello", 1*time.Second).Err()
			Expect(err).NotTo(HaveOccurred())

			val, err := client.Get(ctx, "key").Result()
			Expect(err).NotTo(HaveOccurred())
			Expect(val).To(Equal("hello"))

			Eventually(func() error {
				return client.Get(ctx, "foo").Err()
			}, "2s", "100ms").Should(Equal(redis.Nil))
		})

		It("should SetNX", func() {
			setNX := client.SetNX(ctx, "key", "hello", 0)
			Expect(setNX.Err()).NotTo(HaveOccurred())
			Expect(setNX.Val()).To(Equal(true))

			setNX = client.SetNX(ctx, "key", "hello2", 0)
			Expect(setNX.Err()).NotTo(HaveOccurred())
			Expect(setNX.Val()).To(Equal(false))

			get := client.Get(ctx, "key")
			Expect(get.Err()).NotTo(HaveOccurred())
			Expect(get.Val()).To(Equal("hello"))
		})

		It("should SetNX with expiration", func() {
			isSet, err := client.SetNX(ctx, "key", "hello", time.Second).Result()
			Expect(err).NotTo(HaveOccurred())
			Expect(isSet).To(Equal(true))

			isSet, err = client.SetNX(ctx, "key", "hello2", time.Second).Result()
			Expect(err).NotTo(HaveOccurred())
			Expect(isSet).To(Equal(false))

			val, err := client.Get(ctx, "key").Result()
			Expect(err).NotTo(HaveOccurred())
			Expect(val).To(Equal("hello"))
		})

		It("should SetNX with keepttl", func() {
			isSet, err := client.SetNX(ctx, "key", "hello1", redis.KeepTTL).Result()
			Expect(err).NotTo(HaveOccurred())
			Expect(isSet).To(Equal(true))

			ttl := client.TTL(ctx, "key")
			Expect(ttl.Err()).NotTo(HaveOccurred())
			Expect(ttl.Val().Nanoseconds()).To(Equal(int64(-1)))
		})

		It("should SetXX", func() {
			isSet, err := client.SetXX(ctx, "key", "hello2", 0).Result()
			Expect(err).NotTo(HaveOccurred())
			Expect(isSet).To(Equal(false))

			err = client.Set(ctx, "key", "hello", 0).Err()
			Expect(err).NotTo(HaveOccurred())

			isSet, err = client.SetXX(ctx, "key", "hello2", 0).Result()
			Expect(err).NotTo(HaveOccurred())
			Expect(isSet).To(Equal(true))

			val, err := client.Get(ctx, "key").Result()
			Expect(err).NotTo(HaveOccurred())
			Expect(val).To(Equal("hello2"))
		})

		It("should SetXX with expiration", func() {
			isSet, err := client.SetXX(ctx, "key", "hello2", time.Second).Result()
			Expect(err).NotTo(HaveOccurred())
			Expect(isSet).To(Equal(false))

			err = client.Set(ctx, "key", "hello", time.Second).Err()
			Expect(err).NotTo(HaveOccurred())

			isSet, err = client.SetXX(ctx, "key", "hello2", time.Second).Result()
			Expect(err).NotTo(HaveOccurred())
			Expect(isSet).To(Equal(true))

			val, err := client.Get(ctx, "key").Result()
			Expect(err).NotTo(HaveOccurred())
			Expect(val).To(Equal("hello2"))
		})

		It("should SetXX with keepttl", func() {
			isSet, err := client.SetXX(ctx, "key", "hello2", time.Second).Result()
			Expect(err).NotTo(HaveOccurred())
			Expect(isSet).To(Equal(false))

			err = client.Set(ctx, "key", "hello", time.Second).Err()
			Expect(err).NotTo(HaveOccurred())

			isSet, err = client.SetXX(ctx, "key", "hello2", 5*time.Second).Result()
			Expect(err).NotTo(HaveOccurred())
			Expect(isSet).To(Equal(true))

			isSet, err = client.SetXX(ctx, "key", "hello3", redis.KeepTTL).Result()
			Expect(err).NotTo(HaveOccurred())
			Expect(isSet).To(Equal(true))

			val, err := client.Get(ctx, "key").Result()
			Expect(err).NotTo(HaveOccurred())
			Expect(val).To(Equal("hello3"))

			// set keepttl will Retain the ttl associated with the key
			ttl, err := client.TTL(ctx, "key").Result()
			Expect(err).NotTo(HaveOccurred())
			Expect(ttl).NotTo(Equal(-1))
		})

		It("should SetRange", func() {
			set := client.Set(ctx, "key", "Hello World", 0)
			Expect(set.Err()).NotTo(HaveOccurred())
			Expect(set.Val()).To(Equal("OK"))

			range_ := client.SetRange(ctx, "key", 6, "Redis")
			Expect(range_.Err()).NotTo(HaveOccurred())
			Expect(range_.Val()).To(Equal(int64(11)))

			get := client.Get(ctx, "key")
			Expect(get.Err()).NotTo(HaveOccurred())
			Expect(get.Val()).To(Equal("Hello Redis"))
		})

		It("should StrLen", func() {
			set := client.Set(ctx, "key", "hello", 0)
			Expect(set.Err()).NotTo(HaveOccurred())
			Expect(set.Val()).To(Equal("OK"))

			strLen := client.StrLen(ctx, "key")
			Expect(strLen.Err()).NotTo(HaveOccurred())
			Expect(strLen.Val()).To(Equal(int64(5)))

			strLen = client.StrLen(ctx, "_")
			Expect(strLen.Err()).NotTo(HaveOccurred())
			Expect(strLen.Val()).To(Equal(int64(0)))
		})

		It("should Copy", Label("NonRedisEnterprise"), func() {
			set := client.Set(ctx, "key", "hello", 0)
			Expect(set.Err()).NotTo(HaveOccurred())
			Expect(set.Val()).To(Equal("OK"))

			copy := client.Copy(ctx, "key", "newKey", redisOptions().DB, false)
			Expect(copy.Err()).NotTo(HaveOccurred())
			Expect(copy.Val()).To(Equal(int64(1)))

			// Value is available by both keys now
			getOld := client.Get(ctx, "key")
			Expect(getOld.Err()).NotTo(HaveOccurred())
			Expect(getOld.Val()).To(Equal("hello"))
			getNew := client.Get(ctx, "newKey")
			Expect(getNew.Err()).NotTo(HaveOccurred())
			Expect(getNew.Val()).To(Equal("hello"))

			// Overwriting an existing key should not succeed
			overwrite := client.Copy(ctx, "newKey", "key", redisOptions().DB, false)
			Expect(overwrite.Val()).To(Equal(int64(0)))

			// Overwrite is allowed when replace=rue
			replace := client.Copy(ctx, "newKey", "key", redisOptions().DB, true)
			Expect(replace.Val()).To(Equal(int64(1)))
		})

		It("should fail module loadex", Label("NonRedisEnterprise"), func() {
			dryRun := client.ModuleLoadex(ctx, &redis.ModuleLoadexConfig{
				Path: "/path/to/non-existent-library.so",
				Conf: map[string]interface{}{
					"param1": "value1",
				},
				Args: []interface{}{
					"arg1",
				},
			})
			Expect(dryRun.Err()).To(HaveOccurred())
			Expect(dryRun.Err().Error()).To(Equal("ERR Error loading the extension. Please check the server logs."))
		})

		It("converts the module loadex configuration to a slice of arguments correctly", func() {
			conf := &redis.ModuleLoadexConfig{
				Path: "/path/to/your/module.so",
				Conf: map[string]interface{}{
					"param1": "value1",
				},
				Args: []interface{}{
					"arg1",
					"arg2",
					3,
				},
			}

			args := conf.ToArgs()

			// Test if the arguments are in the correct order
			expectedArgs := []interface{}{
				"MODULE",
				"LOADEX",
				"/path/to/your/module.so",
				"CONFIG",
				"param1",
				"value1",
				"ARGS",
				"arg1",
				"ARGS",
				"arg2",
				"ARGS",
				3,
			}

			Expect(args).To(Equal(expectedArgs))
		})
	})

	Describe("hashes", func() {
		It("should HDel", func() {
			hSet := client.HSet(ctx, "hash", "key", "hello")
			Expect(hSet.Err()).NotTo(HaveOccurred())

			hDel := client.HDel(ctx, "hash", "key")
			Expect(hDel.Err()).NotTo(HaveOccurred())
			Expect(hDel.Val()).To(Equal(int64(1)))

			hDel = client.HDel(ctx, "hash", "key")
			Expect(hDel.Err()).NotTo(HaveOccurred())
			Expect(hDel.Val()).To(Equal(int64(0)))
		})

		It("should HExists", func() {
			hSet := client.HSet(ctx, "hash", "key", "hello")
			Expect(hSet.Err()).NotTo(HaveOccurred())

			hExists := client.HExists(ctx, "hash", "key")
			Expect(hExists.Err()).NotTo(HaveOccurred())
			Expect(hExists.Val()).To(Equal(true))

			hExists = client.HExists(ctx, "hash", "key1")
			Expect(hExists.Err()).NotTo(HaveOccurred())
			Expect(hExists.Val()).To(Equal(false))
		})

		It("should HGet", func() {
			hSet := client.HSet(ctx, "hash", "key", "hello")
			Expect(hSet.Err()).NotTo(HaveOccurred())

			hGet := client.HGet(ctx, "hash", "key")
			Expect(hGet.Err()).NotTo(HaveOccurred())
			Expect(hGet.Val()).To(Equal("hello"))

			hGet = client.HGet(ctx, "hash", "key1")
			Expect(hGet.Err()).To(Equal(redis.Nil))
			Expect(hGet.Val()).To(Equal(""))
		})

		It("should HGetAll", func() {
			err := client.HSet(ctx, "hash", "key1", "hello1").Err()
			Expect(err).NotTo(HaveOccurred())
			err = client.HSet(ctx, "hash", "key2", "hello2").Err()
			Expect(err).NotTo(HaveOccurred())

			m, err := client.HGetAll(ctx, "hash").Result()
			Expect(err).NotTo(HaveOccurred())
			Expect(m).To(Equal(map[string]string{"key1": "hello1", "key2": "hello2"}))
		})

		It("should scan", func() {
			now := time.Now()

			err := client.HMSet(ctx, "hash", "key1", "hello1", "key2", 123, "time", now.Format(time.RFC3339Nano)).Err()
			Expect(err).NotTo(HaveOccurred())

			res := client.HGetAll(ctx, "hash")
			Expect(res.Err()).NotTo(HaveOccurred())

			type data struct {
				Key1 string    `redis:"key1"`
				Key2 int       `redis:"key2"`
				Time TimeValue `redis:"time"`
			}
			var d data
			Expect(res.Scan(&d)).NotTo(HaveOccurred())
			Expect(d.Time.UnixNano()).To(Equal(now.UnixNano()))
			d.Time.Time = time.Time{}
			Expect(d).To(Equal(data{
				Key1: "hello1",
				Key2: 123,
				Time: TimeValue{Time: time.Time{}},
			}))

			type data2 struct {
				Key1 string    `redis:"key1"`
				Key2 int       `redis:"key2"`
				Time time.Time `redis:"time"`
			}
			err = client.HSet(ctx, "hash", &data2{
				Key1: "hello2",
				Key2: 200,
				Time: now,
			}).Err()
			Expect(err).NotTo(HaveOccurred())

			var d2 data2
			err = client.HMGet(ctx, "hash", "key1", "key2", "time").Scan(&d2)
			Expect(err).NotTo(HaveOccurred())
			Expect(d2.Key1).To(Equal("hello2"))
			Expect(d2.Key2).To(Equal(200))
			Expect(d2.Time.Unix()).To(Equal(now.Unix()))
		})

		It("should HIncrBy", func() {
			hSet := client.HSet(ctx, "hash", "key", "5")
			Expect(hSet.Err()).NotTo(HaveOccurred())

			hIncrBy := client.HIncrBy(ctx, "hash", "key", 1)
			Expect(hIncrBy.Err()).NotTo(HaveOccurred())
			Expect(hIncrBy.Val()).To(Equal(int64(6)))

			hIncrBy = client.HIncrBy(ctx, "hash", "key", -1)
			Expect(hIncrBy.Err()).NotTo(HaveOccurred())
			Expect(hIncrBy.Val()).To(Equal(int64(5)))

			hIncrBy = client.HIncrBy(ctx, "hash", "key", -10)
			Expect(hIncrBy.Err()).NotTo(HaveOccurred())
			Expect(hIncrBy.Val()).To(Equal(int64(-5)))
		})

		It("should HIncrByFloat", func() {
			hSet := client.HSet(ctx, "hash", "field", "10.50")
			Expect(hSet.Err()).NotTo(HaveOccurred())
			Expect(hSet.Val()).To(Equal(int64(1)))

			hIncrByFloat := client.HIncrByFloat(ctx, "hash", "field", 0.1)
			Expect(hIncrByFloat.Err()).NotTo(HaveOccurred())
			Expect(hIncrByFloat.Val()).To(Equal(10.6))

			hSet = client.HSet(ctx, "hash", "field", "5.0e3")
			Expect(hSet.Err()).NotTo(HaveOccurred())
			Expect(hSet.Val()).To(Equal(int64(0)))

			hIncrByFloat = client.HIncrByFloat(ctx, "hash", "field", 2.0e2)
			Expect(hIncrByFloat.Err()).NotTo(HaveOccurred())
			Expect(hIncrByFloat.Val()).To(Equal(float64(5200)))
		})

		It("should HKeys", func() {
			hkeys := client.HKeys(ctx, "hash")
			Expect(hkeys.Err()).NotTo(HaveOccurred())
			Expect(hkeys.Val()).To(Equal([]string{}))

			hset := client.HSet(ctx, "hash", "key1", "hello1")
			Expect(hset.Err()).NotTo(HaveOccurred())
			hset = client.HSet(ctx, "hash", "key2", "hello2")
			Expect(hset.Err()).NotTo(HaveOccurred())

			hkeys = client.HKeys(ctx, "hash")
			Expect(hkeys.Err()).NotTo(HaveOccurred())
			Expect(hkeys.Val()).To(Equal([]string{"key1", "key2"}))
		})

		It("should HLen", func() {
			hSet := client.HSet(ctx, "hash", "key1", "hello1")
			Expect(hSet.Err()).NotTo(HaveOccurred())
			hSet = client.HSet(ctx, "hash", "key2", "hello2")
			Expect(hSet.Err()).NotTo(HaveOccurred())

			hLen := client.HLen(ctx, "hash")
			Expect(hLen.Err()).NotTo(HaveOccurred())
			Expect(hLen.Val()).To(Equal(int64(2)))
		})

		It("should HMGet", func() {
			err := client.HSet(ctx, "hash", "key1", "hello1", "key2", "hello2").Err()
			Expect(err).NotTo(HaveOccurred())

			vals, err := client.HMGet(ctx, "hash", "key1", "key2", "_").Result()
			Expect(err).NotTo(HaveOccurred())
			Expect(vals).To(Equal([]interface{}{"hello1", "hello2", nil}))
		})

		It("should HSet", func() {
			ok, err := client.HSet(ctx, "hash", map[string]interface{}{
				"key1": "hello1",
				"key2": "hello2",
			}).Result()
			Expect(err).NotTo(HaveOccurred())
			Expect(ok).To(Equal(int64(2)))

			v, err := client.HGet(ctx, "hash", "key1").Result()
			Expect(err).NotTo(HaveOccurred())
			Expect(v).To(Equal("hello1"))

			v, err = client.HGet(ctx, "hash", "key2").Result()
			Expect(err).NotTo(HaveOccurred())
			Expect(v).To(Equal("hello2"))

			keys, err := client.HKeys(ctx, "hash").Result()
			Expect(err).NotTo(HaveOccurred())
			Expect(keys).To(ConsistOf([]string{"key1", "key2"}))
		})

		It("should HSet", func() {
			hSet := client.HSet(ctx, "hash", "key", "hello")
			Expect(hSet.Err()).NotTo(HaveOccurred())
			Expect(hSet.Val()).To(Equal(int64(1)))

			hGet := client.HGet(ctx, "hash", "key")
			Expect(hGet.Err()).NotTo(HaveOccurred())
			Expect(hGet.Val()).To(Equal("hello"))

			// set struct
			// MSet struct
			type set struct {
				Set1 string                 `redis:"set1"`
				Set2 int16                  `redis:"set2"`
				Set3 time.Duration          `redis:"set3"`
				Set4 interface{}            `redis:"set4"`
				Set5 map[string]interface{} `redis:"-"`
				Set6 string                 `redis:"set6,omitempty"`
			}

			hSet = client.HSet(ctx, "hash", &set{
				Set1: "val1",
				Set2: 1024,
				Set3: 2 * time.Millisecond,
				Set4: nil,
				Set5: map[string]interface{}{"k1": 1},
			})
			Expect(hSet.Err()).NotTo(HaveOccurred())
			Expect(hSet.Val()).To(Equal(int64(4)))

			hMGet := client.HMGet(ctx, "hash", "set1", "set2", "set3", "set4", "set5", "set6")
			Expect(hMGet.Err()).NotTo(HaveOccurred())
			Expect(hMGet.Val()).To(Equal([]interface{}{
				"val1",
				"1024",
				strconv.Itoa(int(2 * time.Millisecond.Nanoseconds())),
				"",
				nil,
				nil,
			}))

			hSet = client.HSet(ctx, "hash2", &set{
				Set1: "val2",
				Set6: "val",
			})
			Expect(hSet.Err()).NotTo(HaveOccurred())
			Expect(hSet.Val()).To(Equal(int64(5)))

			hMGet = client.HMGet(ctx, "hash2", "set1", "set6")
			Expect(hMGet.Err()).NotTo(HaveOccurred())
			Expect(hMGet.Val()).To(Equal([]interface{}{
				"val2",
				"val",
			}))
		})

		It("should HSetNX", func() {
			hSetNX := client.HSetNX(ctx, "hash", "key", "hello")
			Expect(hSetNX.Err()).NotTo(HaveOccurred())
			Expect(hSetNX.Val()).To(Equal(true))

			hSetNX = client.HSetNX(ctx, "hash", "key", "hello")
			Expect(hSetNX.Err()).NotTo(HaveOccurred())
			Expect(hSetNX.Val()).To(Equal(false))

			hGet := client.HGet(ctx, "hash", "key")
			Expect(hGet.Err()).NotTo(HaveOccurred())
			Expect(hGet.Val()).To(Equal("hello"))
		})

		It("should HVals", func() {
			err := client.HSet(ctx, "hash", "key1", "hello1").Err()
			Expect(err).NotTo(HaveOccurred())
			err = client.HSet(ctx, "hash", "key2", "hello2").Err()
			Expect(err).NotTo(HaveOccurred())

			v, err := client.HVals(ctx, "hash").Result()
			Expect(err).NotTo(HaveOccurred())
			Expect(v).To(Equal([]string{"hello1", "hello2"}))

			var slice []string
			err = client.HVals(ctx, "hash").ScanSlice(&slice)
			Expect(err).NotTo(HaveOccurred())
			Expect(slice).To(Equal([]string{"hello1", "hello2"}))
		})

		It("should HRandField", func() {
			err := client.HSet(ctx, "hash", "key1", "hello1").Err()
			Expect(err).NotTo(HaveOccurred())
			err = client.HSet(ctx, "hash", "key2", "hello2").Err()
			Expect(err).NotTo(HaveOccurred())

			v := client.HRandField(ctx, "hash", 1)
			Expect(v.Err()).NotTo(HaveOccurred())
			Expect(v.Val()).To(Or(Equal([]string{"key1"}), Equal([]string{"key2"})))

			v = client.HRandField(ctx, "hash", 0)
			Expect(v.Err()).NotTo(HaveOccurred())
			Expect(v.Val()).To(HaveLen(0))

			kv, err := client.HRandFieldWithValues(ctx, "hash", 1).Result()
			Expect(err).NotTo(HaveOccurred())
			Expect(kv).To(Or(
				Equal([]redis.KeyValue{{Key: "key1", Value: "hello1"}}),
				Equal([]redis.KeyValue{{Key: "key2", Value: "hello2"}}),
			))
		})

		It("should HStrLen", func() {
			hSet := client.HSet(ctx, "hash", "key", "hello")
			Expect(hSet.Err()).NotTo(HaveOccurred())

			hStrLen := client.HStrLen(ctx, "hash", "key")
			Expect(hStrLen.Err()).NotTo(HaveOccurred())
			Expect(hStrLen.Val()).To(Equal(int64(len("hello"))))

			nonHStrLen := client.HStrLen(ctx, "hash", "keyNon")
			Expect(hStrLen.Err()).NotTo(HaveOccurred())
			Expect(nonHStrLen.Val()).To(Equal(int64(0)))

			hDel := client.HDel(ctx, "hash", "key")
			Expect(hDel.Err()).NotTo(HaveOccurred())
			Expect(hDel.Val()).To(Equal(int64(1)))
		})

		It("should HExpire", Label("hash-expiration", "NonRedisEnterprise"), func() {
			SkipBeforeRedisVersion(7.4, "doesn't work with older redis stack images")
			res, err := client.HExpire(ctx, "no_such_key", 10*time.Second, "field1", "field2", "field3").Result()
			Expect(err).To(BeNil())
			Expect(res).To(BeEquivalentTo([]int64{-2, -2, -2}))

			for i := 0; i < 100; i++ {
				sadd := client.HSet(ctx, "myhash", fmt.Sprintf("key%d", i), "hello")
				Expect(sadd.Err()).NotTo(HaveOccurred())
			}

			res, err = client.HExpire(ctx, "myhash", 10*time.Second, "key1", "key2", "key200").Result()
			Expect(err).NotTo(HaveOccurred())
			Expect(res).To(Equal([]int64{1, 1, -2}))
		})

		It("should HPExpire", Label("hash-expiration", "NonRedisEnterprise"), func() {
			SkipBeforeRedisVersion(7.4, "doesn't work with older redis stack images")
			res, err := client.HPExpire(ctx, "no_such_key", 10*time.Second, "field1", "field2", "field3").Result()
			Expect(err).To(BeNil())
			Expect(res).To(BeEquivalentTo([]int64{-2, -2, -2}))

			for i := 0; i < 100; i++ {
				sadd := client.HSet(ctx, "myhash", fmt.Sprintf("key%d", i), "hello")
				Expect(sadd.Err()).NotTo(HaveOccurred())
			}

			res, err = client.HPExpire(ctx, "myhash", 10*time.Second, "key1", "key2", "key200").Result()
			Expect(err).NotTo(HaveOccurred())
			Expect(res).To(Equal([]int64{1, 1, -2}))
		})

		It("should HExpireAt", Label("hash-expiration", "NonRedisEnterprise"), func() {
			SkipBeforeRedisVersion(7.4, "doesn't work with older redis stack images")
			resEmpty, err := client.HExpireAt(ctx, "no_such_key", time.Now().Add(10*time.Second), "field1", "field2", "field3").Result()
			Expect(err).To(BeNil())
			Expect(resEmpty).To(BeEquivalentTo([]int64{-2, -2, -2}))

			for i := 0; i < 100; i++ {
				sadd := client.HSet(ctx, "myhash", fmt.Sprintf("key%d", i), "hello")
				Expect(sadd.Err()).NotTo(HaveOccurred())
			}

			res, err := client.HExpireAt(ctx, "myhash", time.Now().Add(10*time.Second), "key1", "key2", "key200").Result()
			Expect(err).NotTo(HaveOccurred())
			Expect(res).To(Equal([]int64{1, 1, -2}))
		})

		It("should HPExpireAt", Label("hash-expiration", "NonRedisEnterprise"), func() {
			SkipBeforeRedisVersion(7.4, "doesn't work with older redis stack images")
			resEmpty, err := client.HPExpireAt(ctx, "no_such_key", time.Now().Add(10*time.Second), "field1", "field2", "field3").Result()
			Expect(err).To(BeNil())
			Expect(resEmpty).To(BeEquivalentTo([]int64{-2, -2, -2}))

			for i := 0; i < 100; i++ {
				sadd := client.HSet(ctx, "myhash", fmt.Sprintf("key%d", i), "hello")
				Expect(sadd.Err()).NotTo(HaveOccurred())
			}

			res, err := client.HPExpireAt(ctx, "myhash", time.Now().Add(10*time.Second), "key1", "key2", "key200").Result()
			Expect(err).NotTo(HaveOccurred())
			Expect(res).To(Equal([]int64{1, 1, -2}))
		})

		It("should HPersist", Label("hash-expiration", "NonRedisEnterprise"), func() {
			SkipBeforeRedisVersion(7.4, "doesn't work with older redis stack images")
			resEmpty, err := client.HPersist(ctx, "no_such_key", "field1", "field2", "field3").Result()
			Expect(err).To(BeNil())
			Expect(resEmpty).To(BeEquivalentTo([]int64{-2, -2, -2}))

			for i := 0; i < 100; i++ {
				sadd := client.HSet(ctx, "myhash", fmt.Sprintf("key%d", i), "hello")
				Expect(sadd.Err()).NotTo(HaveOccurred())
			}

			res, err := client.HPersist(ctx, "myhash", "key1", "key2", "key200").Result()
			Expect(err).NotTo(HaveOccurred())
			Expect(res).To(Equal([]int64{-1, -1, -2}))

			res, err = client.HExpire(ctx, "myhash", 10*time.Second, "key1", "key200").Result()
			Expect(err).NotTo(HaveOccurred())
			Expect(res).To(Equal([]int64{1, -2}))

			res, err = client.HPersist(ctx, "myhash", "key1", "key2", "key200").Result()
			Expect(err).NotTo(HaveOccurred())
			Expect(res).To(Equal([]int64{1, -1, -2}))
		})

		It("should HExpireTime", Label("hash-expiration", "NonRedisEnterprise"), func() {
			SkipBeforeRedisVersion(7.4, "doesn't work with older redis stack images")
			resEmpty, err := client.HExpireTime(ctx, "no_such_key", "field1", "field2", "field3").Result()
			Expect(err).To(BeNil())
			Expect(resEmpty).To(BeEquivalentTo([]int64{-2, -2, -2}))

			for i := 0; i < 100; i++ {
				sadd := client.HSet(ctx, "myhash", fmt.Sprintf("key%d", i), "hello")
				Expect(sadd.Err()).NotTo(HaveOccurred())
			}

			res, err := client.HExpire(ctx, "myhash", 10*time.Second, "key1", "key200").Result()
			Expect(err).NotTo(HaveOccurred())
			Expect(res).To(Equal([]int64{1, -2}))

			res, err = client.HExpireTime(ctx, "myhash", "key1", "key2", "key200").Result()
			Expect(err).NotTo(HaveOccurred())
			Expect(res[0]).To(BeNumerically("~", time.Now().Add(10*time.Second).Unix(), 1))
		})

		It("should HPExpireTime", Label("hash-expiration", "NonRedisEnterprise"), func() {
			SkipBeforeRedisVersion(7.4, "doesn't work with older redis stack images")
			resEmpty, err := client.HPExpireTime(ctx, "no_such_key", "field1", "field2", "field3").Result()
			Expect(err).To(BeNil())
			Expect(resEmpty).To(BeEquivalentTo([]int64{-2, -2, -2}))

			for i := 0; i < 100; i++ {
				sadd := client.HSet(ctx, "myhash", fmt.Sprintf("key%d", i), "hello")
				Expect(sadd.Err()).NotTo(HaveOccurred())
			}

			expireAt := time.Now().Add(10 * time.Second)
			res, err := client.HPExpireAt(ctx, "myhash", expireAt, "key1", "key200").Result()
			Expect(err).NotTo(HaveOccurred())
			Expect(res).To(Equal([]int64{1, -2}))

			res, err = client.HPExpireTime(ctx, "myhash", "key1", "key2", "key200").Result()
			Expect(err).NotTo(HaveOccurred())
			Expect(res).To(BeEquivalentTo([]int64{expireAt.UnixMilli(), -1, -2}))
		})

		It("should HTTL", Label("hash-expiration", "NonRedisEnterprise"), func() {
			SkipBeforeRedisVersion(7.4, "doesn't work with older redis stack images")
			resEmpty, err := client.HTTL(ctx, "no_such_key", "field1", "field2", "field3").Result()
			Expect(err).To(BeNil())
			Expect(resEmpty).To(BeEquivalentTo([]int64{-2, -2, -2}))

			for i := 0; i < 100; i++ {
				sadd := client.HSet(ctx, "myhash", fmt.Sprintf("key%d", i), "hello")
				Expect(sadd.Err()).NotTo(HaveOccurred())
			}

			res, err := client.HExpire(ctx, "myhash", 10*time.Second, "key1", "key200").Result()
			Expect(err).NotTo(HaveOccurred())
			Expect(res).To(Equal([]int64{1, -2}))

			res, err = client.HTTL(ctx, "myhash", "key1", "key2", "key200").Result()
			Expect(err).NotTo(HaveOccurred())
			Expect(res).To(Equal([]int64{10, -1, -2}))
		})

		It("should HPTTL", Label("hash-expiration", "NonRedisEnterprise"), func() {
			SkipBeforeRedisVersion(7.4, "doesn't work with older redis stack images")
			resEmpty, err := client.HPTTL(ctx, "no_such_key", "field1", "field2", "field3").Result()
			Expect(err).To(BeNil())
			Expect(resEmpty).To(BeEquivalentTo([]int64{-2, -2, -2}))

			for i := 0; i < 100; i++ {
				sadd := client.HSet(ctx, "myhash", fmt.Sprintf("key%d", i), "hello")
				Expect(sadd.Err()).NotTo(HaveOccurred())
			}

			res, err := client.HExpire(ctx, "myhash", 10*time.Second, "key1", "key200").Result()
			Expect(err).NotTo(HaveOccurred())
			Expect(res).To(Equal([]int64{1, -2}))

			res, err = client.HPTTL(ctx, "myhash", "key1", "key2", "key200").Result()
			Expect(err).NotTo(HaveOccurred())
			Expect(res[0]).To(BeNumerically("~", 10*time.Second.Milliseconds(), 1))
		})

		It("should HGETDEL", Label("hash", "HGETDEL"), func() {
			SkipBeforeRedisVersion(7.9, "requires Redis 8.x")

			err := client.HSet(ctx, "myhash", "f1", "val1", "f2", "val2", "f3", "val3").Err()
			Expect(err).NotTo(HaveOccurred())

			// Execute HGETDEL on fields f1 and f2.
			res, err := client.HGetDel(ctx, "myhash", "f1", "f2").Result()
			Expect(err).NotTo(HaveOccurred())
			// Expect the returned values for f1 and f2.
			Expect(res).To(Equal([]string{"val1", "val2"}))

			// Verify that f1 and f2 have been deleted, while f3 remains.
			remaining, err := client.HMGet(ctx, "myhash", "f1", "f2", "f3").Result()
			Expect(err).NotTo(HaveOccurred())
			Expect(remaining[0]).To(BeNil())
			Expect(remaining[1]).To(BeNil())
			Expect(remaining[2]).To(Equal("val3"))
		})

		It("should return nil responses for HGETDEL on non-existent key", Label("hash", "HGETDEL"), func() {
			SkipBeforeRedisVersion(7.9, "requires Redis 8.x")
			// HGETDEL on a key that does not exist.
			res, err := client.HGetDel(ctx, "nonexistent", "f1", "f2").Result()
			Expect(err).To(BeNil())
			Expect(res).To(Equal([]string{"", ""}))
		})

		// -----------------------------
		// HGETEX with various TTL options
		// -----------------------------
		It("should HGETEX with EX option", Label("hash", "HGETEX"), func() {
			SkipBeforeRedisVersion(7.9, "requires Redis 8.x")

			err := client.HSet(ctx, "myhash", "f1", "val1", "f2", "val2").Err()
			Expect(err).NotTo(HaveOccurred())

			// Call HGETEX with EX option and 60 seconds TTL.
			opt := redis.HGetEXOptions{
				ExpirationType: redis.HGetEXExpirationEX,
				ExpirationVal:  60,
			}
			res, err := client.HGetEXWithArgs(ctx, "myhash", &opt, "f1", "f2").Result()
			Expect(err).NotTo(HaveOccurred())
			Expect(res).To(Equal([]string{"val1", "val2"}))
		})

		It("should HGETEX with PERSIST option", Label("hash", "HGETEX"), func() {
			SkipBeforeRedisVersion(7.9, "requires Redis 8.x")

			err := client.HSet(ctx, "myhash", "f1", "val1", "f2", "val2").Err()
			Expect(err).NotTo(HaveOccurred())

			// Call HGETEX with PERSIST (no TTL value needed).
			opt := redis.HGetEXOptions{ExpirationType: redis.HGetEXExpirationPERSIST}
			res, err := client.HGetEXWithArgs(ctx, "myhash", &opt, "f1", "f2").Result()
			Expect(err).NotTo(HaveOccurred())
			Expect(res).To(Equal([]string{"val1", "val2"}))
		})

		It("should HGETEX with EXAT option", Label("hash", "HGETEX"), func() {
			SkipBeforeRedisVersion(7.9, "requires Redis 8.x")

			err := client.HSet(ctx, "myhash", "f1", "val1", "f2", "val2").Err()
			Expect(err).NotTo(HaveOccurred())

			// Set expiration at a specific Unix timestamp (60 seconds from now).
			expireAt := time.Now().Add(60 * time.Second).Unix()
			opt := redis.HGetEXOptions{
				ExpirationType: redis.HGetEXExpirationEXAT,
				ExpirationVal:  expireAt,
			}
			res, err := client.HGetEXWithArgs(ctx, "myhash", &opt, "f1", "f2").Result()
			Expect(err).NotTo(HaveOccurred())
			Expect(res).To(Equal([]string{"val1", "val2"}))
		})

		// -----------------------------
		// HSETEX with FNX/FXX options
		// -----------------------------
		It("should HSETEX with FNX condition", Label("hash", "HSETEX"), func() {
			SkipBeforeRedisVersion(7.9, "requires Redis 8.x")

			opt := redis.HSetEXOptions{
				Condition:      redis.HSetEXFNX,
				ExpirationType: redis.HSetEXExpirationEX,
				ExpirationVal:  60,
			}
			res, err := client.HSetEXWithArgs(ctx, "myhash", &opt, "f1", "val1").Result()
			Expect(err).NotTo(HaveOccurred())
			Expect(res).To(Equal(int64(1)))

			opt = redis.HSetEXOptions{
				Condition:      redis.HSetEXFNX,
				ExpirationType: redis.HSetEXExpirationEX,
				ExpirationVal:  60,
			}
			res, err = client.HSetEXWithArgs(ctx, "myhash", &opt, "f1", "val2").Result()
			Expect(err).NotTo(HaveOccurred())
			Expect(res).To(Equal(int64(0)))
		})

		It("should HSETEX with FXX condition", Label("hash", "HSETEX"), func() {
			SkipBeforeRedisVersion(7.9, "requires Redis 8.x")

			err := client.HSet(ctx, "myhash", "f2", "val1").Err()
			Expect(err).NotTo(HaveOccurred())

			opt := redis.HSetEXOptions{
				Condition:      redis.HSetEXFXX,
				ExpirationType: redis.HSetEXExpirationEX,
				ExpirationVal:  60,
			}
			res, err := client.HSetEXWithArgs(ctx, "myhash", &opt, "f2", "val2").Result()
			Expect(err).NotTo(HaveOccurred())
			Expect(res).To(Equal(int64(1)))
			opt = redis.HSetEXOptions{
				Condition:      redis.HSetEXFXX,
				ExpirationType: redis.HSetEXExpirationEX,
				ExpirationVal:  60,
			}
			res, err = client.HSetEXWithArgs(ctx, "myhash", &opt, "f3", "val3").Result()
			Expect(err).NotTo(HaveOccurred())
			Expect(res).To(Equal(int64(0)))
		})

		It("should HSETEX with multiple field operations", Label("hash", "HSETEX"), func() {
			SkipBeforeRedisVersion(7.9, "requires Redis 8.x")

			opt := redis.HSetEXOptions{
				ExpirationType: redis.HSetEXExpirationEX,
				ExpirationVal:  60,
			}
			res, err := client.HSetEXWithArgs(ctx, "myhash", &opt, "f1", "val1", "f2", "val2").Result()
			Expect(err).NotTo(HaveOccurred())
			Expect(res).To(Equal(int64(1)))

			values, err := client.HMGet(ctx, "myhash", "f1", "f2").Result()
			Expect(err).NotTo(HaveOccurred())
			Expect(values).To(Equal([]interface{}{"val1", "val2"}))
		})
	})

	Describe("hyperloglog", func() {
		It("should PFMerge", Label("NonRedisEnterprise"), func() {
			pfAdd := client.PFAdd(ctx, "hll1", "1", "2", "3", "4", "5")
			Expect(pfAdd.Err()).NotTo(HaveOccurred())

			pfCount := client.PFCount(ctx, "hll1")
			Expect(pfCount.Err()).NotTo(HaveOccurred())
			Expect(pfCount.Val()).To(Equal(int64(5)))

			pfAdd = client.PFAdd(ctx, "hll2", "a", "b", "c", "d", "e")
			Expect(pfAdd.Err()).NotTo(HaveOccurred())

			pfMerge := client.PFMerge(ctx, "hllMerged", "hll1", "hll2")
			Expect(pfMerge.Err()).NotTo(HaveOccurred())

			pfCount = client.PFCount(ctx, "hllMerged")
			Expect(pfCount.Err()).NotTo(HaveOccurred())
			Expect(pfCount.Val()).To(Equal(int64(10)))

			pfCount = client.PFCount(ctx, "hll1", "hll2")
			Expect(pfCount.Err()).NotTo(HaveOccurred())
			Expect(pfCount.Val()).To(Equal(int64(10)))
		})
	})

	Describe("lists", func() {
		It("should BLPop", Label("NonRedisEnterprise"), func() {
			rPush := client.RPush(ctx, "list1", "a", "b", "c")
			Expect(rPush.Err()).NotTo(HaveOccurred())

			bLPop := client.BLPop(ctx, 0, "list1", "list2")
			Expect(bLPop.Err()).NotTo(HaveOccurred())
			Expect(bLPop.Val()).To(Equal([]string{"list1", "a"}))
		})

		It("should BLPopBlocks", func() {
			started := make(chan bool)
			done := make(chan bool)
			go func() {
				defer GinkgoRecover()

				started <- true
				bLPop := client.BLPop(ctx, 0, "list")
				Expect(bLPop.Err()).NotTo(HaveOccurred())
				Expect(bLPop.Val()).To(Equal([]string{"list", "a"}))
				done <- true
			}()
			<-started

			select {
			case <-done:
				Fail("BLPop is not blocked")
			case <-time.After(time.Second):
				// ok
			}

			rPush := client.RPush(ctx, "list", "a")
			Expect(rPush.Err()).NotTo(HaveOccurred())

			select {
			case <-done:
				// ok
			case <-time.After(time.Second):
				Fail("BLPop is still blocked")
			}
		})

		It("should BLPop timeout", func() {
			val, err := client.BLPop(ctx, time.Second, "list1").Result()
			Expect(err).To(Equal(redis.Nil))
			Expect(val).To(BeNil())

			Expect(client.Ping(ctx).Err()).NotTo(HaveOccurred())

			stats := client.PoolStats()
			Expect(stats.Hits).To(Equal(uint32(2)))
			Expect(stats.Misses).To(Equal(uint32(1)))
			Expect(stats.Timeouts).To(Equal(uint32(0)))
		})

		It("should BRPop", Label("NonRedisEnterprise"), func() {
			rPush := client.RPush(ctx, "list1", "a", "b", "c")
			Expect(rPush.Err()).NotTo(HaveOccurred())

			bRPop := client.BRPop(ctx, 0, "list1", "list2")
			Expect(bRPop.Err()).NotTo(HaveOccurred())
			Expect(bRPop.Val()).To(Equal([]string{"list1", "c"}))
		})

		It("should BRPop blocks", func() {
			started := make(chan bool)
			done := make(chan bool)
			go func() {
				defer GinkgoRecover()

				started <- true
				brpop := client.BRPop(ctx, 0, "list")
				Expect(brpop.Err()).NotTo(HaveOccurred())
				Expect(brpop.Val()).To(Equal([]string{"list", "a"}))
				done <- true
			}()
			<-started

			select {
			case <-done:
				Fail("BRPop is not blocked")
			case <-time.After(time.Second):
				// ok
			}

			rPush := client.RPush(ctx, "list", "a")
			Expect(rPush.Err()).NotTo(HaveOccurred())

			select {
			case <-done:
				// ok
			case <-time.After(time.Second):
				Fail("BRPop is still blocked")
				// ok
			}
		})

		It("should BRPopLPush", Label("NonRedisEnterprise"), func() {
			_, err := client.BRPopLPush(ctx, "list1", "list2", time.Second).Result()
			Expect(err).To(Equal(redis.Nil))

			err = client.RPush(ctx, "list1", "a", "b", "c").Err()
			Expect(err).NotTo(HaveOccurred())

			v, err := client.BRPopLPush(ctx, "list1", "list2", 0).Result()
			Expect(err).NotTo(HaveOccurred())
			Expect(v).To(Equal("c"))
		})

		It("should LCS", Label("NonRedisEnterprise"), func() {
			err := client.MSet(ctx, "key1", "ohmytext", "key2", "mynewtext").Err()
			Expect(err).NotTo(HaveOccurred())

			lcs, err := client.LCS(ctx, &redis.LCSQuery{
				Key1: "key1",
				Key2: "key2",
			}).Result()

			Expect(err).NotTo(HaveOccurred())
			Expect(lcs.MatchString).To(Equal("mytext"))

			lcs, err = client.LCS(ctx, &redis.LCSQuery{
				Key1: "nonexistent_key1",
				Key2: "key2",
			}).Result()

			Expect(err).NotTo(HaveOccurred())
			Expect(lcs.MatchString).To(Equal(""))

			lcs, err = client.LCS(ctx, &redis.LCSQuery{
				Key1: "key1",
				Key2: "key2",
				Len:  true,
			}).Result()
			Expect(err).NotTo(HaveOccurred())
			Expect(lcs.MatchString).To(Equal(""))
			Expect(lcs.Len).To(Equal(int64(6)))

			lcs, err = client.LCS(ctx, &redis.LCSQuery{
				Key1: "key1",
				Key2: "key2",
				Idx:  true,
			}).Result()
			Expect(err).NotTo(HaveOccurred())
			Expect(lcs.MatchString).To(Equal(""))
			Expect(lcs.Len).To(Equal(int64(6)))
			Expect(lcs.Matches).To(Equal([]redis.LCSMatchedPosition{
				{
					Key1:     redis.LCSPosition{Start: 4, End: 7},
					Key2:     redis.LCSPosition{Start: 5, End: 8},
					MatchLen: 0,
				},
				{
					Key1:     redis.LCSPosition{Start: 2, End: 3},
					Key2:     redis.LCSPosition{Start: 0, End: 1},
					MatchLen: 0,
				},
			}))

			lcs, err = client.LCS(ctx, &redis.LCSQuery{
				Key1:         "key1",
				Key2:         "key2",
				Idx:          true,
				MinMatchLen:  3,
				WithMatchLen: true,
			}).Result()
			Expect(err).NotTo(HaveOccurred())
			Expect(lcs.MatchString).To(Equal(""))
			Expect(lcs.Len).To(Equal(int64(6)))
			Expect(lcs.Matches).To(Equal([]redis.LCSMatchedPosition{
				{
					Key1:     redis.LCSPosition{Start: 4, End: 7},
					Key2:     redis.LCSPosition{Start: 5, End: 8},
					MatchLen: 4,
				},
			}))

			_, err = client.Set(ctx, "keywithstringvalue", "golang", 0).Result()
			Expect(err).NotTo(HaveOccurred())
			_, err = client.LPush(ctx, "keywithnonstringvalue", "somevalue").Result()
			Expect(err).NotTo(HaveOccurred())
			_, err = client.LCS(ctx, &redis.LCSQuery{
				Key1: "keywithstringvalue",
				Key2: "keywithnonstringvalue",
			}).Result()
			Expect(err).To(HaveOccurred())
			Expect(err.Error()).To(Equal("ERR The specified keys must contain string values"))
		})

		It("should LIndex", func() {
			lPush := client.LPush(ctx, "list", "World")
			Expect(lPush.Err()).NotTo(HaveOccurred())
			lPush = client.LPush(ctx, "list", "Hello")
			Expect(lPush.Err()).NotTo(HaveOccurred())

			lIndex := client.LIndex(ctx, "list", 0)
			Expect(lIndex.Err()).NotTo(HaveOccurred())
			Expect(lIndex.Val()).To(Equal("Hello"))

			lIndex = client.LIndex(ctx, "list", -1)
			Expect(lIndex.Err()).NotTo(HaveOccurred())
			Expect(lIndex.Val()).To(Equal("World"))

			lIndex = client.LIndex(ctx, "list", 3)
			Expect(lIndex.Err()).To(Equal(redis.Nil))
			Expect(lIndex.Val()).To(Equal(""))
		})

		It("should LInsert", func() {
			rPush := client.RPush(ctx, "list", "Hello")
			Expect(rPush.Err()).NotTo(HaveOccurred())
			rPush = client.RPush(ctx, "list", "World")
			Expect(rPush.Err()).NotTo(HaveOccurred())

			lInsert := client.LInsert(ctx, "list", "BEFORE", "World", "There")
			Expect(lInsert.Err()).NotTo(HaveOccurred())
			Expect(lInsert.Val()).To(Equal(int64(3)))

			lRange := client.LRange(ctx, "list", 0, -1)
			Expect(lRange.Err()).NotTo(HaveOccurred())
			Expect(lRange.Val()).To(Equal([]string{"Hello", "There", "World"}))
		})

		It("should LMPop", Label("NonRedisEnterprise"), func() {
			err := client.LPush(ctx, "list1", "one", "two", "three", "four", "five").Err()
			Expect(err).NotTo(HaveOccurred())

			err = client.LPush(ctx, "list2", "a", "b", "c", "d", "e").Err()
			Expect(err).NotTo(HaveOccurred())

			key, val, err := client.LMPop(ctx, "left", 3, "list1", "list2").Result()
			Expect(err).NotTo(HaveOccurred())
			Expect(key).To(Equal("list1"))
			Expect(val).To(Equal([]string{"five", "four", "three"}))

			key, val, err = client.LMPop(ctx, "right", 3, "list1", "list2").Result()
			Expect(err).NotTo(HaveOccurred())
			Expect(key).To(Equal("list1"))
			Expect(val).To(Equal([]string{"one", "two"}))

			key, val, err = client.LMPop(ctx, "left", 1, "list1", "list2").Result()
			Expect(err).NotTo(HaveOccurred())
			Expect(key).To(Equal("list2"))
			Expect(val).To(Equal([]string{"e"}))

			key, val, err = client.LMPop(ctx, "right", 10, "list1", "list2").Result()
			Expect(err).NotTo(HaveOccurred())
			Expect(key).To(Equal("list2"))
			Expect(val).To(Equal([]string{"a", "b", "c", "d"}))

			err = client.LMPop(ctx, "left", 10, "list1", "list2").Err()
			Expect(err).To(Equal(redis.Nil))

			err = client.Set(ctx, "list3", 1024, 0).Err()
			Expect(err).NotTo(HaveOccurred())

			err = client.LMPop(ctx, "left", 10, "list1", "list2", "list3").Err()
			Expect(err.Error()).To(Equal("WRONGTYPE Operation against a key holding the wrong kind of value"))

			err = client.LMPop(ctx, "right", 0, "list1", "list2").Err()
			Expect(err).To(HaveOccurred())
		})

		It("should BLMPop", Label("NonRedisEnterprise"), func() {
			err := client.LPush(ctx, "list1", "one", "two", "three", "four", "five").Err()
			Expect(err).NotTo(HaveOccurred())

			err = client.LPush(ctx, "list2", "a", "b", "c", "d", "e").Err()
			Expect(err).NotTo(HaveOccurred())

			key, val, err := client.BLMPop(ctx, 0, "left", 3, "list1", "list2").Result()
			Expect(err).NotTo(HaveOccurred())
			Expect(key).To(Equal("list1"))
			Expect(val).To(Equal([]string{"five", "four", "three"}))

			key, val, err = client.BLMPop(ctx, 0, "right", 3, "list1", "list2").Result()
			Expect(err).NotTo(HaveOccurred())
			Expect(key).To(Equal("list1"))
			Expect(val).To(Equal([]string{"one", "two"}))

			key, val, err = client.BLMPop(ctx, 0, "left", 1, "list1", "list2").Result()
			Expect(err).NotTo(HaveOccurred())
			Expect(key).To(Equal("list2"))
			Expect(val).To(Equal([]string{"e"}))

			key, val, err = client.BLMPop(ctx, 0, "right", 10, "list1", "list2").Result()
			Expect(err).NotTo(HaveOccurred())
			Expect(key).To(Equal("list2"))
			Expect(val).To(Equal([]string{"a", "b", "c", "d"}))
		})

		It("should BLMPopBlocks", func() {
			started := make(chan bool)
			done := make(chan bool)
			go func() {
				defer GinkgoRecover()

				started <- true
				key, val, err := client.BLMPop(ctx, 0, "left", 1, "list_list").Result()
				Expect(err).NotTo(HaveOccurred())
				Expect(key).To(Equal("list_list"))
				Expect(val).To(Equal([]string{"a"}))
				done <- true
			}()
			<-started

			select {
			case <-done:
				Fail("BLMPop is not blocked")
			case <-time.After(time.Second):
				// ok
			}

			_, err := client.LPush(ctx, "list_list", "a").Result()
			Expect(err).NotTo(HaveOccurred())

			select {
			case <-done:
				// ok
			case <-time.After(time.Second):
				Fail("BLMPop is still blocked")
			}
		})

		It("should BLMPop timeout", func() {
			_, val, err := client.BLMPop(ctx, time.Second, "left", 1, "list1").Result()
			Expect(err).To(Equal(redis.Nil))
			Expect(val).To(BeNil())

			Expect(client.Ping(ctx).Err()).NotTo(HaveOccurred())

			stats := client.PoolStats()
			Expect(stats.Hits).To(Equal(uint32(2)))
			Expect(stats.Misses).To(Equal(uint32(1)))
			Expect(stats.Timeouts).To(Equal(uint32(0)))
		})

		It("should LLen", func() {
			lPush := client.LPush(ctx, "list", "World")
			Expect(lPush.Err()).NotTo(HaveOccurred())
			lPush = client.LPush(ctx, "list", "Hello")
			Expect(lPush.Err()).NotTo(HaveOccurred())

			lLen := client.LLen(ctx, "list")
			Expect(lLen.Err()).NotTo(HaveOccurred())
			Expect(lLen.Val()).To(Equal(int64(2)))
		})

		It("should LPop", func() {
			rPush := client.RPush(ctx, "list", "one")
			Expect(rPush.Err()).NotTo(HaveOccurred())
			rPush = client.RPush(ctx, "list", "two")
			Expect(rPush.Err()).NotTo(HaveOccurred())
			rPush = client.RPush(ctx, "list", "three")
			Expect(rPush.Err()).NotTo(HaveOccurred())

			lPop := client.LPop(ctx, "list")
			Expect(lPop.Err()).NotTo(HaveOccurred())
			Expect(lPop.Val()).To(Equal("one"))

			lRange := client.LRange(ctx, "list", 0, -1)
			Expect(lRange.Err()).NotTo(HaveOccurred())
			Expect(lRange.Val()).To(Equal([]string{"two", "three"}))
		})

		It("should LPopCount", func() {
			rPush := client.RPush(ctx, "list", "one")
			Expect(rPush.Err()).NotTo(HaveOccurred())
			rPush = client.RPush(ctx, "list", "two")
			Expect(rPush.Err()).NotTo(HaveOccurred())
			rPush = client.RPush(ctx, "list", "three")
			Expect(rPush.Err()).NotTo(HaveOccurred())
			rPush = client.RPush(ctx, "list", "four")
			Expect(rPush.Err()).NotTo(HaveOccurred())

			lPopCount := client.LPopCount(ctx, "list", 2)
			Expect(lPopCount.Err()).NotTo(HaveOccurred())
			Expect(lPopCount.Val()).To(Equal([]string{"one", "two"}))

			lRange := client.LRange(ctx, "list", 0, -1)
			Expect(lRange.Err()).NotTo(HaveOccurred())
			Expect(lRange.Val()).To(Equal([]string{"three", "four"}))
		})

		It("should LPos", func() {
			rPush := client.RPush(ctx, "list", "a")
			Expect(rPush.Err()).NotTo(HaveOccurred())
			rPush = client.RPush(ctx, "list", "b")
			Expect(rPush.Err()).NotTo(HaveOccurred())
			rPush = client.RPush(ctx, "list", "c")
			Expect(rPush.Err()).NotTo(HaveOccurred())
			rPush = client.RPush(ctx, "list", "b")
			Expect(rPush.Err()).NotTo(HaveOccurred())

			lPos := client.LPos(ctx, "list", "b", redis.LPosArgs{})
			Expect(lPos.Err()).NotTo(HaveOccurred())
			Expect(lPos.Val()).To(Equal(int64(1)))

			lPos = client.LPos(ctx, "list", "b", redis.LPosArgs{Rank: 2})
			Expect(lPos.Err()).NotTo(HaveOccurred())
			Expect(lPos.Val()).To(Equal(int64(3)))

			lPos = client.LPos(ctx, "list", "b", redis.LPosArgs{Rank: -2})
			Expect(lPos.Err()).NotTo(HaveOccurred())
			Expect(lPos.Val()).To(Equal(int64(1)))

			lPos = client.LPos(ctx, "list", "b", redis.LPosArgs{Rank: 2, MaxLen: 1})
			Expect(lPos.Err()).To(Equal(redis.Nil))

			lPos = client.LPos(ctx, "list", "z", redis.LPosArgs{})
			Expect(lPos.Err()).To(Equal(redis.Nil))
		})

		It("should LPosCount", func() {
			rPush := client.RPush(ctx, "list", "a")
			Expect(rPush.Err()).NotTo(HaveOccurred())
			rPush = client.RPush(ctx, "list", "b")
			Expect(rPush.Err()).NotTo(HaveOccurred())
			rPush = client.RPush(ctx, "list", "c")
			Expect(rPush.Err()).NotTo(HaveOccurred())
			rPush = client.RPush(ctx, "list", "b")
			Expect(rPush.Err()).NotTo(HaveOccurred())

			lPos := client.LPosCount(ctx, "list", "b", 2, redis.LPosArgs{})
			Expect(lPos.Err()).NotTo(HaveOccurred())
			Expect(lPos.Val()).To(Equal([]int64{1, 3}))

			lPos = client.LPosCount(ctx, "list", "b", 2, redis.LPosArgs{Rank: 2})
			Expect(lPos.Err()).NotTo(HaveOccurred())
			Expect(lPos.Val()).To(Equal([]int64{3}))

			lPos = client.LPosCount(ctx, "list", "b", 1, redis.LPosArgs{Rank: 1, MaxLen: 1})
			Expect(lPos.Err()).NotTo(HaveOccurred())
			Expect(lPos.Val()).To(Equal([]int64{}))

			lPos = client.LPosCount(ctx, "list", "b", 1, redis.LPosArgs{Rank: 1, MaxLen: 0})
			Expect(lPos.Err()).NotTo(HaveOccurred())
			Expect(lPos.Val()).To(Equal([]int64{1}))
		})

		It("should LPush", func() {
			lPush := client.LPush(ctx, "list", "World")
			Expect(lPush.Err()).NotTo(HaveOccurred())
			lPush = client.LPush(ctx, "list", "Hello")
			Expect(lPush.Err()).NotTo(HaveOccurred())

			lRange := client.LRange(ctx, "list", 0, -1)
			Expect(lRange.Err()).NotTo(HaveOccurred())
			Expect(lRange.Val()).To(Equal([]string{"Hello", "World"}))
		})

		It("should LPushX", func() {
			lPush := client.LPush(ctx, "list", "World")
			Expect(lPush.Err()).NotTo(HaveOccurred())

			lPushX := client.LPushX(ctx, "list", "Hello")
			Expect(lPushX.Err()).NotTo(HaveOccurred())
			Expect(lPushX.Val()).To(Equal(int64(2)))

			lPush = client.LPush(ctx, "list1", "three")
			Expect(lPush.Err()).NotTo(HaveOccurred())
			Expect(lPush.Val()).To(Equal(int64(1)))

			lPushX = client.LPushX(ctx, "list1", "two", "one")
			Expect(lPushX.Err()).NotTo(HaveOccurred())
			Expect(lPushX.Val()).To(Equal(int64(3)))

			lPushX = client.LPushX(ctx, "list2", "Hello")
			Expect(lPushX.Err()).NotTo(HaveOccurred())
			Expect(lPushX.Val()).To(Equal(int64(0)))

			lRange := client.LRange(ctx, "list", 0, -1)
			Expect(lRange.Err()).NotTo(HaveOccurred())
			Expect(lRange.Val()).To(Equal([]string{"Hello", "World"}))

			lRange = client.LRange(ctx, "list1", 0, -1)
			Expect(lRange.Err()).NotTo(HaveOccurred())
			Expect(lRange.Val()).To(Equal([]string{"one", "two", "three"}))

			lRange = client.LRange(ctx, "list2", 0, -1)
			Expect(lRange.Err()).NotTo(HaveOccurred())
			Expect(lRange.Val()).To(Equal([]string{}))
		})

		It("should LRange", func() {
			rPush := client.RPush(ctx, "list", "one")
			Expect(rPush.Err()).NotTo(HaveOccurred())
			rPush = client.RPush(ctx, "list", "two")
			Expect(rPush.Err()).NotTo(HaveOccurred())
			rPush = client.RPush(ctx, "list", "three")
			Expect(rPush.Err()).NotTo(HaveOccurred())

			lRange := client.LRange(ctx, "list", 0, 0)
			Expect(lRange.Err()).NotTo(HaveOccurred())
			Expect(lRange.Val()).To(Equal([]string{"one"}))

			lRange = client.LRange(ctx, "list", -3, 2)
			Expect(lRange.Err()).NotTo(HaveOccurred())
			Expect(lRange.Val()).To(Equal([]string{"one", "two", "three"}))

			lRange = client.LRange(ctx, "list", -100, 100)
			Expect(lRange.Err()).NotTo(HaveOccurred())
			Expect(lRange.Val()).To(Equal([]string{"one", "two", "three"}))

			lRange = client.LRange(ctx, "list", 5, 10)
			Expect(lRange.Err()).NotTo(HaveOccurred())
			Expect(lRange.Val()).To(Equal([]string{}))
		})

		It("should LRem", func() {
			rPush := client.RPush(ctx, "list", "hello")
			Expect(rPush.Err()).NotTo(HaveOccurred())
			rPush = client.RPush(ctx, "list", "hello")
			Expect(rPush.Err()).NotTo(HaveOccurred())
			rPush = client.RPush(ctx, "list", "key")
			Expect(rPush.Err()).NotTo(HaveOccurred())
			rPush = client.RPush(ctx, "list", "hello")
			Expect(rPush.Err()).NotTo(HaveOccurred())

			lRem := client.LRem(ctx, "list", -2, "hello")
			Expect(lRem.Err()).NotTo(HaveOccurred())
			Expect(lRem.Val()).To(Equal(int64(2)))

			lRange := client.LRange(ctx, "list", 0, -1)
			Expect(lRange.Err()).NotTo(HaveOccurred())
			Expect(lRange.Val()).To(Equal([]string{"hello", "key"}))
		})

		It("should LSet", func() {
			rPush := client.RPush(ctx, "list", "one")
			Expect(rPush.Err()).NotTo(HaveOccurred())
			rPush = client.RPush(ctx, "list", "two")
			Expect(rPush.Err()).NotTo(HaveOccurred())
			rPush = client.RPush(ctx, "list", "three")
			Expect(rPush.Err()).NotTo(HaveOccurred())

			lSet := client.LSet(ctx, "list", 0, "four")
			Expect(lSet.Err()).NotTo(HaveOccurred())
			Expect(lSet.Val()).To(Equal("OK"))

			lSet = client.LSet(ctx, "list", -2, "five")
			Expect(lSet.Err()).NotTo(HaveOccurred())
			Expect(lSet.Val()).To(Equal("OK"))

			lRange := client.LRange(ctx, "list", 0, -1)
			Expect(lRange.Err()).NotTo(HaveOccurred())
			Expect(lRange.Val()).To(Equal([]string{"four", "five", "three"}))
		})

		It("should LTrim", func() {
			rPush := client.RPush(ctx, "list", "one")
			Expect(rPush.Err()).NotTo(HaveOccurred())
			rPush = client.RPush(ctx, "list", "two")
			Expect(rPush.Err()).NotTo(HaveOccurred())
			rPush = client.RPush(ctx, "list", "three")
			Expect(rPush.Err()).NotTo(HaveOccurred())

			lTrim := client.LTrim(ctx, "list", 1, -1)
			Expect(lTrim.Err()).NotTo(HaveOccurred())
			Expect(lTrim.Val()).To(Equal("OK"))

			lRange := client.LRange(ctx, "list", 0, -1)
			Expect(lRange.Err()).NotTo(HaveOccurred())
			Expect(lRange.Val()).To(Equal([]string{"two", "three"}))
		})

		It("should RPop", func() {
			rPush := client.RPush(ctx, "list", "one")
			Expect(rPush.Err()).NotTo(HaveOccurred())
			rPush = client.RPush(ctx, "list", "two")
			Expect(rPush.Err()).NotTo(HaveOccurred())
			rPush = client.RPush(ctx, "list", "three")
			Expect(rPush.Err()).NotTo(HaveOccurred())

			rPop := client.RPop(ctx, "list")
			Expect(rPop.Err()).NotTo(HaveOccurred())
			Expect(rPop.Val()).To(Equal("three"))

			lRange := client.LRange(ctx, "list", 0, -1)
			Expect(lRange.Err()).NotTo(HaveOccurred())
			Expect(lRange.Val()).To(Equal([]string{"one", "two"}))
		})

		It("should RPopCount", func() {
			rPush := client.RPush(ctx, "list", "one", "two", "three", "four")
			Expect(rPush.Err()).NotTo(HaveOccurred())
			Expect(rPush.Val()).To(Equal(int64(4)))

			rPopCount := client.RPopCount(ctx, "list", 2)
			Expect(rPopCount.Err()).NotTo(HaveOccurred())
			Expect(rPopCount.Val()).To(Equal([]string{"four", "three"}))

			lRange := client.LRange(ctx, "list", 0, -1)
			Expect(lRange.Err()).NotTo(HaveOccurred())
			Expect(lRange.Val()).To(Equal([]string{"one", "two"}))
		})

		It("should RPopLPush", Label("NonRedisEnterprise"), func() {
			rPush := client.RPush(ctx, "list", "one")
			Expect(rPush.Err()).NotTo(HaveOccurred())
			rPush = client.RPush(ctx, "list", "two")
			Expect(rPush.Err()).NotTo(HaveOccurred())
			rPush = client.RPush(ctx, "list", "three")
			Expect(rPush.Err()).NotTo(HaveOccurred())

			rPopLPush := client.RPopLPush(ctx, "list", "list2")
			Expect(rPopLPush.Err()).NotTo(HaveOccurred())
			Expect(rPopLPush.Val()).To(Equal("three"))

			lRange := client.LRange(ctx, "list", 0, -1)
			Expect(lRange.Err()).NotTo(HaveOccurred())
			Expect(lRange.Val()).To(Equal([]string{"one", "two"}))

			lRange = client.LRange(ctx, "list2", 0, -1)
			Expect(lRange.Err()).NotTo(HaveOccurred())
			Expect(lRange.Val()).To(Equal([]string{"three"}))
		})

		It("should RPush", func() {
			rPush := client.RPush(ctx, "list", "Hello")
			Expect(rPush.Err()).NotTo(HaveOccurred())
			Expect(rPush.Val()).To(Equal(int64(1)))

			rPush = client.RPush(ctx, "list", "World")
			Expect(rPush.Err()).NotTo(HaveOccurred())
			Expect(rPush.Val()).To(Equal(int64(2)))

			lRange := client.LRange(ctx, "list", 0, -1)
			Expect(lRange.Err()).NotTo(HaveOccurred())
			Expect(lRange.Val()).To(Equal([]string{"Hello", "World"}))
		})

		It("should RPushX", func() {
			rPush := client.RPush(ctx, "list", "Hello")
			Expect(rPush.Err()).NotTo(HaveOccurred())
			Expect(rPush.Val()).To(Equal(int64(1)))

			rPushX := client.RPushX(ctx, "list", "World")
			Expect(rPushX.Err()).NotTo(HaveOccurred())
			Expect(rPushX.Val()).To(Equal(int64(2)))

			rPush = client.RPush(ctx, "list1", "one")
			Expect(rPush.Err()).NotTo(HaveOccurred())
			Expect(rPush.Val()).To(Equal(int64(1)))

			rPushX = client.RPushX(ctx, "list1", "two", "three")
			Expect(rPushX.Err()).NotTo(HaveOccurred())
			Expect(rPushX.Val()).To(Equal(int64(3)))

			rPushX = client.RPushX(ctx, "list2", "World")
			Expect(rPushX.Err()).NotTo(HaveOccurred())
			Expect(rPushX.Val()).To(Equal(int64(0)))

			lRange := client.LRange(ctx, "list", 0, -1)
			Expect(lRange.Err()).NotTo(HaveOccurred())
			Expect(lRange.Val()).To(Equal([]string{"Hello", "World"}))

			lRange = client.LRange(ctx, "list1", 0, -1)
			Expect(lRange.Err()).NotTo(HaveOccurred())
			Expect(lRange.Val()).To(Equal([]string{"one", "two", "three"}))

			lRange = client.LRange(ctx, "list2", 0, -1)
			Expect(lRange.Err()).NotTo(HaveOccurred())
			Expect(lRange.Val()).To(Equal([]string{}))
		})

		It("should LMove", Label("NonRedisEnterprise"), func() {
			rPush := client.RPush(ctx, "lmove1", "ichi")
			Expect(rPush.Err()).NotTo(HaveOccurred())
			Expect(rPush.Val()).To(Equal(int64(1)))

			rPush = client.RPush(ctx, "lmove1", "ni")
			Expect(rPush.Err()).NotTo(HaveOccurred())
			Expect(rPush.Val()).To(Equal(int64(2)))

			rPush = client.RPush(ctx, "lmove1", "san")
			Expect(rPush.Err()).NotTo(HaveOccurred())
			Expect(rPush.Val()).To(Equal(int64(3)))

			lMove := client.LMove(ctx, "lmove1", "lmove2", "RIGHT", "LEFT")
			Expect(lMove.Err()).NotTo(HaveOccurred())
			Expect(lMove.Val()).To(Equal("san"))

			lRange := client.LRange(ctx, "lmove2", 0, -1)
			Expect(lRange.Err()).NotTo(HaveOccurred())
			Expect(lRange.Val()).To(Equal([]string{"san"}))
		})

		It("should BLMove", Label("NonRedisEnterprise"), func() {
			rPush := client.RPush(ctx, "blmove1", "ichi")
			Expect(rPush.Err()).NotTo(HaveOccurred())
			Expect(rPush.Val()).To(Equal(int64(1)))

			rPush = client.RPush(ctx, "blmove1", "ni")
			Expect(rPush.Err()).NotTo(HaveOccurred())
			Expect(rPush.Val()).To(Equal(int64(2)))

			rPush = client.RPush(ctx, "blmove1", "san")
			Expect(rPush.Err()).NotTo(HaveOccurred())
			Expect(rPush.Val()).To(Equal(int64(3)))

			blMove := client.BLMove(ctx, "blmove1", "blmove2", "RIGHT", "LEFT", time.Second)
			Expect(blMove.Err()).NotTo(HaveOccurred())
			Expect(blMove.Val()).To(Equal("san"))

			lRange := client.LRange(ctx, "blmove2", 0, -1)
			Expect(lRange.Err()).NotTo(HaveOccurred())
			Expect(lRange.Val()).To(Equal([]string{"san"}))
		})
	})

	Describe("sets", func() {
		It("should SAdd", func() {
			sAdd := client.SAdd(ctx, "set", "Hello")
			Expect(sAdd.Err()).NotTo(HaveOccurred())
			Expect(sAdd.Val()).To(Equal(int64(1)))

			sAdd = client.SAdd(ctx, "set", "World")
			Expect(sAdd.Err()).NotTo(HaveOccurred())
			Expect(sAdd.Val()).To(Equal(int64(1)))

			sAdd = client.SAdd(ctx, "set", "World")
			Expect(sAdd.Err()).NotTo(HaveOccurred())
			Expect(sAdd.Val()).To(Equal(int64(0)))

			sMembers := client.SMembers(ctx, "set")
			Expect(sMembers.Err()).NotTo(HaveOccurred())
			Expect(sMembers.Val()).To(ConsistOf([]string{"Hello", "World"}))
		})

		It("should SAdd strings", func() {
			set := []string{"Hello", "World", "World"}
			sAdd := client.SAdd(ctx, "set", set)
			Expect(sAdd.Err()).NotTo(HaveOccurred())
			Expect(sAdd.Val()).To(Equal(int64(2)))

			sMembers := client.SMembers(ctx, "set")
			Expect(sMembers.Err()).NotTo(HaveOccurred())
			Expect(sMembers.Val()).To(ConsistOf([]string{"Hello", "World"}))
		})

		It("should SCard", func() {
			sAdd := client.SAdd(ctx, "set", "Hello")
			Expect(sAdd.Err()).NotTo(HaveOccurred())
			Expect(sAdd.Val()).To(Equal(int64(1)))

			sAdd = client.SAdd(ctx, "set", "World")
			Expect(sAdd.Err()).NotTo(HaveOccurred())
			Expect(sAdd.Val()).To(Equal(int64(1)))

			sCard := client.SCard(ctx, "set")
			Expect(sCard.Err()).NotTo(HaveOccurred())
			Expect(sCard.Val()).To(Equal(int64(2)))
		})

		It("should SDiff", Label("NonRedisEnterprise"), func() {
			sAdd := client.SAdd(ctx, "set1", "a")
			Expect(sAdd.Err()).NotTo(HaveOccurred())
			sAdd = client.SAdd(ctx, "set1", "b")
			Expect(sAdd.Err()).NotTo(HaveOccurred())
			sAdd = client.SAdd(ctx, "set1", "c")
			Expect(sAdd.Err()).NotTo(HaveOccurred())

			sAdd = client.SAdd(ctx, "set2", "c")
			Expect(sAdd.Err()).NotTo(HaveOccurred())
			sAdd = client.SAdd(ctx, "set2", "d")
			Expect(sAdd.Err()).NotTo(HaveOccurred())
			sAdd = client.SAdd(ctx, "set2", "e")
			Expect(sAdd.Err()).NotTo(HaveOccurred())

			sDiff := client.SDiff(ctx, "set1", "set2")
			Expect(sDiff.Err()).NotTo(HaveOccurred())
			Expect(sDiff.Val()).To(ConsistOf([]string{"a", "b"}))
		})

		It("should SDiffStore", Label("NonRedisEnterprise"), func() {
			sAdd := client.SAdd(ctx, "set1", "a")
			Expect(sAdd.Err()).NotTo(HaveOccurred())
			sAdd = client.SAdd(ctx, "set1", "b")
			Expect(sAdd.Err()).NotTo(HaveOccurred())
			sAdd = client.SAdd(ctx, "set1", "c")
			Expect(sAdd.Err()).NotTo(HaveOccurred())

			sAdd = client.SAdd(ctx, "set2", "c")
			Expect(sAdd.Err()).NotTo(HaveOccurred())
			sAdd = client.SAdd(ctx, "set2", "d")
			Expect(sAdd.Err()).NotTo(HaveOccurred())
			sAdd = client.SAdd(ctx, "set2", "e")
			Expect(sAdd.Err()).NotTo(HaveOccurred())

			sDiffStore := client.SDiffStore(ctx, "set", "set1", "set2")
			Expect(sDiffStore.Err()).NotTo(HaveOccurred())
			Expect(sDiffStore.Val()).To(Equal(int64(2)))

			sMembers := client.SMembers(ctx, "set")
			Expect(sMembers.Err()).NotTo(HaveOccurred())
			Expect(sMembers.Val()).To(ConsistOf([]string{"a", "b"}))
		})

		It("should SInter", Label("NonRedisEnterprise"), func() {
			sAdd := client.SAdd(ctx, "set1", "a")
			Expect(sAdd.Err()).NotTo(HaveOccurred())
			sAdd = client.SAdd(ctx, "set1", "b")
			Expect(sAdd.Err()).NotTo(HaveOccurred())
			sAdd = client.SAdd(ctx, "set1", "c")
			Expect(sAdd.Err()).NotTo(HaveOccurred())

			sAdd = client.SAdd(ctx, "set2", "c")
			Expect(sAdd.Err()).NotTo(HaveOccurred())
			sAdd = client.SAdd(ctx, "set2", "d")
			Expect(sAdd.Err()).NotTo(HaveOccurred())
			sAdd = client.SAdd(ctx, "set2", "e")
			Expect(sAdd.Err()).NotTo(HaveOccurred())

			sInter := client.SInter(ctx, "set1", "set2")
			Expect(sInter.Err()).NotTo(HaveOccurred())
			Expect(sInter.Val()).To(Equal([]string{"c"}))
		})

		It("should SInterCard", Label("NonRedisEnterprise"), func() {
			sAdd := client.SAdd(ctx, "set1", "a")
			Expect(sAdd.Err()).NotTo(HaveOccurred())
			sAdd = client.SAdd(ctx, "set1", "b")
			Expect(sAdd.Err()).NotTo(HaveOccurred())
			sAdd = client.SAdd(ctx, "set1", "c")
			Expect(sAdd.Err()).NotTo(HaveOccurred())

			sAdd = client.SAdd(ctx, "set2", "b")
			Expect(sAdd.Err()).NotTo(HaveOccurred())
			sAdd = client.SAdd(ctx, "set2", "c")
			Expect(sAdd.Err()).NotTo(HaveOccurred())
			sAdd = client.SAdd(ctx, "set2", "d")
			Expect(sAdd.Err()).NotTo(HaveOccurred())
			sAdd = client.SAdd(ctx, "set2", "e")
			Expect(sAdd.Err()).NotTo(HaveOccurred())
			// limit 0 means no limit,see https://redis.io/commands/sintercard/ for more details
			sInterCard := client.SInterCard(ctx, 0, "set1", "set2")
			Expect(sInterCard.Err()).NotTo(HaveOccurred())
			Expect(sInterCard.Val()).To(Equal(int64(2)))

			sInterCard = client.SInterCard(ctx, 1, "set1", "set2")
			Expect(sInterCard.Err()).NotTo(HaveOccurred())
			Expect(sInterCard.Val()).To(Equal(int64(1)))

			sInterCard = client.SInterCard(ctx, 3, "set1", "set2")
			Expect(sInterCard.Err()).NotTo(HaveOccurred())
			Expect(sInterCard.Val()).To(Equal(int64(2)))
		})

		It("should SInterStore", Label("NonRedisEnterprise"), func() {
			sAdd := client.SAdd(ctx, "set1", "a")
			Expect(sAdd.Err()).NotTo(HaveOccurred())
			sAdd = client.SAdd(ctx, "set1", "b")
			Expect(sAdd.Err()).NotTo(HaveOccurred())
			sAdd = client.SAdd(ctx, "set1", "c")
			Expect(sAdd.Err()).NotTo(HaveOccurred())

			sAdd = client.SAdd(ctx, "set2", "c")
			Expect(sAdd.Err()).NotTo(HaveOccurred())
			sAdd = client.SAdd(ctx, "set2", "d")
			Expect(sAdd.Err()).NotTo(HaveOccurred())
			sAdd = client.SAdd(ctx, "set2", "e")
			Expect(sAdd.Err()).NotTo(HaveOccurred())

			sInterStore := client.SInterStore(ctx, "set", "set1", "set2")
			Expect(sInterStore.Err()).NotTo(HaveOccurred())
			Expect(sInterStore.Val()).To(Equal(int64(1)))

			sMembers := client.SMembers(ctx, "set")
			Expect(sMembers.Err()).NotTo(HaveOccurred())
			Expect(sMembers.Val()).To(Equal([]string{"c"}))
		})

		It("should IsMember", func() {
			sAdd := client.SAdd(ctx, "set", "one")
			Expect(sAdd.Err()).NotTo(HaveOccurred())

			sIsMember := client.SIsMember(ctx, "set", "one")
			Expect(sIsMember.Err()).NotTo(HaveOccurred())
			Expect(sIsMember.Val()).To(Equal(true))

			sIsMember = client.SIsMember(ctx, "set", "two")
			Expect(sIsMember.Err()).NotTo(HaveOccurred())
			Expect(sIsMember.Val()).To(Equal(false))
		})

		It("should SMIsMember", func() {
			sAdd := client.SAdd(ctx, "set", "one")
			Expect(sAdd.Err()).NotTo(HaveOccurred())

			sMIsMember := client.SMIsMember(ctx, "set", "one", "two")
			Expect(sMIsMember.Err()).NotTo(HaveOccurred())
			Expect(sMIsMember.Val()).To(Equal([]bool{true, false}))
		})

		It("should SMembers", func() {
			sAdd := client.SAdd(ctx, "set", "Hello")
			Expect(sAdd.Err()).NotTo(HaveOccurred())
			sAdd = client.SAdd(ctx, "set", "World")
			Expect(sAdd.Err()).NotTo(HaveOccurred())

			sMembers := client.SMembers(ctx, "set")
			Expect(sMembers.Err()).NotTo(HaveOccurred())
			Expect(sMembers.Val()).To(ConsistOf([]string{"Hello", "World"}))
		})

		It("should SMembersMap", func() {
			sAdd := client.SAdd(ctx, "set", "Hello")
			Expect(sAdd.Err()).NotTo(HaveOccurred())
			sAdd = client.SAdd(ctx, "set", "World")
			Expect(sAdd.Err()).NotTo(HaveOccurred())

			sMembersMap := client.SMembersMap(ctx, "set")
			Expect(sMembersMap.Err()).NotTo(HaveOccurred())
			Expect(sMembersMap.Val()).To(Equal(map[string]struct{}{"Hello": {}, "World": {}}))
		})

		It("should SMove", Label("NonRedisEnterprise"), func() {
			sAdd := client.SAdd(ctx, "set1", "one")
			Expect(sAdd.Err()).NotTo(HaveOccurred())
			sAdd = client.SAdd(ctx, "set1", "two")
			Expect(sAdd.Err()).NotTo(HaveOccurred())

			sAdd = client.SAdd(ctx, "set2", "three")
			Expect(sAdd.Err()).NotTo(HaveOccurred())

			sMove := client.SMove(ctx, "set1", "set2", "two")
			Expect(sMove.Err()).NotTo(HaveOccurred())
			Expect(sMove.Val()).To(Equal(true))

			sMembers := client.SMembers(ctx, "set1")
			Expect(sMembers.Err()).NotTo(HaveOccurred())
			Expect(sMembers.Val()).To(Equal([]string{"one"}))

			sMembers = client.SMembers(ctx, "set2")
			Expect(sMembers.Err()).NotTo(HaveOccurred())
			Expect(sMembers.Val()).To(ConsistOf([]string{"three", "two"}))
		})

		It("should SPop", func() {
			sAdd := client.SAdd(ctx, "set", "one")
			Expect(sAdd.Err()).NotTo(HaveOccurred())
			sAdd = client.SAdd(ctx, "set", "two")
			Expect(sAdd.Err()).NotTo(HaveOccurred())
			sAdd = client.SAdd(ctx, "set", "three")
			Expect(sAdd.Err()).NotTo(HaveOccurred())

			sPop := client.SPop(ctx, "set")
			Expect(sPop.Err()).NotTo(HaveOccurred())
			Expect(sPop.Val()).NotTo(Equal(""))

			sMembers := client.SMembers(ctx, "set")
			Expect(sMembers.Err()).NotTo(HaveOccurred())
			Expect(sMembers.Val()).To(HaveLen(2))
		})

		It("should SPopN", func() {
			sAdd := client.SAdd(ctx, "set", "one")
			Expect(sAdd.Err()).NotTo(HaveOccurred())
			sAdd = client.SAdd(ctx, "set", "two")
			Expect(sAdd.Err()).NotTo(HaveOccurred())
			sAdd = client.SAdd(ctx, "set", "three")
			Expect(sAdd.Err()).NotTo(HaveOccurred())
			sAdd = client.SAdd(ctx, "set", "four")
			Expect(sAdd.Err()).NotTo(HaveOccurred())

			sPopN := client.SPopN(ctx, "set", 1)
			Expect(sPopN.Err()).NotTo(HaveOccurred())
			Expect(sPopN.Val()).NotTo(Equal([]string{""}))

			sMembers := client.SMembers(ctx, "set")
			Expect(sMembers.Err()).NotTo(HaveOccurred())
			Expect(sMembers.Val()).To(HaveLen(3))

			sPopN = client.SPopN(ctx, "set", 4)
			Expect(sPopN.Err()).NotTo(HaveOccurred())
			Expect(sPopN.Val()).To(HaveLen(3))

			sMembers = client.SMembers(ctx, "set")
			Expect(sMembers.Err()).NotTo(HaveOccurred())
			Expect(sMembers.Val()).To(HaveLen(0))
		})

		It("should SRandMember and SRandMemberN", func() {
			err := client.SAdd(ctx, "set", "one").Err()
			Expect(err).NotTo(HaveOccurred())
			err = client.SAdd(ctx, "set", "two").Err()
			Expect(err).NotTo(HaveOccurred())
			err = client.SAdd(ctx, "set", "three").Err()
			Expect(err).NotTo(HaveOccurred())

			members, err := client.SMembers(ctx, "set").Result()
			Expect(err).NotTo(HaveOccurred())
			Expect(members).To(HaveLen(3))

			member, err := client.SRandMember(ctx, "set").Result()
			Expect(err).NotTo(HaveOccurred())
			Expect(member).NotTo(Equal(""))

			members, err = client.SRandMemberN(ctx, "set", 2).Result()
			Expect(err).NotTo(HaveOccurred())
			Expect(members).To(HaveLen(2))
		})

		It("should SRem", func() {
			sAdd := client.SAdd(ctx, "set", "one")
			Expect(sAdd.Err()).NotTo(HaveOccurred())
			sAdd = client.SAdd(ctx, "set", "two")
			Expect(sAdd.Err()).NotTo(HaveOccurred())
			sAdd = client.SAdd(ctx, "set", "three")
			Expect(sAdd.Err()).NotTo(HaveOccurred())

			sRem := client.SRem(ctx, "set", "one")
			Expect(sRem.Err()).NotTo(HaveOccurred())
			Expect(sRem.Val()).To(Equal(int64(1)))

			sRem = client.SRem(ctx, "set", "four")
			Expect(sRem.Err()).NotTo(HaveOccurred())
			Expect(sRem.Val()).To(Equal(int64(0)))

			sMembers := client.SMembers(ctx, "set")
			Expect(sMembers.Err()).NotTo(HaveOccurred())
			Expect(sMembers.Val()).To(ConsistOf([]string{"three", "two"}))
		})

		It("should SUnion", Label("NonRedisEnterprise"), func() {
			sAdd := client.SAdd(ctx, "set1", "a")
			Expect(sAdd.Err()).NotTo(HaveOccurred())
			sAdd = client.SAdd(ctx, "set1", "b")
			Expect(sAdd.Err()).NotTo(HaveOccurred())
			sAdd = client.SAdd(ctx, "set1", "c")
			Expect(sAdd.Err()).NotTo(HaveOccurred())

			sAdd = client.SAdd(ctx, "set2", "c")
			Expect(sAdd.Err()).NotTo(HaveOccurred())
			sAdd = client.SAdd(ctx, "set2", "d")
			Expect(sAdd.Err()).NotTo(HaveOccurred())
			sAdd = client.SAdd(ctx, "set2", "e")
			Expect(sAdd.Err()).NotTo(HaveOccurred())

			sUnion := client.SUnion(ctx, "set1", "set2")
			Expect(sUnion.Err()).NotTo(HaveOccurred())
			Expect(sUnion.Val()).To(HaveLen(5))
		})

		It("should SUnionStore", Label("NonRedisEnterprise"), func() {
			sAdd := client.SAdd(ctx, "set1", "a")
			Expect(sAdd.Err()).NotTo(HaveOccurred())
			sAdd = client.SAdd(ctx, "set1", "b")
			Expect(sAdd.Err()).NotTo(HaveOccurred())
			sAdd = client.SAdd(ctx, "set1", "c")
			Expect(sAdd.Err()).NotTo(HaveOccurred())

			sAdd = client.SAdd(ctx, "set2", "c")
			Expect(sAdd.Err()).NotTo(HaveOccurred())
			sAdd = client.SAdd(ctx, "set2", "d")
			Expect(sAdd.Err()).NotTo(HaveOccurred())
			sAdd = client.SAdd(ctx, "set2", "e")
			Expect(sAdd.Err()).NotTo(HaveOccurred())

			sUnionStore := client.SUnionStore(ctx, "set", "set1", "set2")
			Expect(sUnionStore.Err()).NotTo(HaveOccurred())
			Expect(sUnionStore.Val()).To(Equal(int64(5)))

			sMembers := client.SMembers(ctx, "set")
			Expect(sMembers.Err()).NotTo(HaveOccurred())
			Expect(sMembers.Val()).To(HaveLen(5))
		})
	})

	Describe("sorted sets", func() {
		It("should BZPopMax", Label("NonRedisEnterprise"), func() {
			err := client.ZAdd(ctx, "zset1", redis.Z{
				Score:  1,
				Member: "one",
			}).Err()
			Expect(err).NotTo(HaveOccurred())
			err = client.ZAdd(ctx, "zset1", redis.Z{
				Score:  2,
				Member: "two",
			}).Err()
			Expect(err).NotTo(HaveOccurred())
			err = client.ZAdd(ctx, "zset1", redis.Z{
				Score:  3,
				Member: "three",
			}).Err()
			Expect(err).NotTo(HaveOccurred())

			member, err := client.BZPopMax(ctx, 0, "zset1", "zset2").Result()
			Expect(err).NotTo(HaveOccurred())
			Expect(member).To(Equal(&redis.ZWithKey{
				Z: redis.Z{
					Score:  3,
					Member: "three",
				},
				Key: "zset1",
			}))
		})

		It("should BZPopMax blocks", func() {
			started := make(chan bool)
			done := make(chan bool)
			go func() {
				defer GinkgoRecover()

				started <- true
				bZPopMax := client.BZPopMax(ctx, 0, "zset")
				Expect(bZPopMax.Err()).NotTo(HaveOccurred())
				Expect(bZPopMax.Val()).To(Equal(&redis.ZWithKey{
					Z: redis.Z{
						Member: "a",
						Score:  1,
					},
					Key: "zset",
				}))
				done <- true
			}()
			<-started

			select {
			case <-done:
				Fail("BZPopMax is not blocked")
			case <-time.After(time.Second):
				// ok
			}

			zAdd := client.ZAdd(ctx, "zset", redis.Z{
				Member: "a",
				Score:  1,
			})
			Expect(zAdd.Err()).NotTo(HaveOccurred())

			select {
			case <-done:
				// ok
			case <-time.After(time.Second):
				Fail("BZPopMax is still blocked")
			}
		})

		It("should BZPopMax timeout", func() {
			val, err := client.BZPopMax(ctx, time.Second, "zset1").Result()
			Expect(err).To(Equal(redis.Nil))
			Expect(val).To(BeNil())

			Expect(client.Ping(ctx).Err()).NotTo(HaveOccurred())

			stats := client.PoolStats()
			Expect(stats.Hits).To(Equal(uint32(2)))
			Expect(stats.Misses).To(Equal(uint32(1)))
			Expect(stats.Timeouts).To(Equal(uint32(0)))
		})

		It("should BZPopMin", Label("NonRedisEnterprise"), func() {
			err := client.ZAdd(ctx, "zset1", redis.Z{
				Score:  1,
				Member: "one",
			}).Err()
			Expect(err).NotTo(HaveOccurred())
			err = client.ZAdd(ctx, "zset1", redis.Z{
				Score:  2,
				Member: "two",
			}).Err()
			Expect(err).NotTo(HaveOccurred())
			err = client.ZAdd(ctx, "zset1", redis.Z{
				Score:  3,
				Member: "three",
			}).Err()
			Expect(err).NotTo(HaveOccurred())

			member, err := client.BZPopMin(ctx, 0, "zset1", "zset2").Result()
			Expect(err).NotTo(HaveOccurred())
			Expect(member).To(Equal(&redis.ZWithKey{
				Z: redis.Z{
					Score:  1,
					Member: "one",
				},
				Key: "zset1",
			}))
		})

		It("should BZPopMin blocks", func() {
			started := make(chan bool)
			done := make(chan bool)
			go func() {
				defer GinkgoRecover()

				started <- true
				bZPopMin := client.BZPopMin(ctx, 0, "zset")
				Expect(bZPopMin.Err()).NotTo(HaveOccurred())
				Expect(bZPopMin.Val()).To(Equal(&redis.ZWithKey{
					Z: redis.Z{
						Member: "a",
						Score:  1,
					},
					Key: "zset",
				}))
				done <- true
			}()
			<-started

			select {
			case <-done:
				Fail("BZPopMin is not blocked")
			case <-time.After(time.Second):
				// ok
			}

			zAdd := client.ZAdd(ctx, "zset", redis.Z{
				Member: "a",
				Score:  1,
			})
			Expect(zAdd.Err()).NotTo(HaveOccurred())

			select {
			case <-done:
				// ok
			case <-time.After(time.Second):
				Fail("BZPopMin is still blocked")
			}
		})

		It("should BZPopMin timeout", func() {
			val, err := client.BZPopMin(ctx, time.Second, "zset1").Result()
			Expect(err).To(Equal(redis.Nil))
			Expect(val).To(BeNil())

			Expect(client.Ping(ctx).Err()).NotTo(HaveOccurred())

			stats := client.PoolStats()
			Expect(stats.Hits).To(Equal(uint32(2)))
			Expect(stats.Misses).To(Equal(uint32(1)))
			Expect(stats.Timeouts).To(Equal(uint32(0)))
		})

		It("should ZAdd", func() {
			added, err := client.ZAdd(ctx, "zset", redis.Z{
				Score:  1,
				Member: "one",
			}).Result()
			Expect(err).NotTo(HaveOccurred())
			Expect(added).To(Equal(int64(1)))

			added, err = client.ZAdd(ctx, "zset", redis.Z{
				Score:  1,
				Member: "uno",
			}).Result()
			Expect(err).NotTo(HaveOccurred())
			Expect(added).To(Equal(int64(1)))

			added, err = client.ZAdd(ctx, "zset", redis.Z{
				Score:  2,
				Member: "two",
			}).Result()
			Expect(err).NotTo(HaveOccurred())
			Expect(added).To(Equal(int64(1)))

			added, err = client.ZAdd(ctx, "zset", redis.Z{
				Score:  3,
				Member: "two",
			}).Result()
			Expect(err).NotTo(HaveOccurred())
			Expect(added).To(Equal(int64(0)))

			vals, err := client.ZRangeWithScores(ctx, "zset", 0, -1).Result()
			Expect(err).NotTo(HaveOccurred())
			Expect(vals).To(Equal([]redis.Z{{
				Score:  1,
				Member: "one",
			}, {
				Score:  1,
				Member: "uno",
			}, {
				Score:  3,
				Member: "two",
			}}))
		})

		It("should ZAdd bytes", func() {
			added, err := client.ZAdd(ctx, "zset", redis.Z{
				Score:  1,
				Member: []byte("one"),
			}).Result()
			Expect(err).NotTo(HaveOccurred())
			Expect(added).To(Equal(int64(1)))

			added, err = client.ZAdd(ctx, "zset", redis.Z{
				Score:  1,
				Member: []byte("uno"),
			}).Result()
			Expect(err).NotTo(HaveOccurred())
			Expect(added).To(Equal(int64(1)))

			added, err = client.ZAdd(ctx, "zset", redis.Z{
				Score:  2,
				Member: []byte("two"),
			}).Result()
			Expect(err).NotTo(HaveOccurred())
			Expect(added).To(Equal(int64(1)))

			added, err = client.ZAdd(ctx, "zset", redis.Z{
				Score:  3,
				Member: []byte("two"),
			}).Result()
			Expect(err).NotTo(HaveOccurred())
			Expect(added).To(Equal(int64(0)))

			vals, err := client.ZRangeWithScores(ctx, "zset", 0, -1).Result()
			Expect(err).NotTo(HaveOccurred())
			Expect(vals).To(Equal([]redis.Z{{
				Score:  1,
				Member: "one",
			}, {
				Score:  1,
				Member: "uno",
			}, {
				Score:  3,
				Member: "two",
			}}))
		})

		It("should ZAddArgsGTAndLT", func() {
			// Test only the GT+LT options.
			added, err := client.ZAddArgs(ctx, "zset", redis.ZAddArgs{
				GT:      true,
				Members: []redis.Z{{Score: 1, Member: "one"}},
			}).Result()
			Expect(err).NotTo(HaveOccurred())
			Expect(added).To(Equal(int64(1)))

			vals, err := client.ZRangeWithScores(ctx, "zset", 0, -1).Result()
			Expect(err).NotTo(HaveOccurred())
			Expect(vals).To(Equal([]redis.Z{{Score: 1, Member: "one"}}))

			added, err = client.ZAddArgs(ctx, "zset", redis.ZAddArgs{
				GT:      true,
				Members: []redis.Z{{Score: 2, Member: "one"}},
			}).Result()
			Expect(err).NotTo(HaveOccurred())
			Expect(added).To(Equal(int64(0)))

			vals, err = client.ZRangeWithScores(ctx, "zset", 0, -1).Result()
			Expect(err).NotTo(HaveOccurred())
			Expect(vals).To(Equal([]redis.Z{{Score: 2, Member: "one"}}))

			added, err = client.ZAddArgs(ctx, "zset", redis.ZAddArgs{
				LT:      true,
				Members: []redis.Z{{Score: 1, Member: "one"}},
			}).Result()
			Expect(err).NotTo(HaveOccurred())
			Expect(added).To(Equal(int64(0)))

			vals, err = client.ZRangeWithScores(ctx, "zset", 0, -1).Result()
			Expect(err).NotTo(HaveOccurred())
			Expect(vals).To(Equal([]redis.Z{{Score: 1, Member: "one"}}))
		})

		It("should ZAddArgsLT", func() {
			added, err := client.ZAddLT(ctx, "zset", redis.Z{
				Score:  2,
				Member: "one",
			}).Result()
			Expect(err).NotTo(HaveOccurred())
			Expect(added).To(Equal(int64(1)))

			vals, err := client.ZRangeWithScores(ctx, "zset", 0, -1).Result()
			Expect(err).NotTo(HaveOccurred())
			Expect(vals).To(Equal([]redis.Z{{Score: 2, Member: "one"}}))

			added, err = client.ZAddLT(ctx, "zset", redis.Z{
				Score:  3,
				Member: "one",
			}).Result()
			Expect(err).NotTo(HaveOccurred())
			Expect(added).To(Equal(int64(0)))

			vals, err = client.ZRangeWithScores(ctx, "zset", 0, -1).Result()
			Expect(err).NotTo(HaveOccurred())
			Expect(vals).To(Equal([]redis.Z{{Score: 2, Member: "one"}}))

			added, err = client.ZAddLT(ctx, "zset", redis.Z{
				Score:  1,
				Member: "one",
			}).Result()
			Expect(err).NotTo(HaveOccurred())
			Expect(added).To(Equal(int64(0)))

			vals, err = client.ZRangeWithScores(ctx, "zset", 0, -1).Result()
			Expect(err).NotTo(HaveOccurred())
			Expect(vals).To(Equal([]redis.Z{{Score: 1, Member: "one"}}))
		})

		It("should ZAddArgsGT", func() {
			added, err := client.ZAddGT(ctx, "zset", redis.Z{
				Score:  2,
				Member: "one",
			}).Result()
			Expect(err).NotTo(HaveOccurred())
			Expect(added).To(Equal(int64(1)))

			vals, err := client.ZRangeWithScores(ctx, "zset", 0, -1).Result()
			Expect(err).NotTo(HaveOccurred())
			Expect(vals).To(Equal([]redis.Z{{Score: 2, Member: "one"}}))

			added, err = client.ZAddGT(ctx, "zset", redis.Z{
				Score:  3,
				Member: "one",
			}).Result()
			Expect(err).NotTo(HaveOccurred())
			Expect(added).To(Equal(int64(0)))

			vals, err = client.ZRangeWithScores(ctx, "zset", 0, -1).Result()
			Expect(err).NotTo(HaveOccurred())
			Expect(vals).To(Equal([]redis.Z{{Score: 3, Member: "one"}}))

			added, err = client.ZAddGT(ctx, "zset", redis.Z{
				Score:  1,
				Member: "one",
			}).Result()
			Expect(err).NotTo(HaveOccurred())
			Expect(added).To(Equal(int64(0)))

			vals, err = client.ZRangeWithScores(ctx, "zset", 0, -1).Result()
			Expect(err).NotTo(HaveOccurred())
			Expect(vals).To(Equal([]redis.Z{{Score: 3, Member: "one"}}))
		})

		It("should ZAddArgsNX", func() {
			added, err := client.ZAddNX(ctx, "zset", redis.Z{
				Score:  1,
				Member: "one",
			}).Result()
			Expect(err).NotTo(HaveOccurred())
			Expect(added).To(Equal(int64(1)))

			vals, err := client.ZRangeWithScores(ctx, "zset", 0, -1).Result()
			Expect(err).NotTo(HaveOccurred())
			Expect(vals).To(Equal([]redis.Z{{Score: 1, Member: "one"}}))

			added, err = client.ZAddNX(ctx, "zset", redis.Z{
				Score:  2,
				Member: "one",
			}).Result()
			Expect(err).NotTo(HaveOccurred())
			Expect(added).To(Equal(int64(0)))

			vals, err = client.ZRangeWithScores(ctx, "zset", 0, -1).Result()
			Expect(err).NotTo(HaveOccurred())
			Expect(vals).To(Equal([]redis.Z{{Score: 1, Member: "one"}}))
		})

		It("should ZAddArgsXX", func() {
			added, err := client.ZAddXX(ctx, "zset", redis.Z{
				Score:  1,
				Member: "one",
			}).Result()
			Expect(err).NotTo(HaveOccurred())
			Expect(added).To(Equal(int64(0)))

			vals, err := client.ZRangeWithScores(ctx, "zset", 0, -1).Result()
			Expect(err).NotTo(HaveOccurred())
			Expect(vals).To(BeEmpty())

			added, err = client.ZAdd(ctx, "zset", redis.Z{
				Score:  1,
				Member: "one",
			}).Result()
			Expect(err).NotTo(HaveOccurred())
			Expect(added).To(Equal(int64(1)))

			added, err = client.ZAddXX(ctx, "zset", redis.Z{
				Score:  2,
				Member: "one",
			}).Result()
			Expect(err).NotTo(HaveOccurred())
			Expect(added).To(Equal(int64(0)))

			vals, err = client.ZRangeWithScores(ctx, "zset", 0, -1).Result()
			Expect(err).NotTo(HaveOccurred())
			Expect(vals).To(Equal([]redis.Z{{Score: 2, Member: "one"}}))
		})

		It("should ZAddArgsCh", func() {
			changed, err := client.ZAddArgs(ctx, "zset", redis.ZAddArgs{
				Ch: true,
				Members: []redis.Z{
					{Score: 1, Member: "one"},
				},
			}).Result()
			Expect(err).NotTo(HaveOccurred())
			Expect(changed).To(Equal(int64(1)))

			changed, err = client.ZAddArgs(ctx, "zset", redis.ZAddArgs{
				Ch: true,
				Members: []redis.Z{
					{Score: 1, Member: "one"},
				},
			}).Result()
			Expect(err).NotTo(HaveOccurred())
			Expect(changed).To(Equal(int64(0)))
		})

		It("should ZAddArgsNXCh", func() {
			changed, err := client.ZAddArgs(ctx, "zset", redis.ZAddArgs{
				NX: true,
				Ch: true,
				Members: []redis.Z{
					{Score: 1, Member: "one"},
				},
			}).Result()
			Expect(err).NotTo(HaveOccurred())
			Expect(changed).To(Equal(int64(1)))

			vals, err := client.ZRangeWithScores(ctx, "zset", 0, -1).Result()
			Expect(err).NotTo(HaveOccurred())
			Expect(vals).To(Equal([]redis.Z{{Score: 1, Member: "one"}}))

			changed, err = client.ZAddArgs(ctx, "zset", redis.ZAddArgs{
				NX: true,
				Ch: true,
				Members: []redis.Z{
					{Score: 2, Member: "one"},
				},
			}).Result()
			Expect(err).NotTo(HaveOccurred())
			Expect(changed).To(Equal(int64(0)))

			vals, err = client.ZRangeWithScores(ctx, "zset", 0, -1).Result()
			Expect(err).NotTo(HaveOccurred())
			Expect(vals).To(Equal([]redis.Z{{
				Score:  1,
				Member: "one",
			}}))
		})

		It("should ZAddArgsXXCh", func() {
			changed, err := client.ZAddArgs(ctx, "zset", redis.ZAddArgs{
				XX: true,
				Ch: true,
				Members: []redis.Z{
					{Score: 1, Member: "one"},
				},
			}).Result()
			Expect(err).NotTo(HaveOccurred())
			Expect(changed).To(Equal(int64(0)))

			vals, err := client.ZRangeWithScores(ctx, "zset", 0, -1).Result()
			Expect(err).NotTo(HaveOccurred())
			Expect(vals).To(BeEmpty())

			added, err := client.ZAdd(ctx, "zset", redis.Z{
				Score:  1,
				Member: "one",
			}).Result()
			Expect(err).NotTo(HaveOccurred())
			Expect(added).To(Equal(int64(1)))

			changed, err = client.ZAddArgs(ctx, "zset", redis.ZAddArgs{
				XX: true,
				Ch: true,
				Members: []redis.Z{
					{Score: 2, Member: "one"},
				},
			}).Result()
			Expect(err).NotTo(HaveOccurred())
			Expect(changed).To(Equal(int64(1)))

			vals, err = client.ZRangeWithScores(ctx, "zset", 0, -1).Result()
			Expect(err).NotTo(HaveOccurred())
			Expect(vals).To(Equal([]redis.Z{{Score: 2, Member: "one"}}))
		})

		It("should ZAddArgsIncr", func() {
			score, err := client.ZAddArgsIncr(ctx, "zset", redis.ZAddArgs{
				Members: []redis.Z{
					{Score: 1, Member: "one"},
				},
			}).Result()
			Expect(err).NotTo(HaveOccurred())
			Expect(score).To(Equal(float64(1)))

			vals, err := client.ZRangeWithScores(ctx, "zset", 0, -1).Result()
			Expect(err).NotTo(HaveOccurred())
			Expect(vals).To(Equal([]redis.Z{{Score: 1, Member: "one"}}))

			score, err = client.ZAddArgsIncr(ctx, "zset", redis.ZAddArgs{
				Members: []redis.Z{
					{Score: 1, Member: "one"},
				},
			}).Result()
			Expect(err).NotTo(HaveOccurred())
			Expect(score).To(Equal(float64(2)))

			vals, err = client.ZRangeWithScores(ctx, "zset", 0, -1).Result()
			Expect(err).NotTo(HaveOccurred())
			Expect(vals).To(Equal([]redis.Z{{Score: 2, Member: "one"}}))
		})

		It("should ZAddArgsIncrNX", func() {
			score, err := client.ZAddArgsIncr(ctx, "zset", redis.ZAddArgs{
				NX: true,
				Members: []redis.Z{
					{Score: 1, Member: "one"},
				},
			}).Result()
			Expect(err).NotTo(HaveOccurred())
			Expect(score).To(Equal(float64(1)))

			vals, err := client.ZRangeWithScores(ctx, "zset", 0, -1).Result()
			Expect(err).NotTo(HaveOccurred())
			Expect(vals).To(Equal([]redis.Z{{Score: 1, Member: "one"}}))

			score, err = client.ZAddArgsIncr(ctx, "zset", redis.ZAddArgs{
				NX: true,
				Members: []redis.Z{
					{Score: 1, Member: "one"},
				},
			}).Result()
			Expect(err).To(Equal(redis.Nil))
			Expect(score).To(Equal(float64(0)))

			vals, err = client.ZRangeWithScores(ctx, "zset", 0, -1).Result()
			Expect(err).NotTo(HaveOccurred())
			Expect(vals).To(Equal([]redis.Z{{Score: 1, Member: "one"}}))
		})

		It("should ZAddArgsIncrXX", func() {
			score, err := client.ZAddArgsIncr(ctx, "zset", redis.ZAddArgs{
				XX: true,
				Members: []redis.Z{
					{Score: 1, Member: "one"},
				},
			}).Result()
			Expect(err).To(Equal(redis.Nil))
			Expect(score).To(Equal(float64(0)))

			vals, err := client.ZRangeWithScores(ctx, "zset", 0, -1).Result()
			Expect(err).NotTo(HaveOccurred())
			Expect(vals).To(BeEmpty())

			added, err := client.ZAdd(ctx, "zset", redis.Z{
				Score:  1,
				Member: "one",
			}).Result()
			Expect(err).NotTo(HaveOccurred())
			Expect(added).To(Equal(int64(1)))

			score, err = client.ZAddArgsIncr(ctx, "zset", redis.ZAddArgs{
				XX: true,
				Members: []redis.Z{
					{Score: 1, Member: "one"},
				},
			}).Result()
			Expect(err).NotTo(HaveOccurred())
			Expect(score).To(Equal(float64(2)))

			vals, err = client.ZRangeWithScores(ctx, "zset", 0, -1).Result()
			Expect(err).NotTo(HaveOccurred())
			Expect(vals).To(Equal([]redis.Z{{Score: 2, Member: "one"}}))
		})

		It("should ZCard", func() {
			err := client.ZAdd(ctx, "zset", redis.Z{
				Score:  1,
				Member: "one",
			}).Err()
			Expect(err).NotTo(HaveOccurred())
			err = client.ZAdd(ctx, "zset", redis.Z{
				Score:  2,
				Member: "two",
			}).Err()
			Expect(err).NotTo(HaveOccurred())

			card, err := client.ZCard(ctx, "zset").Result()
			Expect(err).NotTo(HaveOccurred())
			Expect(card).To(Equal(int64(2)))
		})

		It("should ZCount", func() {
			err := client.ZAdd(ctx, "zset", redis.Z{
				Score:  1,
				Member: "one",
			}).Err()
			Expect(err).NotTo(HaveOccurred())
			err = client.ZAdd(ctx, "zset", redis.Z{
				Score:  2,
				Member: "two",
			}).Err()
			Expect(err).NotTo(HaveOccurred())
			err = client.ZAdd(ctx, "zset", redis.Z{
				Score:  3,
				Member: "three",
			}).Err()
			Expect(err).NotTo(HaveOccurred())

			count, err := client.ZCount(ctx, "zset", "-inf", "+inf").Result()
			Expect(err).NotTo(HaveOccurred())
			Expect(count).To(Equal(int64(3)))

			count, err = client.ZCount(ctx, "zset", "(1", "3").Result()
			Expect(err).NotTo(HaveOccurred())
			Expect(count).To(Equal(int64(2)))

			count, err = client.ZLexCount(ctx, "zset", "-", "+").Result()
			Expect(err).NotTo(HaveOccurred())
			Expect(count).To(Equal(int64(3)))
		})

		It("should ZIncrBy", func() {
			err := client.ZAdd(ctx, "zset", redis.Z{
				Score:  1,
				Member: "one",
			}).Err()
			Expect(err).NotTo(HaveOccurred())
			err = client.ZAdd(ctx, "zset", redis.Z{
				Score:  2,
				Member: "two",
			}).Err()
			Expect(err).NotTo(HaveOccurred())

			n, err := client.ZIncrBy(ctx, "zset", 2, "one").Result()
			Expect(err).NotTo(HaveOccurred())
			Expect(n).To(Equal(float64(3)))

			val, err := client.ZRangeWithScores(ctx, "zset", 0, -1).Result()
			Expect(err).NotTo(HaveOccurred())
			Expect(val).To(Equal([]redis.Z{{
				Score:  2,
				Member: "two",
			}, {
				Score:  3,
				Member: "one",
			}}))
		})

		It("should ZInterStore", Label("NonRedisEnterprise"), func() {
			err := client.ZAdd(ctx, "zset1", redis.Z{
				Score:  1,
				Member: "one",
			}).Err()
			Expect(err).NotTo(HaveOccurred())
			err = client.ZAdd(ctx, "zset1", redis.Z{
				Score:  2,
				Member: "two",
			}).Err()
			Expect(err).NotTo(HaveOccurred())

			err = client.ZAdd(ctx, "zset2", redis.Z{Score: 1, Member: "one"}).Err()
			Expect(err).NotTo(HaveOccurred())
			err = client.ZAdd(ctx, "zset2", redis.Z{Score: 2, Member: "two"}).Err()
			Expect(err).NotTo(HaveOccurred())
			err = client.ZAdd(ctx, "zset3", redis.Z{Score: 3, Member: "two"}).Err()
			Expect(err).NotTo(HaveOccurred())

			n, err := client.ZInterStore(ctx, "out", &redis.ZStore{
				Keys:    []string{"zset1", "zset2"},
				Weights: []float64{2, 3},
			}).Result()
			Expect(err).NotTo(HaveOccurred())
			Expect(n).To(Equal(int64(2)))

			vals, err := client.ZRangeWithScores(ctx, "out", 0, -1).Result()
			Expect(err).NotTo(HaveOccurred())
			Expect(vals).To(Equal([]redis.Z{{
				Score:  5,
				Member: "one",
			}, {
				Score:  10,
				Member: "two",
			}}))
		})

		It("should ZMPop", Label("NonRedisEnterprise"), func() {
			err := client.ZAdd(ctx, "zset", redis.Z{Score: 1, Member: "one"}).Err()
			Expect(err).NotTo(HaveOccurred())
			err = client.ZAdd(ctx, "zset", redis.Z{Score: 2, Member: "two"}).Err()
			Expect(err).NotTo(HaveOccurred())
			err = client.ZAdd(ctx, "zset", redis.Z{Score: 3, Member: "three"}).Err()
			Expect(err).NotTo(HaveOccurred())

			err = client.ZAdd(ctx, "zset2", redis.Z{Score: 1, Member: "one"}).Err()
			Expect(err).NotTo(HaveOccurred())
			err = client.ZAdd(ctx, "zset2", redis.Z{Score: 2, Member: "two"}).Err()
			Expect(err).NotTo(HaveOccurred())
			err = client.ZAdd(ctx, "zset2", redis.Z{Score: 3, Member: "three"}).Err()
			Expect(err).NotTo(HaveOccurred())

			key, elems, err := client.ZMPop(ctx, "min", 1, "zset").Result()
			Expect(err).NotTo(HaveOccurred())
			Expect(key).To(Equal("zset"))
			Expect(elems).To(Equal([]redis.Z{{
				Score:  1,
				Member: "one",
			}}))

			_, _, err = client.ZMPop(ctx, "min", 1, "nosuchkey").Result()
			Expect(err).To(Equal(redis.Nil))

			err = client.ZAdd(ctx, "myzset", redis.Z{Score: 1, Member: "one"}).Err()
			Expect(err).NotTo(HaveOccurred())
			err = client.ZAdd(ctx, "myzset", redis.Z{Score: 2, Member: "two"}).Err()
			Expect(err).NotTo(HaveOccurred())
			err = client.ZAdd(ctx, "myzset", redis.Z{Score: 3, Member: "three"}).Err()
			Expect(err).NotTo(HaveOccurred())

			key, elems, err = client.ZMPop(ctx, "min", 1, "myzset").Result()
			Expect(err).NotTo(HaveOccurred())
			Expect(key).To(Equal("myzset"))
			Expect(elems).To(Equal([]redis.Z{{
				Score:  1,
				Member: "one",
			}}))

			key, elems, err = client.ZMPop(ctx, "max", 10, "myzset").Result()
			Expect(err).NotTo(HaveOccurred())
			Expect(key).To(Equal("myzset"))
			Expect(elems).To(Equal([]redis.Z{{
				Score:  3,
				Member: "three",
			}, {
				Score:  2,
				Member: "two",
			}}))

			err = client.ZAdd(ctx, "myzset2", redis.Z{Score: 4, Member: "four"}).Err()
			Expect(err).NotTo(HaveOccurred())
			err = client.ZAdd(ctx, "myzset2", redis.Z{Score: 5, Member: "five"}).Err()
			Expect(err).NotTo(HaveOccurred())
			err = client.ZAdd(ctx, "myzset2", redis.Z{Score: 6, Member: "six"}).Err()
			Expect(err).NotTo(HaveOccurred())

			key, elems, err = client.ZMPop(ctx, "min", 10, "myzset", "myzset2").Result()
			Expect(err).NotTo(HaveOccurred())
			Expect(key).To(Equal("myzset2"))
			Expect(elems).To(Equal([]redis.Z{{
				Score:  4,
				Member: "four",
			}, {
				Score:  5,
				Member: "five",
			}, {
				Score:  6,
				Member: "six",
			}}))
		})

		It("should BZMPop", Label("NonRedisEnterprise"), func() {
			err := client.ZAdd(ctx, "zset", redis.Z{Score: 1, Member: "one"}).Err()
			Expect(err).NotTo(HaveOccurred())
			err = client.ZAdd(ctx, "zset", redis.Z{Score: 2, Member: "two"}).Err()
			Expect(err).NotTo(HaveOccurred())
			err = client.ZAdd(ctx, "zset", redis.Z{Score: 3, Member: "three"}).Err()
			Expect(err).NotTo(HaveOccurred())

			err = client.ZAdd(ctx, "zset2", redis.Z{Score: 1, Member: "one"}).Err()
			Expect(err).NotTo(HaveOccurred())
			err = client.ZAdd(ctx, "zset2", redis.Z{Score: 2, Member: "two"}).Err()
			Expect(err).NotTo(HaveOccurred())
			err = client.ZAdd(ctx, "zset2", redis.Z{Score: 3, Member: "three"}).Err()
			Expect(err).NotTo(HaveOccurred())

			key, elems, err := client.BZMPop(ctx, 0, "min", 1, "zset").Result()
			Expect(err).NotTo(HaveOccurred())
			Expect(key).To(Equal("zset"))
			Expect(elems).To(Equal([]redis.Z{{
				Score:  1,
				Member: "one",
			}}))
			key, elems, err = client.BZMPop(ctx, 0, "max", 1, "zset").Result()
			Expect(err).NotTo(HaveOccurred())
			Expect(key).To(Equal("zset"))
			Expect(elems).To(Equal([]redis.Z{{
				Score:  3,
				Member: "three",
			}}))
			key, elems, err = client.BZMPop(ctx, 0, "min", 10, "zset").Result()
			Expect(err).NotTo(HaveOccurred())
			Expect(key).To(Equal("zset"))
			Expect(elems).To(Equal([]redis.Z{{
				Score:  2,
				Member: "two",
			}}))

			key, elems, err = client.BZMPop(ctx, 0, "max", 10, "zset2").Result()
			Expect(err).NotTo(HaveOccurred())
			Expect(key).To(Equal("zset2"))
			Expect(elems).To(Equal([]redis.Z{{
				Score:  3,
				Member: "three",
			}, {
				Score:  2,
				Member: "two",
			}, {
				Score:  1,
				Member: "one",
			}}))

			err = client.ZAdd(ctx, "myzset", redis.Z{Score: 1, Member: "one"}).Err()
			Expect(err).NotTo(HaveOccurred())
			key, elems, err = client.BZMPop(ctx, 0, "min", 10, "myzset").Result()
			Expect(err).NotTo(HaveOccurred())
			Expect(key).To(Equal("myzset"))
			Expect(elems).To(Equal([]redis.Z{{
				Score:  1,
				Member: "one",
			}}))

			err = client.ZAdd(ctx, "myzset2", redis.Z{Score: 4, Member: "four"}).Err()
			Expect(err).NotTo(HaveOccurred())
			err = client.ZAdd(ctx, "myzset2", redis.Z{Score: 5, Member: "five"}).Err()
			Expect(err).NotTo(HaveOccurred())

			key, elems, err = client.BZMPop(ctx, 0, "min", 10, "myzset", "myzset2").Result()
			Expect(err).NotTo(HaveOccurred())
			Expect(key).To(Equal("myzset2"))
			Expect(elems).To(Equal([]redis.Z{{
				Score:  4,
				Member: "four",
			}, {
				Score:  5,
				Member: "five",
			}}))
		})

		It("should BZMPopBlocks", func() {
			started := make(chan bool)
			done := make(chan bool)
			go func() {
				defer GinkgoRecover()

				started <- true
				key, elems, err := client.BZMPop(ctx, 0, "min", 1, "list_list").Result()
				Expect(err).NotTo(HaveOccurred())
				Expect(key).To(Equal("list_list"))
				Expect(elems).To(Equal([]redis.Z{{
					Score:  1,
					Member: "one",
				}}))
				done <- true
			}()
			<-started

			select {
			case <-done:
				Fail("BZMPop is not blocked")
			case <-time.After(time.Second):
				// ok
			}

			err := client.ZAdd(ctx, "list_list", redis.Z{Score: 1, Member: "one"}).Err()
			Expect(err).NotTo(HaveOccurred())

			select {
			case <-done:
				// ok
			case <-time.After(time.Second):
				Fail("BZMPop is still blocked")
			}
		})

		It("should BZMPop timeout", func() {
			_, val, err := client.BZMPop(ctx, time.Second, "min", 1, "list1").Result()
			Expect(err).To(Equal(redis.Nil))
			Expect(val).To(BeNil())

			Expect(client.Ping(ctx).Err()).NotTo(HaveOccurred())

			stats := client.PoolStats()
			Expect(stats.Hits).To(Equal(uint32(2)))
			Expect(stats.Misses).To(Equal(uint32(1)))
			Expect(stats.Timeouts).To(Equal(uint32(0)))
		})

		It("should ZMScore", func() {
			zmScore := client.ZMScore(ctx, "zset", "one", "three")
			Expect(zmScore.Err()).NotTo(HaveOccurred())
			Expect(zmScore.Val()).To(HaveLen(2))
			Expect(zmScore.Val()[0]).To(Equal(float64(0)))

			err := client.ZAdd(ctx, "zset", redis.Z{Score: 1, Member: "one"}).Err()
			Expect(err).NotTo(HaveOccurred())
			err = client.ZAdd(ctx, "zset", redis.Z{Score: 2, Member: "two"}).Err()
			Expect(err).NotTo(HaveOccurred())
			err = client.ZAdd(ctx, "zset", redis.Z{Score: 3, Member: "three"}).Err()
			Expect(err).NotTo(HaveOccurred())

			zmScore = client.ZMScore(ctx, "zset", "one", "three")
			Expect(zmScore.Err()).NotTo(HaveOccurred())
			Expect(zmScore.Val()).To(HaveLen(2))
			Expect(zmScore.Val()[0]).To(Equal(float64(1)))

			zmScore = client.ZMScore(ctx, "zset", "four")
			Expect(zmScore.Err()).NotTo(HaveOccurred())
			Expect(zmScore.Val()).To(HaveLen(1))

			zmScore = client.ZMScore(ctx, "zset", "four", "one")
			Expect(zmScore.Err()).NotTo(HaveOccurred())
			Expect(zmScore.Val()).To(HaveLen(2))
		})

		It("should ZPopMax", func() {
			err := client.ZAdd(ctx, "zset", redis.Z{
				Score:  1,
				Member: "one",
			}).Err()
			Expect(err).NotTo(HaveOccurred())
			err = client.ZAdd(ctx, "zset", redis.Z{
				Score:  2,
				Member: "two",
			}).Err()
			Expect(err).NotTo(HaveOccurred())
			err = client.ZAdd(ctx, "zset", redis.Z{
				Score:  3,
				Member: "three",
			}).Err()
			Expect(err).NotTo(HaveOccurred())

			members, err := client.ZPopMax(ctx, "zset").Result()
			Expect(err).NotTo(HaveOccurred())
			Expect(members).To(Equal([]redis.Z{{
				Score:  3,
				Member: "three",
			}}))

			// adding back 3
			err = client.ZAdd(ctx, "zset", redis.Z{
				Score:  3,
				Member: "three",
			}).Err()
			Expect(err).NotTo(HaveOccurred())
			members, err = client.ZPopMax(ctx, "zset", 2).Result()
			Expect(err).NotTo(HaveOccurred())
			Expect(members).To(Equal([]redis.Z{{
				Score:  3,
				Member: "three",
			}, {
				Score:  2,
				Member: "two",
			}}))

			// adding back 2 & 3
			err = client.ZAdd(ctx, "zset", redis.Z{
				Score:  3,
				Member: "three",
			}).Err()
			Expect(err).NotTo(HaveOccurred())
			err = client.ZAdd(ctx, "zset", redis.Z{
				Score:  2,
				Member: "two",
			}).Err()
			Expect(err).NotTo(HaveOccurred())
			members, err = client.ZPopMax(ctx, "zset", 10).Result()
			Expect(err).NotTo(HaveOccurred())
			Expect(members).To(Equal([]redis.Z{{
				Score:  3,
				Member: "three",
			}, {
				Score:  2,
				Member: "two",
			}, {
				Score:  1,
				Member: "one",
			}}))
		})

		It("should ZPopMin", func() {
			err := client.ZAdd(ctx, "zset", redis.Z{
				Score:  1,
				Member: "one",
			}).Err()
			Expect(err).NotTo(HaveOccurred())
			err = client.ZAdd(ctx, "zset", redis.Z{
				Score:  2,
				Member: "two",
			}).Err()
			Expect(err).NotTo(HaveOccurred())
			err = client.ZAdd(ctx, "zset", redis.Z{
				Score:  3,
				Member: "three",
			}).Err()
			Expect(err).NotTo(HaveOccurred())

			members, err := client.ZPopMin(ctx, "zset").Result()
			Expect(err).NotTo(HaveOccurred())
			Expect(members).To(Equal([]redis.Z{{
				Score:  1,
				Member: "one",
			}}))

			// adding back 1
			err = client.ZAdd(ctx, "zset", redis.Z{
				Score:  1,
				Member: "one",
			}).Err()
			Expect(err).NotTo(HaveOccurred())
			members, err = client.ZPopMin(ctx, "zset", 2).Result()
			Expect(err).NotTo(HaveOccurred())
			Expect(members).To(Equal([]redis.Z{{
				Score:  1,
				Member: "one",
			}, {
				Score:  2,
				Member: "two",
			}}))

			// adding back 1 & 2
			err = client.ZAdd(ctx, "zset", redis.Z{
				Score:  1,
				Member: "one",
			}).Err()
			Expect(err).NotTo(HaveOccurred())

			err = client.ZAdd(ctx, "zset", redis.Z{
				Score:  2,
				Member: "two",
			}).Err()
			Expect(err).NotTo(HaveOccurred())

			members, err = client.ZPopMin(ctx, "zset", 10).Result()
			Expect(err).NotTo(HaveOccurred())
			Expect(members).To(Equal([]redis.Z{{
				Score:  1,
				Member: "one",
			}, {
				Score:  2,
				Member: "two",
			}, {
				Score:  3,
				Member: "three",
			}}))
		})

		It("should ZRange", func() {
			err := client.ZAdd(ctx, "zset", redis.Z{Score: 1, Member: "one"}).Err()
			Expect(err).NotTo(HaveOccurred())
			err = client.ZAdd(ctx, "zset", redis.Z{Score: 2, Member: "two"}).Err()
			Expect(err).NotTo(HaveOccurred())
			err = client.ZAdd(ctx, "zset", redis.Z{Score: 3, Member: "three"}).Err()
			Expect(err).NotTo(HaveOccurred())

			zRange := client.ZRange(ctx, "zset", 0, -1)
			Expect(zRange.Err()).NotTo(HaveOccurred())
			Expect(zRange.Val()).To(Equal([]string{"one", "two", "three"}))

			zRange = client.ZRange(ctx, "zset", 2, 3)
			Expect(zRange.Err()).NotTo(HaveOccurred())
			Expect(zRange.Val()).To(Equal([]string{"three"}))

			zRange = client.ZRange(ctx, "zset", -2, -1)
			Expect(zRange.Err()).NotTo(HaveOccurred())
			Expect(zRange.Val()).To(Equal([]string{"two", "three"}))
		})

		It("should ZRangeWithScores", func() {
			err := client.ZAdd(ctx, "zset", redis.Z{Score: 1, Member: "one"}).Err()
			Expect(err).NotTo(HaveOccurred())
			err = client.ZAdd(ctx, "zset", redis.Z{Score: 2, Member: "two"}).Err()
			Expect(err).NotTo(HaveOccurred())
			err = client.ZAdd(ctx, "zset", redis.Z{Score: 3, Member: "three"}).Err()
			Expect(err).NotTo(HaveOccurred())

			vals, err := client.ZRangeWithScores(ctx, "zset", 0, -1).Result()
			Expect(err).NotTo(HaveOccurred())
			Expect(vals).To(Equal([]redis.Z{{
				Score:  1,
				Member: "one",
			}, {
				Score:  2,
				Member: "two",
			}, {
				Score:  3,
				Member: "three",
			}}))

			vals, err = client.ZRangeWithScores(ctx, "zset", 2, 3).Result()
			Expect(err).NotTo(HaveOccurred())
			Expect(vals).To(Equal([]redis.Z{{Score: 3, Member: "three"}}))

			vals, err = client.ZRangeWithScores(ctx, "zset", -2, -1).Result()
			Expect(err).NotTo(HaveOccurred())
			Expect(vals).To(Equal([]redis.Z{{
				Score:  2,
				Member: "two",
			}, {
				Score:  3,
				Member: "three",
			}}))
		})

		It("should ZRangeArgs", func() {
			added, err := client.ZAddArgs(ctx, "zset", redis.ZAddArgs{
				Members: []redis.Z{
					{Score: 1, Member: "one"},
					{Score: 2, Member: "two"},
					{Score: 3, Member: "three"},
					{Score: 4, Member: "four"},
				},
			}).Result()
			Expect(err).NotTo(HaveOccurred())
			Expect(added).To(Equal(int64(4)))

			zRange, err := client.ZRangeArgs(ctx, redis.ZRangeArgs{
				Key:     "zset",
				Start:   1,
				Stop:    4,
				ByScore: true,
				Rev:     true,
				Offset:  1,
				Count:   2,
			}).Result()
			Expect(err).NotTo(HaveOccurred())
			Expect(zRange).To(Equal([]string{"three", "two"}))

			zRange, err = client.ZRangeArgs(ctx, redis.ZRangeArgs{
				Key:    "zset",
				Start:  "-",
				Stop:   "+",
				ByLex:  true,
				Rev:    true,
				Offset: 2,
				Count:  2,
			}).Result()
			Expect(err).NotTo(HaveOccurred())
			Expect(zRange).To(Equal([]string{"two", "one"}))

			zRange, err = client.ZRangeArgs(ctx, redis.ZRangeArgs{
				Key:     "zset",
				Start:   "(1",
				Stop:    "(4",
				ByScore: true,
			}).Result()
			Expect(err).NotTo(HaveOccurred())
			Expect(zRange).To(Equal([]string{"two", "three"}))

			// withScores.
			zSlice, err := client.ZRangeArgsWithScores(ctx, redis.ZRangeArgs{
				Key:     "zset",
				Start:   1,
				Stop:    4,
				ByScore: true,
				Rev:     true,
				Offset:  1,
				Count:   2,
			}).Result()
			Expect(err).NotTo(HaveOccurred())
			Expect(zSlice).To(Equal([]redis.Z{
				{Score: 3, Member: "three"},
				{Score: 2, Member: "two"},
			}))
		})

		It("should ZRangeByScore", func() {
			err := client.ZAdd(ctx, "zset", redis.Z{Score: 1, Member: "one"}).Err()
			Expect(err).NotTo(HaveOccurred())
			err = client.ZAdd(ctx, "zset", redis.Z{Score: 2, Member: "two"}).Err()
			Expect(err).NotTo(HaveOccurred())
			err = client.ZAdd(ctx, "zset", redis.Z{Score: 3, Member: "three"}).Err()
			Expect(err).NotTo(HaveOccurred())

			zRangeByScore := client.ZRangeByScore(ctx, "zset", &redis.ZRangeBy{
				Min: "-inf",
				Max: "+inf",
			})
			Expect(zRangeByScore.Err()).NotTo(HaveOccurred())
			Expect(zRangeByScore.Val()).To(Equal([]string{"one", "two", "three"}))

			zRangeByScore = client.ZRangeByScore(ctx, "zset", &redis.ZRangeBy{
				Min: "1",
				Max: "2",
			})
			Expect(zRangeByScore.Err()).NotTo(HaveOccurred())
			Expect(zRangeByScore.Val()).To(Equal([]string{"one", "two"}))

			zRangeByScore = client.ZRangeByScore(ctx, "zset", &redis.ZRangeBy{
				Min: "(1",
				Max: "2",
			})
			Expect(zRangeByScore.Err()).NotTo(HaveOccurred())
			Expect(zRangeByScore.Val()).To(Equal([]string{"two"}))

			zRangeByScore = client.ZRangeByScore(ctx, "zset", &redis.ZRangeBy{
				Min: "(1",
				Max: "(2",
			})
			Expect(zRangeByScore.Err()).NotTo(HaveOccurred())
			Expect(zRangeByScore.Val()).To(Equal([]string{}))
		})

		It("should ZRangeByLex", func() {
			err := client.ZAdd(ctx, "zset", redis.Z{
				Score:  0,
				Member: "a",
			}).Err()
			Expect(err).NotTo(HaveOccurred())
			err = client.ZAdd(ctx, "zset", redis.Z{
				Score:  0,
				Member: "b",
			}).Err()
			Expect(err).NotTo(HaveOccurred())
			err = client.ZAdd(ctx, "zset", redis.Z{
				Score:  0,
				Member: "c",
			}).Err()
			Expect(err).NotTo(HaveOccurred())

			zRangeByLex := client.ZRangeByLex(ctx, "zset", &redis.ZRangeBy{
				Min: "-",
				Max: "+",
			})
			Expect(zRangeByLex.Err()).NotTo(HaveOccurred())
			Expect(zRangeByLex.Val()).To(Equal([]string{"a", "b", "c"}))

			zRangeByLex = client.ZRangeByLex(ctx, "zset", &redis.ZRangeBy{
				Min: "[a",
				Max: "[b",
			})
			Expect(zRangeByLex.Err()).NotTo(HaveOccurred())
			Expect(zRangeByLex.Val()).To(Equal([]string{"a", "b"}))

			zRangeByLex = client.ZRangeByLex(ctx, "zset", &redis.ZRangeBy{
				Min: "(a",
				Max: "[b",
			})
			Expect(zRangeByLex.Err()).NotTo(HaveOccurred())
			Expect(zRangeByLex.Val()).To(Equal([]string{"b"}))

			zRangeByLex = client.ZRangeByLex(ctx, "zset", &redis.ZRangeBy{
				Min: "(a",
				Max: "(b",
			})
			Expect(zRangeByLex.Err()).NotTo(HaveOccurred())
			Expect(zRangeByLex.Val()).To(Equal([]string{}))
		})

		It("should ZRangeByScoreWithScoresMap", func() {
			err := client.ZAdd(ctx, "zset", redis.Z{Score: 1, Member: "one"}).Err()
			Expect(err).NotTo(HaveOccurred())
			err = client.ZAdd(ctx, "zset", redis.Z{Score: 2, Member: "two"}).Err()
			Expect(err).NotTo(HaveOccurred())
			err = client.ZAdd(ctx, "zset", redis.Z{Score: 3, Member: "three"}).Err()
			Expect(err).NotTo(HaveOccurred())

			vals, err := client.ZRangeByScoreWithScores(ctx, "zset", &redis.ZRangeBy{
				Min: "-inf",
				Max: "+inf",
			}).Result()
			Expect(err).NotTo(HaveOccurred())
			Expect(vals).To(Equal([]redis.Z{{
				Score:  1,
				Member: "one",
			}, {
				Score:  2,
				Member: "two",
			}, {
				Score:  3,
				Member: "three",
			}}))

			vals, err = client.ZRangeByScoreWithScores(ctx, "zset", &redis.ZRangeBy{
				Min: "1",
				Max: "2",
			}).Result()
			Expect(err).NotTo(HaveOccurred())
			Expect(vals).To(Equal([]redis.Z{{
				Score:  1,
				Member: "one",
			}, {
				Score:  2,
				Member: "two",
			}}))

			vals, err = client.ZRangeByScoreWithScores(ctx, "zset", &redis.ZRangeBy{
				Min: "(1",
				Max: "2",
			}).Result()
			Expect(err).NotTo(HaveOccurred())
			Expect(vals).To(Equal([]redis.Z{{Score: 2, Member: "two"}}))

			vals, err = client.ZRangeByScoreWithScores(ctx, "zset", &redis.ZRangeBy{
				Min: "(1",
				Max: "(2",
			}).Result()
			Expect(err).NotTo(HaveOccurred())
			Expect(vals).To(Equal([]redis.Z{}))
		})

		It("should ZRangeStore", Label("NonRedisEnterprise"), func() {
			added, err := client.ZAddArgs(ctx, "zset", redis.ZAddArgs{
				Members: []redis.Z{
					{Score: 1, Member: "one"},
					{Score: 2, Member: "two"},
					{Score: 3, Member: "three"},
					{Score: 4, Member: "four"},
				},
			}).Result()
			Expect(err).NotTo(HaveOccurred())
			Expect(added).To(Equal(int64(4)))

			rangeStore, err := client.ZRangeStore(ctx, "new-zset", redis.ZRangeArgs{
				Key:     "zset",
				Start:   1,
				Stop:    4,
				ByScore: true,
				Rev:     true,
				Offset:  1,
				Count:   2,
			}).Result()
			Expect(err).NotTo(HaveOccurred())
			Expect(rangeStore).To(Equal(int64(2)))

			zRange, err := client.ZRange(ctx, "new-zset", 0, -1).Result()
			Expect(err).NotTo(HaveOccurred())
			Expect(zRange).To(Equal([]string{"two", "three"}))
		})

		It("should ZRank", func() {
			err := client.ZAdd(ctx, "zset", redis.Z{Score: 1, Member: "one"}).Err()
			Expect(err).NotTo(HaveOccurred())
			err = client.ZAdd(ctx, "zset", redis.Z{Score: 2, Member: "two"}).Err()
			Expect(err).NotTo(HaveOccurred())
			err = client.ZAdd(ctx, "zset", redis.Z{Score: 3, Member: "three"}).Err()
			Expect(err).NotTo(HaveOccurred())

			zRank := client.ZRank(ctx, "zset", "three")
			Expect(zRank.Err()).NotTo(HaveOccurred())
			Expect(zRank.Val()).To(Equal(int64(2)))

			zRank = client.ZRank(ctx, "zset", "four")
			Expect(zRank.Err()).To(Equal(redis.Nil))
			Expect(zRank.Val()).To(Equal(int64(0)))
		})

		It("should ZRankWithScore", func() {
			err := client.ZAdd(ctx, "zset", redis.Z{Score: 1, Member: "one"}).Err()
			Expect(err).NotTo(HaveOccurred())
			err = client.ZAdd(ctx, "zset", redis.Z{Score: 2, Member: "two"}).Err()
			Expect(err).NotTo(HaveOccurred())
			err = client.ZAdd(ctx, "zset", redis.Z{Score: 3, Member: "three"}).Err()
			Expect(err).NotTo(HaveOccurred())

			zRankWithScore := client.ZRankWithScore(ctx, "zset", "one")
			Expect(zRankWithScore.Err()).NotTo(HaveOccurred())
			Expect(zRankWithScore.Result()).To(Equal(redis.RankScore{Rank: 0, Score: 1}))

			zRankWithScore = client.ZRankWithScore(ctx, "zset", "two")
			Expect(zRankWithScore.Err()).NotTo(HaveOccurred())
			Expect(zRankWithScore.Result()).To(Equal(redis.RankScore{Rank: 1, Score: 2}))

			zRankWithScore = client.ZRankWithScore(ctx, "zset", "three")
			Expect(zRankWithScore.Err()).NotTo(HaveOccurred())
			Expect(zRankWithScore.Result()).To(Equal(redis.RankScore{Rank: 2, Score: 3}))

			zRankWithScore = client.ZRankWithScore(ctx, "zset", "four")
			Expect(zRankWithScore.Err()).To(HaveOccurred())
			Expect(zRankWithScore.Err()).To(Equal(redis.Nil))
		})

		It("should ZRem", func() {
			err := client.ZAdd(ctx, "zset", redis.Z{Score: 1, Member: "one"}).Err()
			Expect(err).NotTo(HaveOccurred())
			err = client.ZAdd(ctx, "zset", redis.Z{Score: 2, Member: "two"}).Err()
			Expect(err).NotTo(HaveOccurred())
			err = client.ZAdd(ctx, "zset", redis.Z{Score: 3, Member: "three"}).Err()
			Expect(err).NotTo(HaveOccurred())

			zRem := client.ZRem(ctx, "zset", "two")
			Expect(zRem.Err()).NotTo(HaveOccurred())
			Expect(zRem.Val()).To(Equal(int64(1)))

			vals, err := client.ZRangeWithScores(ctx, "zset", 0, -1).Result()
			Expect(err).NotTo(HaveOccurred())
			Expect(vals).To(Equal([]redis.Z{{
				Score:  1,
				Member: "one",
			}, {
				Score:  3,
				Member: "three",
			}}))
		})

		It("should ZRemRangeByRank", func() {
			err := client.ZAdd(ctx, "zset", redis.Z{Score: 1, Member: "one"}).Err()
			Expect(err).NotTo(HaveOccurred())
			err = client.ZAdd(ctx, "zset", redis.Z{Score: 2, Member: "two"}).Err()
			Expect(err).NotTo(HaveOccurred())
			err = client.ZAdd(ctx, "zset", redis.Z{Score: 3, Member: "three"}).Err()
			Expect(err).NotTo(HaveOccurred())

			zRemRangeByRank := client.ZRemRangeByRank(ctx, "zset", 0, 1)
			Expect(zRemRangeByRank.Err()).NotTo(HaveOccurred())
			Expect(zRemRangeByRank.Val()).To(Equal(int64(2)))

			vals, err := client.ZRangeWithScores(ctx, "zset", 0, -1).Result()
			Expect(err).NotTo(HaveOccurred())
			Expect(vals).To(Equal([]redis.Z{{
				Score:  3,
				Member: "three",
			}}))
		})

		It("should ZRemRangeByScore", func() {
			err := client.ZAdd(ctx, "zset", redis.Z{Score: 1, Member: "one"}).Err()
			Expect(err).NotTo(HaveOccurred())
			err = client.ZAdd(ctx, "zset", redis.Z{Score: 2, Member: "two"}).Err()
			Expect(err).NotTo(HaveOccurred())
			err = client.ZAdd(ctx, "zset", redis.Z{Score: 3, Member: "three"}).Err()
			Expect(err).NotTo(HaveOccurred())

			zRemRangeByScore := client.ZRemRangeByScore(ctx, "zset", "-inf", "(2")
			Expect(zRemRangeByScore.Err()).NotTo(HaveOccurred())
			Expect(zRemRangeByScore.Val()).To(Equal(int64(1)))

			vals, err := client.ZRangeWithScores(ctx, "zset", 0, -1).Result()
			Expect(err).NotTo(HaveOccurred())
			Expect(vals).To(Equal([]redis.Z{{
				Score:  2,
				Member: "two",
			}, {
				Score:  3,
				Member: "three",
			}}))
		})

		It("should ZRemRangeByLex", func() {
			zz := []redis.Z{
				{Score: 0, Member: "aaaa"},
				{Score: 0, Member: "b"},
				{Score: 0, Member: "c"},
				{Score: 0, Member: "d"},
				{Score: 0, Member: "e"},
				{Score: 0, Member: "foo"},
				{Score: 0, Member: "zap"},
				{Score: 0, Member: "zip"},
				{Score: 0, Member: "ALPHA"},
				{Score: 0, Member: "alpha"},
			}
			for _, z := range zz {
				err := client.ZAdd(ctx, "zset", z).Err()
				Expect(err).NotTo(HaveOccurred())
			}

			n, err := client.ZRemRangeByLex(ctx, "zset", "[alpha", "[omega").Result()
			Expect(err).NotTo(HaveOccurred())
			Expect(n).To(Equal(int64(6)))

			vals, err := client.ZRange(ctx, "zset", 0, -1).Result()
			Expect(err).NotTo(HaveOccurred())
			Expect(vals).To(Equal([]string{"ALPHA", "aaaa", "zap", "zip"}))
		})

		It("should ZRevRange", func() {
			err := client.ZAdd(ctx, "zset", redis.Z{Score: 1, Member: "one"}).Err()
			Expect(err).NotTo(HaveOccurred())
			err = client.ZAdd(ctx, "zset", redis.Z{Score: 2, Member: "two"}).Err()
			Expect(err).NotTo(HaveOccurred())
			err = client.ZAdd(ctx, "zset", redis.Z{Score: 3, Member: "three"}).Err()
			Expect(err).NotTo(HaveOccurred())

			zRevRange := client.ZRevRange(ctx, "zset", 0, -1)
			Expect(zRevRange.Err()).NotTo(HaveOccurred())
			Expect(zRevRange.Val()).To(Equal([]string{"three", "two", "one"}))

			zRevRange = client.ZRevRange(ctx, "zset", 2, 3)
			Expect(zRevRange.Err()).NotTo(HaveOccurred())
			Expect(zRevRange.Val()).To(Equal([]string{"one"}))

			zRevRange = client.ZRevRange(ctx, "zset", -2, -1)
			Expect(zRevRange.Err()).NotTo(HaveOccurred())
			Expect(zRevRange.Val()).To(Equal([]string{"two", "one"}))
		})

		It("should ZRevRangeWithScoresMap", func() {
			err := client.ZAdd(ctx, "zset", redis.Z{Score: 1, Member: "one"}).Err()
			Expect(err).NotTo(HaveOccurred())
			err = client.ZAdd(ctx, "zset", redis.Z{Score: 2, Member: "two"}).Err()
			Expect(err).NotTo(HaveOccurred())
			err = client.ZAdd(ctx, "zset", redis.Z{Score: 3, Member: "three"}).Err()
			Expect(err).NotTo(HaveOccurred())

			val, err := client.ZRevRangeWithScores(ctx, "zset", 0, -1).Result()
			Expect(err).NotTo(HaveOccurred())
			Expect(val).To(Equal([]redis.Z{{
				Score:  3,
				Member: "three",
			}, {
				Score:  2,
				Member: "two",
			}, {
				Score:  1,
				Member: "one",
			}}))

			val, err = client.ZRevRangeWithScores(ctx, "zset", 2, 3).Result()
			Expect(err).NotTo(HaveOccurred())
			Expect(val).To(Equal([]redis.Z{{Score: 1, Member: "one"}}))

			val, err = client.ZRevRangeWithScores(ctx, "zset", -2, -1).Result()
			Expect(err).NotTo(HaveOccurred())
			Expect(val).To(Equal([]redis.Z{{
				Score:  2,
				Member: "two",
			}, {
				Score:  1,
				Member: "one",
			}}))
		})

		It("should ZRevRangeByScore", func() {
			err := client.ZAdd(ctx, "zset", redis.Z{Score: 1, Member: "one"}).Err()
			Expect(err).NotTo(HaveOccurred())
			err = client.ZAdd(ctx, "zset", redis.Z{Score: 2, Member: "two"}).Err()
			Expect(err).NotTo(HaveOccurred())
			err = client.ZAdd(ctx, "zset", redis.Z{Score: 3, Member: "three"}).Err()
			Expect(err).NotTo(HaveOccurred())

			vals, err := client.ZRevRangeByScore(
				ctx, "zset", &redis.ZRangeBy{Max: "+inf", Min: "-inf"}).Result()
			Expect(err).NotTo(HaveOccurred())
			Expect(vals).To(Equal([]string{"three", "two", "one"}))

			vals, err = client.ZRevRangeByScore(
				ctx, "zset", &redis.ZRangeBy{Max: "2", Min: "(1"}).Result()
			Expect(err).NotTo(HaveOccurred())
			Expect(vals).To(Equal([]string{"two"}))

			vals, err = client.ZRevRangeByScore(
				ctx, "zset", &redis.ZRangeBy{Max: "(2", Min: "(1"}).Result()
			Expect(err).NotTo(HaveOccurred())
			Expect(vals).To(Equal([]string{}))
		})

		It("should ZRevRangeByLex", func() {
			err := client.ZAdd(ctx, "zset", redis.Z{Score: 0, Member: "a"}).Err()
			Expect(err).NotTo(HaveOccurred())
			err = client.ZAdd(ctx, "zset", redis.Z{Score: 0, Member: "b"}).Err()
			Expect(err).NotTo(HaveOccurred())
			err = client.ZAdd(ctx, "zset", redis.Z{Score: 0, Member: "c"}).Err()
			Expect(err).NotTo(HaveOccurred())

			vals, err := client.ZRevRangeByLex(
				ctx, "zset", &redis.ZRangeBy{Max: "+", Min: "-"}).Result()
			Expect(err).NotTo(HaveOccurred())
			Expect(vals).To(Equal([]string{"c", "b", "a"}))

			vals, err = client.ZRevRangeByLex(
				ctx, "zset", &redis.ZRangeBy{Max: "[b", Min: "(a"}).Result()
			Expect(err).NotTo(HaveOccurred())
			Expect(vals).To(Equal([]string{"b"}))

			vals, err = client.ZRevRangeByLex(
				ctx, "zset", &redis.ZRangeBy{Max: "(b", Min: "(a"}).Result()
			Expect(err).NotTo(HaveOccurred())
			Expect(vals).To(Equal([]string{}))
		})

		It("should ZRevRangeByScoreWithScores", func() {
			err := client.ZAdd(ctx, "zset", redis.Z{Score: 1, Member: "one"}).Err()
			Expect(err).NotTo(HaveOccurred())
			err = client.ZAdd(ctx, "zset", redis.Z{Score: 2, Member: "two"}).Err()
			Expect(err).NotTo(HaveOccurred())
			err = client.ZAdd(ctx, "zset", redis.Z{Score: 3, Member: "three"}).Err()
			Expect(err).NotTo(HaveOccurred())

			vals, err := client.ZRevRangeByScoreWithScores(
				ctx, "zset", &redis.ZRangeBy{Max: "+inf", Min: "-inf"}).Result()
			Expect(err).NotTo(HaveOccurred())
			Expect(vals).To(Equal([]redis.Z{{
				Score:  3,
				Member: "three",
			}, {
				Score:  2,
				Member: "two",
			}, {
				Score:  1,
				Member: "one",
			}}))
		})

		It("should ZRevRangeByScoreWithScoresMap", func() {
			err := client.ZAdd(ctx, "zset", redis.Z{Score: 1, Member: "one"}).Err()
			Expect(err).NotTo(HaveOccurred())
			err = client.ZAdd(ctx, "zset", redis.Z{Score: 2, Member: "two"}).Err()
			Expect(err).NotTo(HaveOccurred())
			err = client.ZAdd(ctx, "zset", redis.Z{Score: 3, Member: "three"}).Err()
			Expect(err).NotTo(HaveOccurred())

			vals, err := client.ZRevRangeByScoreWithScores(
				ctx, "zset", &redis.ZRangeBy{Max: "+inf", Min: "-inf"}).Result()
			Expect(err).NotTo(HaveOccurred())
			Expect(vals).To(Equal([]redis.Z{{
				Score:  3,
				Member: "three",
			}, {
				Score:  2,
				Member: "two",
			}, {
				Score:  1,
				Member: "one",
			}}))

			vals, err = client.ZRevRangeByScoreWithScores(
				ctx, "zset", &redis.ZRangeBy{Max: "2", Min: "(1"}).Result()
			Expect(err).NotTo(HaveOccurred())
			Expect(vals).To(Equal([]redis.Z{{Score: 2, Member: "two"}}))

			vals, err = client.ZRevRangeByScoreWithScores(
				ctx, "zset", &redis.ZRangeBy{Max: "(2", Min: "(1"}).Result()
			Expect(err).NotTo(HaveOccurred())
			Expect(vals).To(Equal([]redis.Z{}))
		})

		It("should ZRevRank", func() {
			err := client.ZAdd(ctx, "zset", redis.Z{Score: 1, Member: "one"}).Err()
			Expect(err).NotTo(HaveOccurred())
			err = client.ZAdd(ctx, "zset", redis.Z{Score: 2, Member: "two"}).Err()
			Expect(err).NotTo(HaveOccurred())
			err = client.ZAdd(ctx, "zset", redis.Z{Score: 3, Member: "three"}).Err()
			Expect(err).NotTo(HaveOccurred())

			zRevRank := client.ZRevRank(ctx, "zset", "one")
			Expect(zRevRank.Err()).NotTo(HaveOccurred())
			Expect(zRevRank.Val()).To(Equal(int64(2)))

			zRevRank = client.ZRevRank(ctx, "zset", "four")
			Expect(zRevRank.Err()).To(Equal(redis.Nil))
			Expect(zRevRank.Val()).To(Equal(int64(0)))
		})

		It("should ZRevRankWithScore", func() {
			err := client.ZAdd(ctx, "zset", redis.Z{Score: 1, Member: "one"}).Err()
			Expect(err).NotTo(HaveOccurred())
			err = client.ZAdd(ctx, "zset", redis.Z{Score: 2, Member: "two"}).Err()
			Expect(err).NotTo(HaveOccurred())
			err = client.ZAdd(ctx, "zset", redis.Z{Score: 3, Member: "three"}).Err()
			Expect(err).NotTo(HaveOccurred())

			zRevRankWithScore := client.ZRevRankWithScore(ctx, "zset", "one")
			Expect(zRevRankWithScore.Err()).NotTo(HaveOccurred())
			Expect(zRevRankWithScore.Result()).To(Equal(redis.RankScore{Rank: 2, Score: 1}))

			zRevRankWithScore = client.ZRevRankWithScore(ctx, "zset", "two")
			Expect(zRevRankWithScore.Err()).NotTo(HaveOccurred())
			Expect(zRevRankWithScore.Result()).To(Equal(redis.RankScore{Rank: 1, Score: 2}))

			zRevRankWithScore = client.ZRevRankWithScore(ctx, "zset", "three")
			Expect(zRevRankWithScore.Err()).NotTo(HaveOccurred())
			Expect(zRevRankWithScore.Result()).To(Equal(redis.RankScore{Rank: 0, Score: 3}))

			zRevRankWithScore = client.ZRevRankWithScore(ctx, "zset", "four")
			Expect(zRevRankWithScore.Err()).To(HaveOccurred())
			Expect(zRevRankWithScore.Err()).To(Equal(redis.Nil))
		})

		It("should ZScore", func() {
			zAdd := client.ZAdd(ctx, "zset", redis.Z{Score: 1.001, Member: "one"})
			Expect(zAdd.Err()).NotTo(HaveOccurred())

			zScore := client.ZScore(ctx, "zset", "one")
			Expect(zScore.Err()).NotTo(HaveOccurred())
			Expect(zScore.Val()).To(Equal(1.001))
		})

		It("should ZUnion", Label("NonRedisEnterprise"), func() {
			err := client.ZAddArgs(ctx, "zset1", redis.ZAddArgs{
				Members: []redis.Z{
					{Score: 1, Member: "one"},
					{Score: 2, Member: "two"},
				},
			}).Err()
			Expect(err).NotTo(HaveOccurred())

			err = client.ZAddArgs(ctx, "zset2", redis.ZAddArgs{
				Members: []redis.Z{
					{Score: 1, Member: "one"},
					{Score: 2, Member: "two"},
					{Score: 3, Member: "three"},
				},
			}).Err()
			Expect(err).NotTo(HaveOccurred())

			union, err := client.ZUnion(ctx, redis.ZStore{
				Keys:      []string{"zset1", "zset2"},
				Weights:   []float64{2, 3},
				Aggregate: "sum",
			}).Result()
			Expect(err).NotTo(HaveOccurred())
			Expect(union).To(Equal([]string{"one", "three", "two"}))

			unionScores, err := client.ZUnionWithScores(ctx, redis.ZStore{
				Keys:      []string{"zset1", "zset2"},
				Weights:   []float64{2, 3},
				Aggregate: "sum",
			}).Result()
			Expect(err).NotTo(HaveOccurred())
			Expect(unionScores).To(Equal([]redis.Z{
				{Score: 5, Member: "one"},
				{Score: 9, Member: "three"},
				{Score: 10, Member: "two"},
			}))
		})

		It("should ZUnionStore", Label("NonRedisEnterprise"), func() {
			err := client.ZAdd(ctx, "zset1", redis.Z{Score: 1, Member: "one"}).Err()
			Expect(err).NotTo(HaveOccurred())
			err = client.ZAdd(ctx, "zset1", redis.Z{Score: 2, Member: "two"}).Err()
			Expect(err).NotTo(HaveOccurred())

			err = client.ZAdd(ctx, "zset2", redis.Z{Score: 1, Member: "one"}).Err()
			Expect(err).NotTo(HaveOccurred())
			err = client.ZAdd(ctx, "zset2", redis.Z{Score: 2, Member: "two"}).Err()
			Expect(err).NotTo(HaveOccurred())
			err = client.ZAdd(ctx, "zset2", redis.Z{Score: 3, Member: "three"}).Err()
			Expect(err).NotTo(HaveOccurred())

			n, err := client.ZUnionStore(ctx, "out", &redis.ZStore{
				Keys:    []string{"zset1", "zset2"},
				Weights: []float64{2, 3},
			}).Result()
			Expect(err).NotTo(HaveOccurred())
			Expect(n).To(Equal(int64(3)))

			val, err := client.ZRangeWithScores(ctx, "out", 0, -1).Result()
			Expect(err).NotTo(HaveOccurred())
			Expect(val).To(Equal([]redis.Z{{
				Score:  5,
				Member: "one",
			}, {
				Score:  9,
				Member: "three",
			}, {
				Score:  10,
				Member: "two",
			}}))
		})

		It("should ZRandMember", func() {
			err := client.ZAdd(ctx, "zset", redis.Z{Score: 1, Member: "one"}).Err()
			Expect(err).NotTo(HaveOccurred())
			err = client.ZAdd(ctx, "zset", redis.Z{Score: 2, Member: "two"}).Err()
			Expect(err).NotTo(HaveOccurred())

			v := client.ZRandMember(ctx, "zset", 1)
			Expect(v.Err()).NotTo(HaveOccurred())
			Expect(v.Val()).To(Or(Equal([]string{"one"}), Equal([]string{"two"})))

			v = client.ZRandMember(ctx, "zset", 0)
			Expect(v.Err()).NotTo(HaveOccurred())
			Expect(v.Val()).To(HaveLen(0))

			kv, err := client.ZRandMemberWithScores(ctx, "zset", 1).Result()
			Expect(err).NotTo(HaveOccurred())
			Expect(kv).To(Or(
				Equal([]redis.Z{{Member: "one", Score: 1}}),
				Equal([]redis.Z{{Member: "two", Score: 2}}),
			))
		})

		It("should ZDiff", Label("NonRedisEnterprise"), func() {
			err := client.ZAdd(ctx, "zset1", redis.Z{Score: 1, Member: "one"}).Err()
			Expect(err).NotTo(HaveOccurred())
			err = client.ZAdd(ctx, "zset1", redis.Z{Score: 2, Member: "two"}).Err()
			Expect(err).NotTo(HaveOccurred())
			err = client.ZAdd(ctx, "zset1", redis.Z{Score: 3, Member: "three"}).Err()
			Expect(err).NotTo(HaveOccurred())
			err = client.ZAdd(ctx, "zset2", redis.Z{Score: 1, Member: "one"}).Err()
			Expect(err).NotTo(HaveOccurred())

			v, err := client.ZDiff(ctx, "zset1", "zset2").Result()
			Expect(err).NotTo(HaveOccurred())
			Expect(v).To(Equal([]string{"two", "three"}))
		})

		It("should ZDiffWithScores", Label("NonRedisEnterprise"), func() {
			err := client.ZAdd(ctx, "zset1", redis.Z{Score: 1, Member: "one"}).Err()
			Expect(err).NotTo(HaveOccurred())
			err = client.ZAdd(ctx, "zset1", redis.Z{Score: 2, Member: "two"}).Err()
			Expect(err).NotTo(HaveOccurred())
			err = client.ZAdd(ctx, "zset1", redis.Z{Score: 3, Member: "three"}).Err()
			Expect(err).NotTo(HaveOccurred())
			err = client.ZAdd(ctx, "zset2", redis.Z{Score: 1, Member: "one"}).Err()
			Expect(err).NotTo(HaveOccurred())

			v, err := client.ZDiffWithScores(ctx, "zset1", "zset2").Result()
			Expect(err).NotTo(HaveOccurred())
			Expect(v).To(Equal([]redis.Z{
				{
					Member: "two",
					Score:  2,
				},
				{
					Member: "three",
					Score:  3,
				},
			}))
		})

		It("should ZInter", Label("NonRedisEnterprise"), func() {
			err := client.ZAdd(ctx, "zset1", redis.Z{Score: 1, Member: "one"}).Err()
			Expect(err).NotTo(HaveOccurred())
			err = client.ZAdd(ctx, "zset1", redis.Z{Score: 2, Member: "two"}).Err()
			Expect(err).NotTo(HaveOccurred())
			err = client.ZAdd(ctx, "zset2", redis.Z{Score: 1, Member: "one"}).Err()
			Expect(err).NotTo(HaveOccurred())
			err = client.ZAdd(ctx, "zset2", redis.Z{Score: 2, Member: "two"}).Err()
			Expect(err).NotTo(HaveOccurred())
			err = client.ZAdd(ctx, "zset2", redis.Z{Score: 3, Member: "three"}).Err()
			Expect(err).NotTo(HaveOccurred())

			v, err := client.ZInter(ctx, &redis.ZStore{
				Keys: []string{"zset1", "zset2"},
			}).Result()
			Expect(err).NotTo(HaveOccurred())
			Expect(v).To(Equal([]string{"one", "two"}))
		})

		It("should ZInterCard", Label("NonRedisEnterprise"), func() {
			err := client.ZAdd(ctx, "zset1", redis.Z{Score: 1, Member: "one"}).Err()
			Expect(err).NotTo(HaveOccurred())
			err = client.ZAdd(ctx, "zset1", redis.Z{Score: 2, Member: "two"}).Err()
			Expect(err).NotTo(HaveOccurred())
			err = client.ZAdd(ctx, "zset2", redis.Z{Score: 1, Member: "one"}).Err()
			Expect(err).NotTo(HaveOccurred())
			err = client.ZAdd(ctx, "zset2", redis.Z{Score: 2, Member: "two"}).Err()
			Expect(err).NotTo(HaveOccurred())
			err = client.ZAdd(ctx, "zset2", redis.Z{Score: 3, Member: "three"}).Err()
			Expect(err).NotTo(HaveOccurred())

			// limit 0 means no limit
			sInterCard := client.ZInterCard(ctx, 0, "zset1", "zset2")
			Expect(sInterCard.Err()).NotTo(HaveOccurred())
			Expect(sInterCard.Val()).To(Equal(int64(2)))

			sInterCard = client.ZInterCard(ctx, 1, "zset1", "zset2")
			Expect(sInterCard.Err()).NotTo(HaveOccurred())
			Expect(sInterCard.Val()).To(Equal(int64(1)))

			sInterCard = client.ZInterCard(ctx, 3, "zset1", "zset2")
			Expect(sInterCard.Err()).NotTo(HaveOccurred())
			Expect(sInterCard.Val()).To(Equal(int64(2)))
		})

		It("should ZInterWithScores", Label("NonRedisEnterprise"), func() {
			err := client.ZAdd(ctx, "zset1", redis.Z{Score: 1, Member: "one"}).Err()
			Expect(err).NotTo(HaveOccurred())
			err = client.ZAdd(ctx, "zset1", redis.Z{Score: 2, Member: "two"}).Err()
			Expect(err).NotTo(HaveOccurred())
			err = client.ZAdd(ctx, "zset2", redis.Z{Score: 1, Member: "one"}).Err()
			Expect(err).NotTo(HaveOccurred())
			err = client.ZAdd(ctx, "zset2", redis.Z{Score: 2, Member: "two"}).Err()
			Expect(err).NotTo(HaveOccurred())
			err = client.ZAdd(ctx, "zset2", redis.Z{Score: 3, Member: "three"}).Err()
			Expect(err).NotTo(HaveOccurred())

			v, err := client.ZInterWithScores(ctx, &redis.ZStore{
				Keys:      []string{"zset1", "zset2"},
				Weights:   []float64{2, 3},
				Aggregate: "Max",
			}).Result()
			Expect(err).NotTo(HaveOccurred())
			Expect(v).To(Equal([]redis.Z{
				{
					Member: "one",
					Score:  3,
				},
				{
					Member: "two",
					Score:  6,
				},
			}))
		})

		It("should ZDiffStore", Label("NonRedisEnterprise"), func() {
			err := client.ZAdd(ctx, "zset1", redis.Z{Score: 1, Member: "one"}).Err()
			Expect(err).NotTo(HaveOccurred())
			err = client.ZAdd(ctx, "zset1", redis.Z{Score: 2, Member: "two"}).Err()
			Expect(err).NotTo(HaveOccurred())
			err = client.ZAdd(ctx, "zset2", redis.Z{Score: 1, Member: "one"}).Err()
			Expect(err).NotTo(HaveOccurred())
			err = client.ZAdd(ctx, "zset2", redis.Z{Score: 2, Member: "two"}).Err()
			Expect(err).NotTo(HaveOccurred())
			err = client.ZAdd(ctx, "zset2", redis.Z{Score: 3, Member: "three"}).Err()
			Expect(err).NotTo(HaveOccurred())
			v, err := client.ZDiffStore(ctx, "out1", "zset1", "zset2").Result()
			Expect(err).NotTo(HaveOccurred())
			Expect(v).To(Equal(int64(0)))
			v, err = client.ZDiffStore(ctx, "out1", "zset2", "zset1").Result()
			Expect(err).NotTo(HaveOccurred())
			Expect(v).To(Equal(int64(1)))
			vals, err := client.ZRangeWithScores(ctx, "out1", 0, -1).Result()
			Expect(err).NotTo(HaveOccurred())
			Expect(vals).To(Equal([]redis.Z{{
				Score:  3,
				Member: "three",
			}}))
		})
	})

	Describe("streams", func() {
		BeforeEach(func() {
			id, err := client.XAdd(ctx, &redis.XAddArgs{
				Stream: "stream",
				ID:     "1-0",
				Values: map[string]interface{}{"uno": "un"},
			}).Result()
			Expect(err).NotTo(HaveOccurred())
			Expect(id).To(Equal("1-0"))

			// Values supports []interface{}.
			id, err = client.XAdd(ctx, &redis.XAddArgs{
				Stream: "stream",
				ID:     "2-0",
				Values: []interface{}{"dos", "deux"},
			}).Result()
			Expect(err).NotTo(HaveOccurred())
			Expect(id).To(Equal("2-0"))

			// Value supports []string.
			id, err = client.XAdd(ctx, &redis.XAddArgs{
				Stream: "stream",
				ID:     "3-0",
				Values: []string{"tres", "troix"},
			}).Result()
			Expect(err).NotTo(HaveOccurred())
			Expect(id).To(Equal("3-0"))
		})

		It("should XTrimMaxLen", func() {
			n, err := client.XTrimMaxLen(ctx, "stream", 0).Result()
			Expect(err).NotTo(HaveOccurred())
			Expect(n).To(Equal(int64(3)))
		})

		It("should XTrimMaxLenApprox", func() {
			n, err := client.XTrimMaxLenApprox(ctx, "stream", 0, 0).Result()
			Expect(err).NotTo(HaveOccurred())
			Expect(n).To(Equal(int64(3)))
		})

		It("should XTrimMinID", func() {
			n, err := client.XTrimMinID(ctx, "stream", "4-0").Result()
			Expect(err).NotTo(HaveOccurred())
			Expect(n).To(Equal(int64(3)))
		})

		It("should XTrimMinIDApprox", func() {
			n, err := client.XTrimMinIDApprox(ctx, "stream", "4-0", 0).Result()
			Expect(err).NotTo(HaveOccurred())
			Expect(n).To(Equal(int64(3)))
		})

		It("should XAdd", func() {
			id, err := client.XAdd(ctx, &redis.XAddArgs{
				Stream: "stream",
				Values: map[string]interface{}{"quatro": "quatre"},
			}).Result()
			Expect(err).NotTo(HaveOccurred())

			vals, err := client.XRange(ctx, "stream", "-", "+").Result()
			Expect(err).NotTo(HaveOccurred())
			Expect(vals).To(Equal([]redis.XMessage{
				{ID: "1-0", Values: map[string]interface{}{"uno": "un"}},
				{ID: "2-0", Values: map[string]interface{}{"dos": "deux"}},
				{ID: "3-0", Values: map[string]interface{}{"tres": "troix"}},
				{ID: id, Values: map[string]interface{}{"quatro": "quatre"}},
			}))
		})

		It("should XAdd with MaxLen", func() {
			id, err := client.XAdd(ctx, &redis.XAddArgs{
				Stream: "stream",
				MaxLen: 1,
				Values: map[string]interface{}{"quatro": "quatre"},
			}).Result()
			Expect(err).NotTo(HaveOccurred())

			vals, err := client.XRange(ctx, "stream", "-", "+").Result()
			Expect(err).NotTo(HaveOccurred())
			Expect(vals).To(Equal([]redis.XMessage{
				{ID: id, Values: map[string]interface{}{"quatro": "quatre"}},
			}))
		})

		It("should XAdd with MinID", func() {
			id, err := client.XAdd(ctx, &redis.XAddArgs{
				Stream: "stream",
				MinID:  "5-0",
				ID:     "4-0",
				Values: map[string]interface{}{"quatro": "quatre"},
			}).Result()
			Expect(err).NotTo(HaveOccurred())
			Expect(id).To(Equal("4-0"))

			vals, err := client.XRange(ctx, "stream", "-", "+").Result()
			Expect(err).NotTo(HaveOccurred())
			Expect(vals).To(HaveLen(0))
		})

		It("should XDel", func() {
			n, err := client.XDel(ctx, "stream", "1-0", "2-0", "3-0").Result()
			Expect(err).NotTo(HaveOccurred())
			Expect(n).To(Equal(int64(3)))
		})

		It("should XLen", func() {
			n, err := client.XLen(ctx, "stream").Result()
			Expect(err).NotTo(HaveOccurred())
			Expect(n).To(Equal(int64(3)))
		})

		It("should XRange", func() {
			msgs, err := client.XRange(ctx, "stream", "-", "+").Result()
			Expect(err).NotTo(HaveOccurred())
			Expect(msgs).To(Equal([]redis.XMessage{
				{ID: "1-0", Values: map[string]interface{}{"uno": "un"}},
				{ID: "2-0", Values: map[string]interface{}{"dos": "deux"}},
				{ID: "3-0", Values: map[string]interface{}{"tres": "troix"}},
			}))

			msgs, err = client.XRange(ctx, "stream", "2", "+").Result()
			Expect(err).NotTo(HaveOccurred())
			Expect(msgs).To(Equal([]redis.XMessage{
				{ID: "2-0", Values: map[string]interface{}{"dos": "deux"}},
				{ID: "3-0", Values: map[string]interface{}{"tres": "troix"}},
			}))

			msgs, err = client.XRange(ctx, "stream", "-", "2").Result()
			Expect(err).NotTo(HaveOccurred())
			Expect(msgs).To(Equal([]redis.XMessage{
				{ID: "1-0", Values: map[string]interface{}{"uno": "un"}},
				{ID: "2-0", Values: map[string]interface{}{"dos": "deux"}},
			}))
		})

		It("should XRangeN", func() {
			msgs, err := client.XRangeN(ctx, "stream", "-", "+", 2).Result()
			Expect(err).NotTo(HaveOccurred())
			Expect(msgs).To(Equal([]redis.XMessage{
				{ID: "1-0", Values: map[string]interface{}{"uno": "un"}},
				{ID: "2-0", Values: map[string]interface{}{"dos": "deux"}},
			}))

			msgs, err = client.XRangeN(ctx, "stream", "2", "+", 1).Result()
			Expect(err).NotTo(HaveOccurred())
			Expect(msgs).To(Equal([]redis.XMessage{
				{ID: "2-0", Values: map[string]interface{}{"dos": "deux"}},
			}))

			msgs, err = client.XRangeN(ctx, "stream", "-", "2", 1).Result()
			Expect(err).NotTo(HaveOccurred())
			Expect(msgs).To(Equal([]redis.XMessage{
				{ID: "1-0", Values: map[string]interface{}{"uno": "un"}},
			}))
		})

		It("should XRevRange", func() {
			msgs, err := client.XRevRange(ctx, "stream", "+", "-").Result()
			Expect(err).NotTo(HaveOccurred())
			Expect(msgs).To(Equal([]redis.XMessage{
				{ID: "3-0", Values: map[string]interface{}{"tres": "troix"}},
				{ID: "2-0", Values: map[string]interface{}{"dos": "deux"}},
				{ID: "1-0", Values: map[string]interface{}{"uno": "un"}},
			}))

			msgs, err = client.XRevRange(ctx, "stream", "+", "2").Result()
			Expect(err).NotTo(HaveOccurred())
			Expect(msgs).To(Equal([]redis.XMessage{
				{ID: "3-0", Values: map[string]interface{}{"tres": "troix"}},
				{ID: "2-0", Values: map[string]interface{}{"dos": "deux"}},
			}))
		})

		It("should XRevRangeN", func() {
			msgs, err := client.XRevRangeN(ctx, "stream", "+", "-", 2).Result()
			Expect(err).NotTo(HaveOccurred())
			Expect(msgs).To(Equal([]redis.XMessage{
				{ID: "3-0", Values: map[string]interface{}{"tres": "troix"}},
				{ID: "2-0", Values: map[string]interface{}{"dos": "deux"}},
			}))

			msgs, err = client.XRevRangeN(ctx, "stream", "+", "2", 1).Result()
			Expect(err).NotTo(HaveOccurred())
			Expect(msgs).To(Equal([]redis.XMessage{
				{ID: "3-0", Values: map[string]interface{}{"tres": "troix"}},
			}))
		})

		It("should XRead", func() {
			res, err := client.XReadStreams(ctx, "stream", "0").Result()
			Expect(err).NotTo(HaveOccurred())
			Expect(res).To(Equal([]redis.XStream{
				{
					Stream: "stream",
					Messages: []redis.XMessage{
						{ID: "1-0", Values: map[string]interface{}{"uno": "un"}},
						{ID: "2-0", Values: map[string]interface{}{"dos": "deux"}},
						{ID: "3-0", Values: map[string]interface{}{"tres": "troix"}},
					},
				},
			}))

			_, err = client.XReadStreams(ctx, "stream", "3").Result()
			Expect(err).To(Equal(redis.Nil))
		})

		It("should XRead", func() {
			res, err := client.XRead(ctx, &redis.XReadArgs{
				Streams: []string{"stream", "0"},
				Count:   2,
				Block:   100 * time.Millisecond,
			}).Result()
			Expect(err).NotTo(HaveOccurred())
			Expect(res).To(Equal([]redis.XStream{
				{
					Stream: "stream",
					Messages: []redis.XMessage{
						{ID: "1-0", Values: map[string]interface{}{"uno": "un"}},
						{ID: "2-0", Values: map[string]interface{}{"dos": "deux"}},
					},
				},
			}))

			_, err = client.XRead(ctx, &redis.XReadArgs{
				Streams: []string{"stream", "3"},
				Count:   1,
				Block:   100 * time.Millisecond,
			}).Result()
			Expect(err).To(Equal(redis.Nil))
		})

<<<<<<< HEAD
		// https://github.com/redis/go-redis/issues/2276
		PDescribe("canceled context", func() {
			It("should unblock XRead", func() {
				ctx2, cancel := context.WithCancel(ctx)
				errCh := make(chan error, 1)
				go func() {
					errCh <- client.XRead(ctx2, &redis.XReadArgs{
						Streams: []string{"stream", "$"},
					}).Err()
				}()

				var gotErr error
				Consistently(errCh).ShouldNot(Receive(&gotErr), "Received %v", gotErr)
				cancel()
				Eventually(errCh).Should(Receive(&gotErr))
				Expect(gotErr).To(HaveOccurred())
			})
=======
		It("should XRead LastEntry", Label("NonRedisEnterprise"), func() {
			SkipBeforeRedisVersion(7.4, "doesn't work with older redis stack images")
			res, err := client.XRead(ctx, &redis.XReadArgs{
				Streams: []string{"stream"},
				Count:   2, // we expect 1 message
				ID:      "+",
			}).Result()
			Expect(err).NotTo(HaveOccurred())
			Expect(res).To(Equal([]redis.XStream{
				{
					Stream: "stream",
					Messages: []redis.XMessage{
						{ID: "3-0", Values: map[string]interface{}{"tres": "troix"}},
					},
				},
			}))
		})

		It("should XRead LastEntry from two streams", Label("NonRedisEnterprise"), func() {
			SkipBeforeRedisVersion(7.4, "doesn't work with older redis stack images")
			res, err := client.XRead(ctx, &redis.XReadArgs{
				Streams: []string{"stream", "stream"},
				ID:      "+",
			}).Result()
			Expect(err).NotTo(HaveOccurred())
			Expect(res).To(Equal([]redis.XStream{
				{
					Stream: "stream",
					Messages: []redis.XMessage{
						{ID: "3-0", Values: map[string]interface{}{"tres": "troix"}},
					},
				},
				{
					Stream: "stream",
					Messages: []redis.XMessage{
						{ID: "3-0", Values: map[string]interface{}{"tres": "troix"}},
					},
				},
			}))
		})

		It("should XRead LastEntry blocks", Label("NonRedisEnterprise"), func() {
			SkipBeforeRedisVersion(7.4, "doesn't work with older redis stack images")
			start := time.Now()
			go func() {
				defer GinkgoRecover()

				time.Sleep(100 * time.Millisecond)
				id, err := client.XAdd(ctx, &redis.XAddArgs{
					Stream: "empty",
					ID:     "4-0",
					Values: map[string]interface{}{"quatro": "quatre"},
				}).Result()
				Expect(err).NotTo(HaveOccurred())
				Expect(id).To(Equal("4-0"))
			}()

			res, err := client.XRead(ctx, &redis.XReadArgs{
				Streams: []string{"empty"},
				Block:   500 * time.Millisecond,
				ID:      "+",
			}).Result()
			Expect(err).NotTo(HaveOccurred())
			// Ensure that the XRead call with LastEntry option blocked for at least 100ms.
			Expect(time.Since(start)).To(BeNumerically(">=", 100*time.Millisecond))
			Expect(res).To(Equal([]redis.XStream{
				{
					Stream: "empty",
					Messages: []redis.XMessage{
						{ID: "4-0", Values: map[string]interface{}{"quatro": "quatre"}},
					},
				},
			}))
>>>>>>> cb3aa196
		})

		Describe("group", func() {
			BeforeEach(func() {
				err := client.XGroupCreate(ctx, "stream", "group", "0").Err()
				Expect(err).NotTo(HaveOccurred())

				res, err := client.XReadGroup(ctx, &redis.XReadGroupArgs{
					Group:    "group",
					Consumer: "consumer",
					Streams:  []string{"stream", ">"},
				}).Result()
				Expect(err).NotTo(HaveOccurred())
				Expect(res).To(Equal([]redis.XStream{
					{
						Stream: "stream",
						Messages: []redis.XMessage{
							{ID: "1-0", Values: map[string]interface{}{"uno": "un"}},
							{ID: "2-0", Values: map[string]interface{}{"dos": "deux"}},
							{ID: "3-0", Values: map[string]interface{}{"tres": "troix"}},
						},
					},
				}))
			})

			AfterEach(func() {
				n, err := client.XGroupDestroy(ctx, "stream", "group").Result()
				Expect(err).NotTo(HaveOccurred())
				Expect(n).To(Equal(int64(1)))
			})

			It("should XReadGroup skip empty", func() {
				n, err := client.XDel(ctx, "stream", "2-0").Result()
				Expect(err).NotTo(HaveOccurred())
				Expect(n).To(Equal(int64(1)))

				res, err := client.XReadGroup(ctx, &redis.XReadGroupArgs{
					Group:    "group",
					Consumer: "consumer",
					Streams:  []string{"stream", "0"},
				}).Result()
				Expect(err).NotTo(HaveOccurred())
				Expect(res).To(Equal([]redis.XStream{
					{
						Stream: "stream",
						Messages: []redis.XMessage{
							{ID: "1-0", Values: map[string]interface{}{"uno": "un"}},
							{ID: "2-0", Values: nil},
							{ID: "3-0", Values: map[string]interface{}{"tres": "troix"}},
						},
					},
				}))
			})

			It("should XGroupCreateMkStream", func() {
				err := client.XGroupCreateMkStream(ctx, "stream2", "group", "0").Err()
				Expect(err).NotTo(HaveOccurred())

				err = client.XGroupCreateMkStream(ctx, "stream2", "group", "0").Err()
				Expect(err).To(Equal(proto.RedisError("BUSYGROUP Consumer Group name already exists")))

				n, err := client.XGroupDestroy(ctx, "stream2", "group").Result()
				Expect(err).NotTo(HaveOccurred())
				Expect(n).To(Equal(int64(1)))

				n, err = client.Del(ctx, "stream2").Result()
				Expect(err).NotTo(HaveOccurred())
				Expect(n).To(Equal(int64(1)))
			})

			It("should XPending", func() {
				info, err := client.XPending(ctx, "stream", "group").Result()
				Expect(err).NotTo(HaveOccurred())
				Expect(info).To(Equal(&redis.XPending{
					Count:     3,
					Lower:     "1-0",
					Higher:    "3-0",
					Consumers: map[string]int64{"consumer": 3},
				}))
				args := &redis.XPendingExtArgs{
					Stream:   "stream",
					Group:    "group",
					Start:    "-",
					End:      "+",
					Count:    10,
					Consumer: "consumer",
				}
				infoExt, err := client.XPendingExt(ctx, args).Result()
				Expect(err).NotTo(HaveOccurred())
				for i := range infoExt {
					infoExt[i].Idle = 0
				}
				Expect(infoExt).To(Equal([]redis.XPendingExt{
					{ID: "1-0", Consumer: "consumer", Idle: 0, RetryCount: 1},
					{ID: "2-0", Consumer: "consumer", Idle: 0, RetryCount: 1},
					{ID: "3-0", Consumer: "consumer", Idle: 0, RetryCount: 1},
				}))

				args.Idle = 72 * time.Hour
				infoExt, err = client.XPendingExt(ctx, args).Result()
				Expect(err).NotTo(HaveOccurred())
				Expect(infoExt).To(HaveLen(0))
			})

			It("should XGroup Create Delete Consumer", func() {
				n, err := client.XGroupCreateConsumer(ctx, "stream", "group", "c1").Result()
				Expect(err).NotTo(HaveOccurred())
				Expect(n).To(Equal(int64(1)))

				n, err = client.XGroupDelConsumer(ctx, "stream", "group", "consumer").Result()
				Expect(err).NotTo(HaveOccurred())
				Expect(n).To(Equal(int64(3)))
			})

			It("should XAutoClaim", func() {
				xca := &redis.XAutoClaimArgs{
					Stream:   "stream",
					Group:    "group",
					Consumer: "consumer",
					Start:    "-",
					Count:    2,
				}
				msgs, start, err := client.XAutoClaim(ctx, xca).Result()
				Expect(err).NotTo(HaveOccurred())
				Expect(start).To(Equal("3-0"))
				Expect(msgs).To(Equal([]redis.XMessage{{
					ID:     "1-0",
					Values: map[string]interface{}{"uno": "un"},
				}, {
					ID:     "2-0",
					Values: map[string]interface{}{"dos": "deux"},
				}}))

				xca.Start = start
				msgs, start, err = client.XAutoClaim(ctx, xca).Result()
				Expect(err).NotTo(HaveOccurred())
				Expect(start).To(Equal("0-0"))
				Expect(msgs).To(Equal([]redis.XMessage{{
					ID:     "3-0",
					Values: map[string]interface{}{"tres": "troix"},
				}}))

				ids, start, err := client.XAutoClaimJustID(ctx, xca).Result()
				Expect(err).NotTo(HaveOccurred())
				Expect(start).To(Equal("0-0"))
				Expect(ids).To(Equal([]string{"3-0"}))
			})

			It("should XClaim", func() {
				msgs, err := client.XClaim(ctx, &redis.XClaimArgs{
					Stream:   "stream",
					Group:    "group",
					Consumer: "consumer",
					Messages: []string{"1-0", "2-0", "3-0"},
				}).Result()
				Expect(err).NotTo(HaveOccurred())
				Expect(msgs).To(Equal([]redis.XMessage{{
					ID:     "1-0",
					Values: map[string]interface{}{"uno": "un"},
				}, {
					ID:     "2-0",
					Values: map[string]interface{}{"dos": "deux"},
				}, {
					ID:     "3-0",
					Values: map[string]interface{}{"tres": "troix"},
				}}))

				ids, err := client.XClaimJustID(ctx, &redis.XClaimArgs{
					Stream:   "stream",
					Group:    "group",
					Consumer: "consumer",
					Messages: []string{"1-0", "2-0", "3-0"},
				}).Result()
				Expect(err).NotTo(HaveOccurred())
				Expect(ids).To(Equal([]string{"1-0", "2-0", "3-0"}))
			})

			It("should XAck", func() {
				n, err := client.XAck(ctx, "stream", "group", "1-0", "2-0", "4-0").Result()
				Expect(err).NotTo(HaveOccurred())
				Expect(n).To(Equal(int64(2)))
			})

			// https://github.com/redis/go-redis/issues/2276
			PDescribe("canceled context", func() {
				It("should unblock XReadGroup", func() {
					ctx2, cancel := context.WithCancel(ctx)
					errCh := make(chan error, 1)
					go func() {
						errCh <- client.XReadGroup(ctx2, &redis.XReadGroupArgs{
							Group:    "group",
							Consumer: "consumer",
							Streams:  []string{"stream", ">"},
						}).Err()
					}()

					var gotErr error
					Consistently(errCh).ShouldNot(Receive(&gotErr), "Received %v", gotErr)
					cancel()
					Eventually(errCh).Should(Receive(&gotErr))
					Expect(gotErr).To(HaveOccurred())
				})
			})
		})

		Describe("xinfo", func() {
			BeforeEach(func() {
				err := client.XGroupCreate(ctx, "stream", "group1", "0").Err()
				Expect(err).NotTo(HaveOccurred())

				res, err := client.XReadGroup(ctx, &redis.XReadGroupArgs{
					Group:    "group1",
					Consumer: "consumer1",
					Streams:  []string{"stream", ">"},
					Count:    2,
				}).Result()
				Expect(err).NotTo(HaveOccurred())
				Expect(res).To(Equal([]redis.XStream{
					{
						Stream: "stream",
						Messages: []redis.XMessage{
							{ID: "1-0", Values: map[string]interface{}{"uno": "un"}},
							{ID: "2-0", Values: map[string]interface{}{"dos": "deux"}},
						},
					},
				}))

				res, err = client.XReadGroup(ctx, &redis.XReadGroupArgs{
					Group:    "group1",
					Consumer: "consumer2",
					Streams:  []string{"stream", ">"},
				}).Result()
				Expect(err).NotTo(HaveOccurred())
				Expect(res).To(Equal([]redis.XStream{
					{
						Stream: "stream",
						Messages: []redis.XMessage{
							{ID: "3-0", Values: map[string]interface{}{"tres": "troix"}},
						},
					},
				}))

				err = client.XGroupCreate(ctx, "stream", "group2", "1-0").Err()
				Expect(err).NotTo(HaveOccurred())

				res, err = client.XReadGroup(ctx, &redis.XReadGroupArgs{
					Group:    "group2",
					Consumer: "consumer1",
					Streams:  []string{"stream", ">"},
				}).Result()
				Expect(err).NotTo(HaveOccurred())
				Expect(res).To(Equal([]redis.XStream{
					{
						Stream: "stream",
						Messages: []redis.XMessage{
							{ID: "2-0", Values: map[string]interface{}{"dos": "deux"}},
							{ID: "3-0", Values: map[string]interface{}{"tres": "troix"}},
						},
					},
				}))
			})

			AfterEach(func() {
				n, err := client.XGroupDestroy(ctx, "stream", "group1").Result()
				Expect(err).NotTo(HaveOccurred())
				Expect(n).To(Equal(int64(1)))
				n, err = client.XGroupDestroy(ctx, "stream", "group2").Result()
				Expect(err).NotTo(HaveOccurred())
				Expect(n).To(Equal(int64(1)))
			})

			It("should XINFO STREAM", func() {
				res, err := client.XInfoStream(ctx, "stream").Result()
				Expect(err).NotTo(HaveOccurred())
				res.RadixTreeKeys = 0
				res.RadixTreeNodes = 0

				Expect(res).To(Equal(&redis.XInfoStream{
					Length:            3,
					RadixTreeKeys:     0,
					RadixTreeNodes:    0,
					Groups:            2,
					LastGeneratedID:   "3-0",
					MaxDeletedEntryID: "0-0",
					EntriesAdded:      3,
					FirstEntry: redis.XMessage{
						ID:     "1-0",
						Values: map[string]interface{}{"uno": "un"},
					},
					LastEntry: redis.XMessage{
						ID:     "3-0",
						Values: map[string]interface{}{"tres": "troix"},
					},
					RecordedFirstEntryID: "1-0",
				}))

				// stream is empty
				n, err := client.XDel(ctx, "stream", "1-0", "2-0", "3-0").Result()
				Expect(err).NotTo(HaveOccurred())
				Expect(n).To(Equal(int64(3)))

				res, err = client.XInfoStream(ctx, "stream").Result()
				Expect(err).NotTo(HaveOccurred())
				res.RadixTreeKeys = 0
				res.RadixTreeNodes = 0

				Expect(res).To(Equal(&redis.XInfoStream{
					Length:               0,
					RadixTreeKeys:        0,
					RadixTreeNodes:       0,
					Groups:               2,
					LastGeneratedID:      "3-0",
					MaxDeletedEntryID:    "3-0",
					EntriesAdded:         3,
					FirstEntry:           redis.XMessage{},
					LastEntry:            redis.XMessage{},
					RecordedFirstEntryID: "0-0",
				}))
			})

			It("should XINFO STREAM FULL", func() {
				res, err := client.XInfoStreamFull(ctx, "stream", 2).Result()
				Expect(err).NotTo(HaveOccurred())
				res.RadixTreeKeys = 0
				res.RadixTreeNodes = 0

				// Verify DeliveryTime
				now := time.Now()
				maxElapsed := 10 * time.Minute
				for k, g := range res.Groups {
					for k2, p := range g.Pending {
						Expect(now.Sub(p.DeliveryTime)).To(BeNumerically("<=", maxElapsed))
						res.Groups[k].Pending[k2].DeliveryTime = time.Time{}
					}
					for k3, c := range g.Consumers {
						Expect(now.Sub(c.SeenTime)).To(BeNumerically("<=", maxElapsed))
						Expect(now.Sub(c.ActiveTime)).To(BeNumerically("<=", maxElapsed))
						res.Groups[k].Consumers[k3].SeenTime = time.Time{}
						res.Groups[k].Consumers[k3].ActiveTime = time.Time{}

						for k4, p := range c.Pending {
							Expect(now.Sub(p.DeliveryTime)).To(BeNumerically("<=", maxElapsed))
							res.Groups[k].Consumers[k3].Pending[k4].DeliveryTime = time.Time{}
						}
					}
				}

				Expect(res.Groups).To(Equal([]redis.XInfoStreamGroup{
					{
						Name:            "group1",
						LastDeliveredID: "3-0",
						EntriesRead:     3,
						Lag:             0,
						PelCount:        3,
						Pending: []redis.XInfoStreamGroupPending{
							{ID: "1-0", Consumer: "consumer1", DeliveryTime: time.Time{}, DeliveryCount: 1},
							{ID: "2-0", Consumer: "consumer1", DeliveryTime: time.Time{}, DeliveryCount: 1},
						},
						Consumers: []redis.XInfoStreamConsumer{
							{
								Name:       "consumer1",
								SeenTime:   time.Time{},
								ActiveTime: time.Time{},
								PelCount:   2,
								Pending: []redis.XInfoStreamConsumerPending{
									{ID: "1-0", DeliveryTime: time.Time{}, DeliveryCount: 1},
									{ID: "2-0", DeliveryTime: time.Time{}, DeliveryCount: 1},
								},
							},
							{
								Name:       "consumer2",
								SeenTime:   time.Time{},
								ActiveTime: time.Time{},
								PelCount:   1,
								Pending: []redis.XInfoStreamConsumerPending{
									{ID: "3-0", DeliveryTime: time.Time{}, DeliveryCount: 1},
								},
							},
						},
					},
					{
						Name:            "group2",
						LastDeliveredID: "3-0",
						EntriesRead:     3,
						Lag:             0,
						PelCount:        2,
						Pending: []redis.XInfoStreamGroupPending{
							{ID: "2-0", Consumer: "consumer1", DeliveryTime: time.Time{}, DeliveryCount: 1},
							{ID: "3-0", Consumer: "consumer1", DeliveryTime: time.Time{}, DeliveryCount: 1},
						},
						Consumers: []redis.XInfoStreamConsumer{
							{
								Name:       "consumer1",
								SeenTime:   time.Time{},
								ActiveTime: time.Time{},
								PelCount:   2,
								Pending: []redis.XInfoStreamConsumerPending{
									{ID: "2-0", DeliveryTime: time.Time{}, DeliveryCount: 1},
									{ID: "3-0", DeliveryTime: time.Time{}, DeliveryCount: 1},
								},
							},
						},
					},
				}))

				// entries-read = nil
				Expect(client.Del(ctx, "xinfo-stream-full-stream").Err()).NotTo(HaveOccurred())
				id, err := client.XAdd(ctx, &redis.XAddArgs{
					Stream: "xinfo-stream-full-stream",
					ID:     "*",
					Values: []any{"k1", "v1"},
				}).Result()
				Expect(err).NotTo(HaveOccurred())
				Expect(client.XGroupCreateMkStream(ctx, "xinfo-stream-full-stream", "xinfo-stream-full-group", "0").Err()).NotTo(HaveOccurred())
				res, err = client.XInfoStreamFull(ctx, "xinfo-stream-full-stream", 0).Result()
				Expect(err).NotTo(HaveOccurred())
				Expect(res).To(Equal(&redis.XInfoStreamFull{
					Length:            1,
					RadixTreeKeys:     1,
					RadixTreeNodes:    2,
					LastGeneratedID:   id,
					MaxDeletedEntryID: "0-0",
					EntriesAdded:      1,
					Entries:           []redis.XMessage{{ID: id, Values: map[string]any{"k1": "v1"}}},
					Groups: []redis.XInfoStreamGroup{
						{
							Name:            "xinfo-stream-full-group",
							LastDeliveredID: "0-0",
							EntriesRead:     0,
							Lag:             1,
							PelCount:        0,
							Pending:         []redis.XInfoStreamGroupPending{},
							Consumers:       []redis.XInfoStreamConsumer{},
						},
					},
					RecordedFirstEntryID: id,
				}))
			})

			It("should XINFO GROUPS", func() {
				res, err := client.XInfoGroups(ctx, "stream").Result()
				Expect(err).NotTo(HaveOccurred())
				Expect(res).To(Equal([]redis.XInfoGroup{
					{Name: "group1", Consumers: 2, Pending: 3, LastDeliveredID: "3-0", EntriesRead: 3},
					{Name: "group2", Consumers: 1, Pending: 2, LastDeliveredID: "3-0", EntriesRead: 3},
				}))
			})

			It("should XINFO CONSUMERS", func() {
				res, err := client.XInfoConsumers(ctx, "stream", "group1").Result()
				Expect(err).NotTo(HaveOccurred())
				for i := range res {
					res[i].Idle = 0
					res[i].Inactive = 0
				}

				Expect(res).To(Equal([]redis.XInfoConsumer{
					{Name: "consumer1", Pending: 2, Idle: 0, Inactive: 0},
					{Name: "consumer2", Pending: 1, Idle: 0, Inactive: 0},
				}))
			})
		})
	})

	Describe("Geo add and radius search", func() {
		BeforeEach(func() {
			n, err := client.GeoAdd(
				ctx,
				"Sicily",
				&redis.GeoLocation{Longitude: 13.361389, Latitude: 38.115556, Name: "Palermo"},
				&redis.GeoLocation{Longitude: 15.087269, Latitude: 37.502669, Name: "Catania"},
			).Result()
			Expect(err).NotTo(HaveOccurred())
			Expect(n).To(Equal(int64(2)))
		})

		It("should not add same geo location", func() {
			geoAdd := client.GeoAdd(
				ctx,
				"Sicily",
				&redis.GeoLocation{Longitude: 13.361389, Latitude: 38.115556, Name: "Palermo"},
			)
			Expect(geoAdd.Err()).NotTo(HaveOccurred())
			Expect(geoAdd.Val()).To(Equal(int64(0)))
		})

		It("should search geo radius", func() {
			res, err := client.GeoRadius(ctx, "Sicily", 15, 37, &redis.GeoRadiusQuery{
				Radius: 200,
			}).Result()
			Expect(err).NotTo(HaveOccurred())
			Expect(res).To(HaveLen(2))
			Expect(res[0].Name).To(Equal("Palermo"))
			Expect(res[1].Name).To(Equal("Catania"))
		})

		It("should geo radius and store the result", Label("NonRedisEnterprise"), func() {
			n, err := client.GeoRadiusStore(ctx, "Sicily", 15, 37, &redis.GeoRadiusQuery{
				Radius: 200,
				Store:  "result",
			}).Result()
			Expect(err).NotTo(HaveOccurred())
			Expect(n).To(Equal(int64(2)))

			res, err := client.ZRangeWithScores(ctx, "result", 0, -1).Result()
			Expect(err).NotTo(HaveOccurred())
			Expect(res).To(ContainElement(redis.Z{
				Score:  3.479099956230698e+15,
				Member: "Palermo",
			}))
			Expect(res).To(ContainElement(redis.Z{
				Score:  3.479447370796909e+15,
				Member: "Catania",
			}))
		})

		It("should geo radius and store dist", Label("NonRedisEnterprise"), func() {
			n, err := client.GeoRadiusStore(ctx, "Sicily", 15, 37, &redis.GeoRadiusQuery{
				Radius:    200,
				StoreDist: "result",
			}).Result()
			Expect(err).NotTo(HaveOccurred())
			Expect(n).To(Equal(int64(2)))

			res, err := client.ZRangeWithScores(ctx, "result", 0, -1).Result()
			Expect(err).NotTo(HaveOccurred())
			Expect(len(res)).To(Equal(2))
			var palermo, catania redis.Z
			Expect(res).To(ContainElement(HaveField("Member", "Palermo"), &palermo))
			Expect(res).To(ContainElement(HaveField("Member", "Catania"), &catania))
			Expect(palermo.Score).To(BeNumerically("~", 190, 1))
			Expect(catania.Score).To(BeNumerically("~", 56, 1))
		})

		It("should search geo radius with options", func() {
			res, err := client.GeoRadius(ctx, "Sicily", 15, 37, &redis.GeoRadiusQuery{
				Radius:      200,
				Unit:        "km",
				WithGeoHash: true,
				WithCoord:   true,
				WithDist:    true,
				Count:       2,
				Sort:        "ASC",
			}).Result()
			Expect(err).NotTo(HaveOccurred())
			Expect(res).To(HaveLen(2))
			Expect(res[1].Name).To(Equal("Palermo"))
			Expect(res[1].Dist).To(Equal(190.4424))
			Expect(res[1].GeoHash).To(Equal(int64(3479099956230698)))
			Expect(res[1].Longitude).To(Equal(13.361389338970184))
			Expect(res[1].Latitude).To(Equal(38.115556395496299))
			Expect(res[0].Name).To(Equal("Catania"))
			Expect(res[0].Dist).To(Equal(56.4413))
			Expect(res[0].GeoHash).To(Equal(int64(3479447370796909)))
			Expect(res[0].Longitude).To(Equal(15.087267458438873))
			Expect(res[0].Latitude).To(Equal(37.50266842333162))
		})

		It("should search geo radius with WithDist=false", func() {
			res, err := client.GeoRadius(ctx, "Sicily", 15, 37, &redis.GeoRadiusQuery{
				Radius:      200,
				Unit:        "km",
				WithGeoHash: true,
				WithCoord:   true,
				Count:       2,
				Sort:        "ASC",
			}).Result()
			Expect(err).NotTo(HaveOccurred())
			Expect(res).To(HaveLen(2))
			Expect(res[1].Name).To(Equal("Palermo"))
			Expect(res[1].Dist).To(Equal(float64(0)))
			Expect(res[1].GeoHash).To(Equal(int64(3479099956230698)))
			Expect(res[1].Longitude).To(Equal(13.361389338970184))
			Expect(res[1].Latitude).To(Equal(38.115556395496299))
			Expect(res[0].Name).To(Equal("Catania"))
			Expect(res[0].Dist).To(Equal(float64(0)))
			Expect(res[0].GeoHash).To(Equal(int64(3479447370796909)))
			Expect(res[0].Longitude).To(Equal(15.087267458438873))
			Expect(res[0].Latitude).To(Equal(37.50266842333162))
		})

		It("should search geo radius by member with options", func() {
			res, err := client.GeoRadiusByMember(ctx, "Sicily", "Catania", &redis.GeoRadiusQuery{
				Radius:      200,
				Unit:        "km",
				WithGeoHash: true,
				WithCoord:   true,
				WithDist:    true,
				Count:       2,
				Sort:        "ASC",
			}).Result()
			Expect(err).NotTo(HaveOccurred())
			Expect(res).To(HaveLen(2))
			Expect(res[0].Name).To(Equal("Catania"))
			Expect(res[0].Dist).To(Equal(0.0))
			Expect(res[0].GeoHash).To(Equal(int64(3479447370796909)))
			Expect(res[0].Longitude).To(Equal(15.087267458438873))
			Expect(res[0].Latitude).To(Equal(37.50266842333162))
			Expect(res[1].Name).To(Equal("Palermo"))
			Expect(res[1].Dist).To(Equal(166.2742))
			Expect(res[1].GeoHash).To(Equal(int64(3479099956230698)))
			Expect(res[1].Longitude).To(Equal(13.361389338970184))
			Expect(res[1].Latitude).To(Equal(38.115556395496299))
		})

		It("should search geo radius with no results", func() {
			res, err := client.GeoRadius(ctx, "Sicily", 99, 37, &redis.GeoRadiusQuery{
				Radius:      200,
				Unit:        "km",
				WithGeoHash: true,
				WithCoord:   true,
				WithDist:    true,
			}).Result()
			Expect(err).NotTo(HaveOccurred())
			Expect(res).To(HaveLen(0))
		})

		It("should get geo distance with unit options", func() {
			// From Redis CLI, note the difference in rounding in m vs
			// km on Redis itself.
			//
			// GEOADD Sicily 13.361389 38.115556 "Palermo" 15.087269 37.502669 "Catania"
			// GEODIST Sicily Palermo Catania m
			// "166274.15156960033"
			// GEODIST Sicily Palermo Catania km
			// "166.27415156960032"
			dist, err := client.GeoDist(ctx, "Sicily", "Palermo", "Catania", "km").Result()
			Expect(err).NotTo(HaveOccurred())
			Expect(dist).To(BeNumerically("~", 166.27, 0.01))

			dist, err = client.GeoDist(ctx, "Sicily", "Palermo", "Catania", "m").Result()
			Expect(err).NotTo(HaveOccurred())
			Expect(dist).To(BeNumerically("~", 166274.15, 0.01))
		})

		It("should get geo hash in string representation", func() {
			hashes, err := client.GeoHash(ctx, "Sicily", "Palermo", "Catania").Result()
			Expect(err).NotTo(HaveOccurred())
			Expect(hashes).To(ConsistOf([]string{"sqc8b49rny0", "sqdtr74hyu0"}))
		})

		It("should return geo position", func() {
			pos, err := client.GeoPos(ctx, "Sicily", "Palermo", "Catania", "NonExisting").Result()
			Expect(err).NotTo(HaveOccurred())
			Expect(pos).To(ConsistOf([]*redis.GeoPos{
				{
					Longitude: 13.361389338970184,
					Latitude:  38.1155563954963,
				},
				{
					Longitude: 15.087267458438873,
					Latitude:  37.50266842333162,
				},
				nil,
			}))
		})

		It("should geo search", func() {
			q := &redis.GeoSearchQuery{
				Member:    "Catania",
				BoxWidth:  400,
				BoxHeight: 100,
				BoxUnit:   "km",
				Sort:      "asc",
			}
			val, err := client.GeoSearch(ctx, "Sicily", q).Result()
			Expect(err).NotTo(HaveOccurred())
			Expect(val).To(Equal([]string{"Catania"}))

			q.BoxHeight = 400
			val, err = client.GeoSearch(ctx, "Sicily", q).Result()
			Expect(err).NotTo(HaveOccurred())
			Expect(val).To(Equal([]string{"Catania", "Palermo"}))

			q.Count = 1
			val, err = client.GeoSearch(ctx, "Sicily", q).Result()
			Expect(err).NotTo(HaveOccurred())
			Expect(val).To(Equal([]string{"Catania"}))

			q.CountAny = true
			val, err = client.GeoSearch(ctx, "Sicily", q).Result()
			Expect(err).NotTo(HaveOccurred())
			Expect(val).To(Equal([]string{"Palermo"}))

			q = &redis.GeoSearchQuery{
				Member:     "Catania",
				Radius:     100,
				RadiusUnit: "km",
				Sort:       "asc",
			}
			val, err = client.GeoSearch(ctx, "Sicily", q).Result()
			Expect(err).NotTo(HaveOccurred())
			Expect(val).To(Equal([]string{"Catania"}))

			q.Radius = 400
			val, err = client.GeoSearch(ctx, "Sicily", q).Result()
			Expect(err).NotTo(HaveOccurred())
			Expect(val).To(Equal([]string{"Catania", "Palermo"}))

			q.Count = 1
			val, err = client.GeoSearch(ctx, "Sicily", q).Result()
			Expect(err).NotTo(HaveOccurred())
			Expect(val).To(Equal([]string{"Catania"}))

			q.CountAny = true
			val, err = client.GeoSearch(ctx, "Sicily", q).Result()
			Expect(err).NotTo(HaveOccurred())
			Expect(val).To(Equal([]string{"Palermo"}))

			q = &redis.GeoSearchQuery{
				Longitude: 15,
				Latitude:  37,
				BoxWidth:  200,
				BoxHeight: 200,
				BoxUnit:   "km",
				Sort:      "asc",
			}
			val, err = client.GeoSearch(ctx, "Sicily", q).Result()
			Expect(err).NotTo(HaveOccurred())
			Expect(val).To(Equal([]string{"Catania"}))

			q.BoxWidth, q.BoxHeight = 400, 400
			val, err = client.GeoSearch(ctx, "Sicily", q).Result()
			Expect(err).NotTo(HaveOccurred())
			Expect(val).To(Equal([]string{"Catania", "Palermo"}))

			q.Count = 1
			val, err = client.GeoSearch(ctx, "Sicily", q).Result()
			Expect(err).NotTo(HaveOccurred())
			Expect(val).To(Equal([]string{"Catania"}))

			q.CountAny = true
			val, err = client.GeoSearch(ctx, "Sicily", q).Result()
			Expect(err).NotTo(HaveOccurred())
			Expect(val).To(Equal([]string{"Palermo"}))

			q = &redis.GeoSearchQuery{
				Longitude:  15,
				Latitude:   37,
				Radius:     100,
				RadiusUnit: "km",
				Sort:       "asc",
			}
			val, err = client.GeoSearch(ctx, "Sicily", q).Result()
			Expect(err).NotTo(HaveOccurred())
			Expect(val).To(Equal([]string{"Catania"}))

			q.Radius = 200
			val, err = client.GeoSearch(ctx, "Sicily", q).Result()
			Expect(err).NotTo(HaveOccurred())
			Expect(val).To(Equal([]string{"Catania", "Palermo"}))

			q.Count = 1
			val, err = client.GeoSearch(ctx, "Sicily", q).Result()
			Expect(err).NotTo(HaveOccurred())
			Expect(val).To(Equal([]string{"Catania"}))

			q.CountAny = true
			val, err = client.GeoSearch(ctx, "Sicily", q).Result()
			Expect(err).NotTo(HaveOccurred())
			Expect(val).To(Equal([]string{"Palermo"}))
		})

		It("should geo search with options", func() {
			q := &redis.GeoSearchLocationQuery{
				GeoSearchQuery: redis.GeoSearchQuery{
					Longitude:  15,
					Latitude:   37,
					Radius:     200,
					RadiusUnit: "km",
					Sort:       "asc",
				},
				WithHash:  true,
				WithDist:  true,
				WithCoord: true,
			}
			val, err := client.GeoSearchLocation(ctx, "Sicily", q).Result()
			Expect(err).NotTo(HaveOccurred())
			Expect(val).To(Equal([]redis.GeoLocation{
				{
					Name:      "Catania",
					Longitude: 15.08726745843887329,
					Latitude:  37.50266842333162032,
					Dist:      56.4413,
					GeoHash:   3479447370796909,
				},
				{
					Name:      "Palermo",
					Longitude: 13.36138933897018433,
					Latitude:  38.11555639549629859,
					Dist:      190.4424,
					GeoHash:   3479099956230698,
				},
			}))
		})

		It("should geo search store", Label("NonRedisEnterprise"), func() {
			q := &redis.GeoSearchStoreQuery{
				GeoSearchQuery: redis.GeoSearchQuery{
					Longitude:  15,
					Latitude:   37,
					Radius:     200,
					RadiusUnit: "km",
					Sort:       "asc",
				},
				StoreDist: false,
			}

			val, err := client.GeoSearchStore(ctx, "Sicily", "key1", q).Result()
			Expect(err).NotTo(HaveOccurred())
			Expect(val).To(Equal(int64(2)))

			q.StoreDist = true
			val, err = client.GeoSearchStore(ctx, "Sicily", "key2", q).Result()
			Expect(err).NotTo(HaveOccurred())
			Expect(val).To(Equal(int64(2)))

			loc, err := client.GeoSearchLocation(ctx, "key1", &redis.GeoSearchLocationQuery{
				GeoSearchQuery: q.GeoSearchQuery,
				WithCoord:      true,
				WithDist:       true,
				WithHash:       true,
			}).Result()
			Expect(err).NotTo(HaveOccurred())
			Expect(loc).To(Equal([]redis.GeoLocation{
				{
					Name:      "Catania",
					Longitude: 15.08726745843887329,
					Latitude:  37.50266842333162032,
					Dist:      56.4413,
					GeoHash:   3479447370796909,
				},
				{
					Name:      "Palermo",
					Longitude: 13.36138933897018433,
					Latitude:  38.11555639549629859,
					Dist:      190.4424,
					GeoHash:   3479099956230698,
				},
			}))

			v, err := client.ZRangeWithScores(ctx, "key2", 0, -1).Result()
			Expect(err).NotTo(HaveOccurred())

			Expect(len(v)).To(Equal(2))
			var palermo, catania redis.Z
			Expect(v).To(ContainElement(HaveField("Member", "Palermo"), &palermo))
			Expect(v).To(ContainElement(HaveField("Member", "Catania"), &catania))
			Expect(palermo.Score).To(BeNumerically("~", 190, 1))
			Expect(catania.Score).To(BeNumerically("~", 56, 1))
		})
	})

	Describe("marshaling/unmarshaling", func() {
		type convTest struct {
			value  interface{}
			wanted string
			dest   interface{}
		}

		convTests := []convTest{
			{nil, "", nil},
			{"hello", "hello", new(string)},
			{[]byte("hello"), "hello", new([]byte)},
			{1, "1", new(int)},
			{int8(1), "1", new(int8)},
			{int16(1), "1", new(int16)},
			{int32(1), "1", new(int32)},
			{int64(1), "1", new(int64)},
			{uint(1), "1", new(uint)},
			{uint8(1), "1", new(uint8)},
			{uint16(1), "1", new(uint16)},
			{uint32(1), "1", new(uint32)},
			{uint64(1), "1", new(uint64)},
			{float32(1.0), "1", new(float32)},
			{1.0, "1", new(float64)},
			{true, "1", new(bool)},
			{false, "0", new(bool)},
		}

		It("should convert to string", func() {
			for _, test := range convTests {
				err := client.Set(ctx, "key", test.value, 0).Err()
				Expect(err).NotTo(HaveOccurred())

				s, err := client.Get(ctx, "key").Result()
				Expect(err).NotTo(HaveOccurred())
				Expect(s).To(Equal(test.wanted))

				if test.dest == nil {
					continue
				}

				err = client.Get(ctx, "key").Scan(test.dest)
				Expect(err).NotTo(HaveOccurred())
				Expect(deref(test.dest)).To(Equal(test.value))
			}
		})
	})

	Describe("json marshaling/unmarshaling", func() {
		BeforeEach(func() {
			value := &numberStruct{Number: 42}
			err := client.Set(ctx, "key", value, 0).Err()
			Expect(err).NotTo(HaveOccurred())
		})

		It("should marshal custom values using json", func() {
			s, err := client.Get(ctx, "key").Result()
			Expect(err).NotTo(HaveOccurred())
			Expect(s).To(Equal(`{"Number":42}`))
		})

		It("should scan custom values using json", func() {
			value := &numberStruct{}
			err := client.Get(ctx, "key").Scan(value)
			Expect(err).NotTo(HaveOccurred())
			Expect(value.Number).To(Equal(42))
		})
	})

	Describe("Eval", func() {
		It("returns keys and values", func() {
			vals, err := client.Eval(
				ctx,
				"return {KEYS[1],ARGV[1]}",
				[]string{"key"},
				"hello",
			).Result()
			Expect(err).NotTo(HaveOccurred())
			Expect(vals).To(Equal([]interface{}{"key", "hello"}))
		})

		It("returns all values after an error", func() {
			vals, err := client.Eval(
				ctx,
				`return {12, {err="error"}, "abc"}`,
				nil,
			).Result()
			Expect(err).NotTo(HaveOccurred())
			Expect(vals).To(Equal([]interface{}{int64(12), proto.RedisError("error"), "abc"}))
		})
	})

	Describe("EvalRO", func() {
		It("returns keys and values", func() {
			vals, err := client.EvalRO(
				ctx,
				"return {KEYS[1],ARGV[1]}",
				[]string{"key"},
				"hello",
			).Result()
			Expect(err).NotTo(HaveOccurred())
			Expect(vals).To(Equal([]interface{}{"key", "hello"}))
		})

		It("returns all values after an error", func() {
			vals, err := client.EvalRO(
				ctx,
				`return {12, {err="error"}, "abc"}`,
				nil,
			).Result()
			Expect(err).NotTo(HaveOccurred())
			Expect(vals).To(Equal([]interface{}{int64(12), proto.RedisError("error"), "abc"}))
		})
	})

	Describe("Functions", func() {
		var (
			q        redis.FunctionListQuery
			lib1Code string
			lib2Code string
			lib1     redis.Library
			lib2     redis.Library
		)

		BeforeEach(func() {
			flush := client.FunctionFlush(ctx)
			Expect(flush.Err()).NotTo(HaveOccurred())

			lib1 = redis.Library{
				Name:   "mylib1",
				Engine: "LUA",
				Functions: []redis.Function{
					{
						Name:        "lib1_func1",
						Description: "This is the func-1 of lib 1",
						Flags:       []string{"allow-oom", "allow-stale"},
					},
				},
				Code: `#!lua name=%s
					
                     local function f1(keys, args)
                        local hash = keys[1]  -- Get the key name
                        local time = redis.call('TIME')[1]  -- Get the current time from the Redis server

                        -- Add the current timestamp to the arguments that the user passed to the function, stored in args
                        table.insert(args, '_updated_at')
                        table.insert(args, time)

                        -- Run HSET with the updated argument list
                        return redis.call('HSET', hash, unpack(args))
                     end

					redis.register_function{
						function_name='%s',
						description ='%s',
						callback=f1,
						flags={'%s', '%s'}
					}`,
			}

			lib2 = redis.Library{
				Name:   "mylib2",
				Engine: "LUA",
				Functions: []redis.Function{
					{
						Name:  "lib2_func1",
						Flags: []string{},
					},
					{
						Name:        "lib2_func2",
						Description: "This is the func-2 of lib 2",
						Flags:       []string{"no-writes"},
					},
				},
				Code: `#!lua name=%s

					local function f1(keys, args)
						 return 'Function 1'
					end
					
					local function f2(keys, args)
						 return 'Function 2'
					end
					
					redis.register_function('%s', f1)
					redis.register_function{
						function_name='%s',
						description ='%s',
						callback=f2,
						flags={'%s'}
					}`,
			}

			lib1Code = fmt.Sprintf(lib1.Code, lib1.Name, lib1.Functions[0].Name,
				lib1.Functions[0].Description, lib1.Functions[0].Flags[0], lib1.Functions[0].Flags[1])
			lib2Code = fmt.Sprintf(lib2.Code, lib2.Name, lib2.Functions[0].Name,
				lib2.Functions[1].Name, lib2.Functions[1].Description, lib2.Functions[1].Flags[0])

			q = redis.FunctionListQuery{}
		})

		It("Loads a new library", Label("NonRedisEnterprise"), func() {
			functionLoad := client.FunctionLoad(ctx, lib1Code)
			Expect(functionLoad.Err()).NotTo(HaveOccurred())
			Expect(functionLoad.Val()).To(Equal(lib1.Name))

			functionList := client.FunctionList(ctx, q)
			Expect(functionList.Err()).NotTo(HaveOccurred())
			Expect(functionList.Val()).To(HaveLen(1))
		})

		It("Loads and replaces a new library", Label("NonRedisEnterprise"), func() {
			// Load a library for the first time
			err := client.FunctionLoad(ctx, lib1Code).Err()
			Expect(err).NotTo(HaveOccurred())

			newFuncName := "replaces_func_name"
			newFuncDesc := "replaces_func_desc"
			flag1, flag2 := "allow-stale", "no-cluster"
			newCode := fmt.Sprintf(lib1.Code, lib1.Name, newFuncName, newFuncDesc, flag1, flag2)

			// And then replace it
			functionLoadReplace := client.FunctionLoadReplace(ctx, newCode)
			Expect(functionLoadReplace.Err()).NotTo(HaveOccurred())
			Expect(functionLoadReplace.Val()).To(Equal(lib1.Name))

			lib, err := client.FunctionList(ctx, q).First()
			Expect(err).NotTo(HaveOccurred())
			Expect(lib.Functions).To(Equal([]redis.Function{
				{
					Name:        newFuncName,
					Description: newFuncDesc,
					Flags:       []string{flag1, flag2},
				},
			}))
		})

		It("Deletes a library", func() {
			err := client.FunctionLoad(ctx, lib1Code).Err()
			Expect(err).NotTo(HaveOccurred())

			err = client.FunctionDelete(ctx, lib1.Name).Err()
			Expect(err).NotTo(HaveOccurred())

			val, err := client.FunctionList(ctx, redis.FunctionListQuery{
				LibraryNamePattern: lib1.Name,
			}).Result()
			Expect(err).NotTo(HaveOccurred())
			Expect(val).To(HaveLen(0))
		})

		It("Flushes all libraries", func() {
			err := client.FunctionLoad(ctx, lib1Code).Err()
			Expect(err).NotTo(HaveOccurred())

			err = client.FunctionLoad(ctx, lib2Code).Err()
			Expect(err).NotTo(HaveOccurred())

			err = client.FunctionFlush(ctx).Err()
			Expect(err).NotTo(HaveOccurred())

			val, err := client.FunctionList(ctx, q).Result()
			Expect(err).NotTo(HaveOccurred())
			Expect(val).To(HaveLen(0))
		})

		It("Flushes all libraries asynchronously", func() {
			functionLoad := client.FunctionLoad(ctx, lib1Code)
			Expect(functionLoad.Err()).NotTo(HaveOccurred())

			// we only verify the command result.
			functionFlush := client.FunctionFlushAsync(ctx)
			Expect(functionFlush.Err()).NotTo(HaveOccurred())
		})

		It("Kills a running function", func() {
			functionKill := client.FunctionKill(ctx)
			Expect(functionKill.Err()).To(MatchError("NOTBUSY No scripts in execution right now."))

			// Add test for a long-running function, once we make the test for `function stats` pass
		})

		It("Lists registered functions", Label("NonRedisEnterprise"), func() {
			err := client.FunctionLoad(ctx, lib1Code).Err()
			Expect(err).NotTo(HaveOccurred())

			val, err := client.FunctionList(ctx, redis.FunctionListQuery{
				LibraryNamePattern: "*",
				WithCode:           true,
			}).Result()
			Expect(err).NotTo(HaveOccurred())
			Expect(val).To(HaveLen(1))
			Expect(val[0].Name).To(Equal(lib1.Name))
			Expect(val[0].Engine).To(Equal(lib1.Engine))
			Expect(val[0].Code).To(Equal(lib1Code))
			Expect(val[0].Functions).Should(ConsistOf(lib1.Functions))

			err = client.FunctionLoad(ctx, lib2Code).Err()
			Expect(err).NotTo(HaveOccurred())

			val, err = client.FunctionList(ctx, redis.FunctionListQuery{
				WithCode: true,
			}).Result()
			Expect(err).NotTo(HaveOccurred())
			Expect(val).To(HaveLen(2))

			lib, err := client.FunctionList(ctx, redis.FunctionListQuery{
				LibraryNamePattern: lib2.Name,
				WithCode:           false,
			}).First()
			Expect(err).NotTo(HaveOccurred())
			Expect(lib.Name).To(Equal(lib2.Name))
			Expect(lib.Code).To(Equal(""))

			_, err = client.FunctionList(ctx, redis.FunctionListQuery{
				LibraryNamePattern: "non_lib",
				WithCode:           true,
			}).First()
			Expect(err).To(Equal(redis.Nil))
		})

		It("Dump and restores all libraries", Label("NonRedisEnterprise"), func() {
			err := client.FunctionLoad(ctx, lib1Code).Err()
			Expect(err).NotTo(HaveOccurred())
			err = client.FunctionLoad(ctx, lib2Code).Err()
			Expect(err).NotTo(HaveOccurred())

			dump, err := client.FunctionDump(ctx).Result()
			Expect(err).NotTo(HaveOccurred())
			Expect(dump).NotTo(BeEmpty())

			err = client.FunctionRestore(ctx, dump).Err()
			Expect(err).To(HaveOccurred())

			err = client.FunctionFlush(ctx).Err()
			Expect(err).NotTo(HaveOccurred())

			list, err := client.FunctionList(ctx, q).Result()
			Expect(err).NotTo(HaveOccurred())
			Expect(list).To(HaveLen(0))

			err = client.FunctionRestore(ctx, dump).Err()
			Expect(err).NotTo(HaveOccurred())

			list, err = client.FunctionList(ctx, q).Result()
			Expect(err).NotTo(HaveOccurred())
			Expect(list).To(HaveLen(2))
		})

		It("Calls a function", func() {
			lib1Code = fmt.Sprintf(lib1.Code, lib1.Name, lib1.Functions[0].Name,
				lib1.Functions[0].Description, lib1.Functions[0].Flags[0], lib1.Functions[0].Flags[1])

			err := client.FunctionLoad(ctx, lib1Code).Err()
			Expect(err).NotTo(HaveOccurred())

			x := client.FCall(ctx, lib1.Functions[0].Name, []string{"my_hash"}, "a", 1, "b", 2)
			Expect(x.Err()).NotTo(HaveOccurred())
			Expect(x.Int()).To(Equal(3))
		})

		It("Calls a function as read-only", func() {
			lib1Code = fmt.Sprintf(lib1.Code, lib1.Name, lib1.Functions[0].Name,
				lib1.Functions[0].Description, lib1.Functions[0].Flags[0], lib1.Functions[0].Flags[1])

			err := client.FunctionLoad(ctx, lib1Code).Err()
			Expect(err).NotTo(HaveOccurred())

			// This function doesn't have a "no-writes" flag
			x := client.FCallRo(ctx, lib1.Functions[0].Name, []string{"my_hash"}, "a", 1, "b", 2)

			Expect(x.Err()).To(HaveOccurred())

			lib2Code = fmt.Sprintf(lib2.Code, lib2.Name, lib2.Functions[0].Name, lib2.Functions[1].Name,
				lib2.Functions[1].Description, lib2.Functions[1].Flags[0])

			// This function has a "no-writes" flag
			err = client.FunctionLoad(ctx, lib2Code).Err()
			Expect(err).NotTo(HaveOccurred())

			x = client.FCallRo(ctx, lib2.Functions[1].Name, []string{})

			Expect(x.Err()).NotTo(HaveOccurred())
			Expect(x.Text()).To(Equal("Function 2"))
		})

		It("Shows function stats", func() {
			SkipBeforeRedisVersion(7.4, "doesn't work with older redis stack images")
			defer client.FunctionKill(ctx)

			// We can not run blocking commands in Redis functions, so we're using an infinite loop,
			// but we're killing the function after calling FUNCTION STATS
			lib := redis.Library{
				Name:   "mylib1",
				Engine: "LUA",
				Functions: []redis.Function{
					{
						Name:        "lib1_func1",
						Description: "This is the func-1 of lib 1",
						Flags:       []string{"no-writes"},
					},
				},
				Code: `#!lua name=%s
					local function f1(keys, args)
						local i = 0
					   	while true do
							i = i + 1
					   	end
					end

					redis.register_function{
						function_name='%s',
						description ='%s',
						callback=f1,
						flags={'%s'}
					}`,
			}
			libCode := fmt.Sprintf(lib.Code, lib.Name, lib.Functions[0].Name,
				lib.Functions[0].Description, lib.Functions[0].Flags[0])
			err := client.FunctionLoad(ctx, libCode).Err()

			Expect(err).NotTo(HaveOccurred())

			r, err := client.FunctionStats(ctx).Result()
			Expect(err).NotTo(HaveOccurred())
			Expect(len(r.Engines)).To(Equal(1))
			Expect(r.Running()).To(BeFalse())

			started := make(chan bool)
			go func() {
				defer GinkgoRecover()

				client2 := redis.NewClient(redisOptions())

				started <- true
				_, err = client2.FCall(ctx, lib.Functions[0].Name, nil).Result()
				Expect(err).To(HaveOccurred())
			}()

			<-started
			time.Sleep(1 * time.Second)
			r, err = client.FunctionStats(ctx).Result()

			Expect(err).NotTo(HaveOccurred())
			Expect(len(r.Engines)).To(Equal(1))
			rs, isRunning := r.RunningScript()
			Expect(isRunning).To(BeTrue())
			Expect(rs.Name).To(Equal(lib.Functions[0].Name))
			Expect(rs.Duration > 0).To(BeTrue())

			close(started)
		})
	})

	Describe("SlowLogGet", func() {
		It("returns slow query result", func() {
			const key = "slowlog-log-slower-than"

			old := client.ConfigGet(ctx, key).Val()
			client.ConfigSet(ctx, key, "0")
			defer client.ConfigSet(ctx, key, old[key])

			err := client.Do(ctx, "slowlog", "reset").Err()
			Expect(err).NotTo(HaveOccurred())

			client.Set(ctx, "test", "true", 0)

			result, err := client.SlowLogGet(ctx, -1).Result()
			Expect(err).NotTo(HaveOccurred())
			Expect(len(result)).NotTo(BeZero())
		})
	})
})

type numberStruct struct {
	Number int
}

func (s *numberStruct) MarshalBinary() ([]byte, error) {
	return json.Marshal(s)
}

func (s *numberStruct) UnmarshalBinary(b []byte) error {
	return json.Unmarshal(b, s)
}

func deref(viface interface{}) interface{} {
	v := reflect.ValueOf(viface)
	for v.Kind() == reflect.Ptr {
		v = v.Elem()
	}
	return v.Interface()
}<|MERGE_RESOLUTION|>--- conflicted
+++ resolved
@@ -6215,7 +6215,6 @@
 			Expect(err).To(Equal(redis.Nil))
 		})
 
-<<<<<<< HEAD
 		// https://github.com/redis/go-redis/issues/2276
 		PDescribe("canceled context", func() {
 			It("should unblock XRead", func() {
@@ -6233,7 +6232,8 @@
 				Eventually(errCh).Should(Receive(&gotErr))
 				Expect(gotErr).To(HaveOccurred())
 			})
-=======
+		})
+      
 		It("should XRead LastEntry", Label("NonRedisEnterprise"), func() {
 			SkipBeforeRedisVersion(7.4, "doesn't work with older redis stack images")
 			res, err := client.XRead(ctx, &redis.XReadArgs{
@@ -6307,7 +6307,6 @@
 					},
 				},
 			}))
->>>>>>> cb3aa196
 		})
 
 		Describe("group", func() {
