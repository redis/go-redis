--- conflicted
+++ resolved
@@ -2626,7 +2626,6 @@
 			))
 		})
 
-<<<<<<< HEAD
 		It("should HStrLen", func() {
 			hSet := client.HSet(ctx, "hash", "key", "hello")
 			Expect(hSet.Err()).NotTo(HaveOccurred())
@@ -2642,7 +2641,8 @@
 			hDel := client.HDel(ctx, "hash", "key")
 			Expect(hDel.Err()).NotTo(HaveOccurred())
 			Expect(hDel.Val()).To(Equal(int64(1)))
-=======
+		})
+
 		It("should HExpire", Label("hash-expiration", "NonRedisEnterprise"), func() {
 			SkipBeforeRedisVersion(7.4, "doesn't work with older redis stack images")
 			res, err := client.HExpire(ctx, "no_such_key", 10*time.Second, "field1", "field2", "field3").Result()
@@ -2659,6 +2659,7 @@
 			Expect(res).To(Equal([]int64{1, 1, -2}))
 		})
 
+
 		It("should HPExpire", Label("hash-expiration", "NonRedisEnterprise"), func() {
 			SkipBeforeRedisVersion(7.4, "doesn't work with older redis stack images")
 			res, err := client.HPExpire(ctx, "no_such_key", 10*time.Second, "field1", "field2", "field3").Result()
@@ -2810,7 +2811,6 @@
 			res, err = client.HPTTL(ctx, "myhash", "key1", "key2", "key200").Result()
 			Expect(err).NotTo(HaveOccurred())
 			Expect(res[0]).To(BeNumerically("~", 10*time.Second.Milliseconds(), 1))
->>>>>>> ebe11d06
 		})
 	})
 
