package redis

import (
	"context"
	"crypto/tls"
	"errors"
	"fmt"
	"math"
	"net"
	"net/url"
	"runtime"
	"sort"
	"strings"
	"sync"
	"sync/atomic"
	"time"

	"github.com/redis/go-redis/v9/auth"
	"github.com/redis/go-redis/v9/internal"
	"github.com/redis/go-redis/v9/internal/hashtag"
	"github.com/redis/go-redis/v9/internal/pool"
	"github.com/redis/go-redis/v9/internal/proto"
	"github.com/redis/go-redis/v9/internal/rand"
	"github.com/redis/go-redis/v9/internal/routing"
	"github.com/redis/go-redis/v9/maintnotifications"
	"github.com/redis/go-redis/v9/push"
)

const (
	minLatencyMeasurementInterval = 10 * time.Second
)

var (
	errClusterNoNodes = errors.New("redis: cluster has no nodes")
	errNoWatchKeys    = errors.New("redis: Watch requires at least one key")
	errWatchCrosslot  = errors.New("redis: Watch requires all keys to be in the same slot")
)

// ClusterOptions are used to configure a cluster client and should be
// passed to NewClusterClient.
type ClusterOptions struct {
	// A seed list of host:port addresses of cluster nodes.
	Addrs []string

	// ClientName will execute the `CLIENT SETNAME ClientName` command for each conn.
	ClientName string

	// NewClient creates a cluster node client with provided name and options.
	// If NewClient is set by the user, the user is responsible for handling maintnotifications upgrades and push notifications.
	NewClient func(opt *Options) *Client

	// The maximum number of retries before giving up. Command is retried
	// on network errors and MOVED/ASK redirects.
	// Default is 3 retries.
	MaxRedirects int

	// Enables read-only commands on slave nodes.
	ReadOnly bool
	// Allows routing read-only commands to the closest master or slave node.
	// It automatically enables ReadOnly.
	RouteByLatency bool
	// Allows routing read-only commands to the random master or slave node.
	// It automatically enables ReadOnly.
	RouteRandomly bool

	// Optional function that returns cluster slots information.
	// It is useful to manually create cluster of standalone Redis servers
	// and load-balance read/write operations between master and slaves.
	// It can use service like ZooKeeper to maintain configuration information
	// and Cluster.ReloadState to manually trigger state reloading.
	ClusterSlots func(context.Context) ([]ClusterSlot, error)

	// Following options are copied from Options struct.

	Dialer func(ctx context.Context, network, addr string) (net.Conn, error)

	OnConnect func(ctx context.Context, cn *Conn) error

	Protocol                     int
	Username                     string
	Password                     string
	CredentialsProvider          func() (username string, password string)
	CredentialsProviderContext   func(ctx context.Context) (username string, password string, err error)
	StreamingCredentialsProvider auth.StreamingCredentialsProvider

	// MaxRetries is the maximum number of retries before giving up.
	// For ClusterClient, retries are disabled by default (set to -1),
	// because the cluster client handles all kinds of retries internally.
	// This is intentional and differs from the standalone Options default.
	MaxRetries      int
	MinRetryBackoff time.Duration
	MaxRetryBackoff time.Duration

	DialTimeout  time.Duration
	ReadTimeout  time.Duration
	WriteTimeout time.Duration

	// DialerRetries is the maximum number of retry attempts when dialing fails.
	//
	// default: 5
	DialerRetries int

	// DialerRetryTimeout is the backoff duration between retry attempts.
	//
	// default: 100 milliseconds
	DialerRetryTimeout time.Duration

	ContextTimeoutEnabled bool

	PoolFIFO bool
	PoolSize int // applies per cluster node and not for the whole cluster

	// MaxConcurrentDials is the maximum number of concurrent connection creation goroutines.
	// If <= 0, defaults to PoolSize. If > PoolSize, it will be capped at PoolSize.
	MaxConcurrentDials int

	PoolTimeout     time.Duration
	MinIdleConns    int
	MaxIdleConns    int
	MaxActiveConns  int // applies per cluster node and not for the whole cluster
	ConnMaxIdleTime time.Duration
	ConnMaxLifetime time.Duration

	// ReadBufferSize is the size of the bufio.Reader buffer for each connection.
	// Larger buffers can improve performance for commands that return large responses.
	// Smaller buffers can improve memory usage for larger pools.
	//
	// default: 32KiB (32768 bytes)
	ReadBufferSize int

	// WriteBufferSize is the size of the bufio.Writer buffer for each connection.
	// Larger buffers can improve performance for large pipelines and commands with many arguments.
	// Smaller buffers can improve memory usage for larger pools.
	//
	// default: 32KiB (32768 bytes)
	WriteBufferSize int

	TLSConfig *tls.Config

	// DisableRoutingPolicies disables the request/response policy routing system.
	// When disabled, all commands use the legacy routing behavior.
	// Experimental. Will be removed when shard picker is fully implemented.
	DisableRoutingPolicies bool

	// DisableIndentity - Disable set-lib on connect.
	//
	// default: false
	//
	// Deprecated: Use DisableIdentity instead.
	DisableIndentity bool

	// DisableIdentity is used to disable CLIENT SETINFO command on connect.
	//
	// default: false
	DisableIdentity bool

	IdentitySuffix string // Add suffix to client name. Default is empty.

	// UnstableResp3 enables Unstable mode for Redis Search module with RESP3.
	UnstableResp3 bool

	// PushNotificationProcessor is the processor for handling push notifications.
	// If nil, a default processor will be created for RESP3 connections.
	PushNotificationProcessor push.NotificationProcessor

	// FailingTimeoutSeconds is the timeout in seconds for marking a cluster node as failing.
	// When a node is marked as failing, it will be avoided for this duration.
	// Default is 15 seconds.
	FailingTimeoutSeconds int

	// MaintNotificationsConfig provides custom configuration for maintnotifications upgrades.
	// When MaintNotificationsConfig.Mode is not "disabled", the client will handle
	// cluster upgrade notifications gracefully and manage connection/pool state
	// transitions seamlessly. Requires Protocol: 3 (RESP3) for push notifications.
	// If nil, maintnotifications upgrades are in "auto" mode and will be enabled if the server supports it.
	// The ClusterClient supports SMIGRATING and SMIGRATED notifications for cluster state management.
	// Individual node clients handle other maintenance notifications (MOVING, MIGRATING, etc.).
	MaintNotificationsConfig *maintnotifications.Config
	// ShardPicker is used to pick a shard when the request_policy is
	// ReqDefault and the command has no keys.
	ShardPicker routing.ShardPicker
}

func (opt *ClusterOptions) init() {
	switch opt.MaxRedirects {
	case -1:
		opt.MaxRedirects = 0
	case 0:
		opt.MaxRedirects = 3
	}

	if opt.RouteByLatency || opt.RouteRandomly {
		opt.ReadOnly = true
	}

	if opt.DialTimeout == 0 {
		opt.DialTimeout = 5 * time.Second
	}
	if opt.DialerRetries == 0 {
		opt.DialerRetries = 5
	}
	if opt.DialerRetryTimeout == 0 {
		opt.DialerRetryTimeout = 100 * time.Millisecond
	}

	if opt.PoolSize == 0 {
		opt.PoolSize = 5 * runtime.GOMAXPROCS(0)
	}
	if opt.MaxConcurrentDials <= 0 {
		opt.MaxConcurrentDials = opt.PoolSize
	} else if opt.MaxConcurrentDials > opt.PoolSize {
		opt.MaxConcurrentDials = opt.PoolSize
	}
	if opt.ReadBufferSize == 0 {
		opt.ReadBufferSize = proto.DefaultBufferSize
	}
	if opt.WriteBufferSize == 0 {
		opt.WriteBufferSize = proto.DefaultBufferSize
	}

	switch opt.ReadTimeout {
	case -1:
		opt.ReadTimeout = 0
	case 0:
		opt.ReadTimeout = 3 * time.Second
	}
	switch opt.WriteTimeout {
	case -1:
		opt.WriteTimeout = 0
	case 0:
		opt.WriteTimeout = opt.ReadTimeout
	}

	if opt.MaxRetries == 0 {
		opt.MaxRetries = -1
	}
	switch opt.MinRetryBackoff {
	case -1:
		opt.MinRetryBackoff = 0
	case 0:
		opt.MinRetryBackoff = 8 * time.Millisecond
	}
	switch opt.MaxRetryBackoff {
	case -1:
		opt.MaxRetryBackoff = 0
	case 0:
		opt.MaxRetryBackoff = 512 * time.Millisecond
	}

	if opt.NewClient == nil {
		opt.NewClient = NewClient
	}

	if opt.FailingTimeoutSeconds == 0 {
		opt.FailingTimeoutSeconds = 15
	}

	if opt.ShardPicker == nil {
		opt.ShardPicker = &routing.RoundRobinPicker{}
	}
}

// ParseClusterURL parses a URL into ClusterOptions that can be used to connect to Redis.
// The URL must be in the form:
//
//	redis://<user>:<password>@<host>:<port>
//	or
//	rediss://<user>:<password>@<host>:<port>
//
// To add additional addresses, specify the query parameter, "addr" one or more times. e.g:
//
//	redis://<user>:<password>@<host>:<port>?addr=<host2>:<port2>&addr=<host3>:<port3>
//	or
//	rediss://<user>:<password>@<host>:<port>?addr=<host2>:<port2>&addr=<host3>:<port3>
//
// Most Option fields can be set using query parameters, with the following restrictions:
//   - field names are mapped using snake-case conversion: to set MaxRetries, use max_retries
//   - only scalar type fields are supported (bool, int, time.Duration)
//   - for time.Duration fields, values must be a valid input for time.ParseDuration();
//     additionally a plain integer as value (i.e. without unit) is interpreted as seconds
//   - to disable a duration field, use value less than or equal to 0; to use the default
//     value, leave the value blank or remove the parameter
//   - only the last value is interpreted if a parameter is given multiple times
//   - fields "network", "addr", "username" and "password" can only be set using other
//     URL attributes (scheme, host, userinfo, resp.), query parameters using these
//     names will be treated as unknown parameters
//   - unknown parameter names will result in an error
//
// Example:
//
//	redis://user:password@localhost:6789?dial_timeout=3&read_timeout=6s&addr=localhost:6790&addr=localhost:6791
//	is equivalent to:
//	&ClusterOptions{
//		Addr:        ["localhost:6789", "localhost:6790", "localhost:6791"]
//		DialTimeout: 3 * time.Second, // no time unit = seconds
//		ReadTimeout: 6 * time.Second,
//	}
func ParseClusterURL(redisURL string) (*ClusterOptions, error) {
	o := &ClusterOptions{}

	u, err := url.Parse(redisURL)
	if err != nil {
		return nil, err
	}

	// add base URL to the array of addresses
	// more addresses may be added through the URL params
	h, p := getHostPortWithDefaults(u)
	o.Addrs = append(o.Addrs, net.JoinHostPort(h, p))

	// setup username, password, and other configurations
	o, err = setupClusterConn(u, h, o)
	if err != nil {
		return nil, err
	}

	return o, nil
}

// setupClusterConn gets the username and password from the URL and the query parameters.
func setupClusterConn(u *url.URL, host string, o *ClusterOptions) (*ClusterOptions, error) {
	switch u.Scheme {
	case "rediss":
		o.TLSConfig = &tls.Config{ServerName: host}
		fallthrough
	case "redis":
		o.Username, o.Password = getUserPassword(u)
	default:
		return nil, fmt.Errorf("redis: invalid URL scheme: %s", u.Scheme)
	}

	// retrieve the configuration from the query parameters
	o, err := setupClusterQueryParams(u, o)
	if err != nil {
		return nil, err
	}

	return o, nil
}

// setupClusterQueryParams converts query parameters in u to option value in o.
func setupClusterQueryParams(u *url.URL, o *ClusterOptions) (*ClusterOptions, error) {
	q := queryOptions{q: u.Query()}

	o.Protocol = q.int("protocol")
	o.ClientName = q.string("client_name")
	o.MaxRedirects = q.int("max_redirects")
	o.ReadOnly = q.bool("read_only")
	o.RouteByLatency = q.bool("route_by_latency")
	o.RouteRandomly = q.bool("route_randomly")
	o.MaxRetries = q.int("max_retries")
	o.MinRetryBackoff = q.duration("min_retry_backoff")
	o.MaxRetryBackoff = q.duration("max_retry_backoff")
	o.DialTimeout = q.duration("dial_timeout")
	o.DialerRetries = q.int("dialer_retries")
	o.DialerRetryTimeout = q.duration("dialer_retry_timeout")
	o.ReadTimeout = q.duration("read_timeout")
	o.WriteTimeout = q.duration("write_timeout")
	o.PoolFIFO = q.bool("pool_fifo")
	o.PoolSize = q.int("pool_size")
	o.MaxConcurrentDials = q.int("max_concurrent_dials")
	o.MinIdleConns = q.int("min_idle_conns")
	o.MaxIdleConns = q.int("max_idle_conns")
	o.MaxActiveConns = q.int("max_active_conns")
	o.PoolTimeout = q.duration("pool_timeout")
	o.ConnMaxLifetime = q.duration("conn_max_lifetime")
	o.ConnMaxIdleTime = q.duration("conn_max_idle_time")
	o.FailingTimeoutSeconds = q.int("failing_timeout_seconds")

	if q.err != nil {
		return nil, q.err
	}

	// addr can be specified as many times as needed
	addrs := q.strings("addr")
	for _, addr := range addrs {
		h, p, err := net.SplitHostPort(addr)
		if err != nil || h == "" || p == "" {
			return nil, fmt.Errorf("redis: unable to parse addr param: %s", addr)
		}

		o.Addrs = append(o.Addrs, net.JoinHostPort(h, p))
	}

	// any parameters left?
	if r := q.remaining(); len(r) > 0 {
		return nil, fmt.Errorf("redis: unexpected option: %s", strings.Join(r, ", "))
	}

	return o, nil
}

func (opt *ClusterOptions) clientOptions() *Options {
	// Clone MaintNotificationsConfig to avoid sharing between cluster node clients
	var maintNotificationsConfig *maintnotifications.Config
	if opt.MaintNotificationsConfig != nil {
		configClone := *opt.MaintNotificationsConfig
		maintNotificationsConfig = &configClone
	}

	return &Options{
		ClientName: opt.ClientName,
		Dialer:     opt.Dialer,
		OnConnect:  opt.OnConnect,

		Protocol:                     opt.Protocol,
		Username:                     opt.Username,
		Password:                     opt.Password,
		CredentialsProvider:          opt.CredentialsProvider,
		CredentialsProviderContext:   opt.CredentialsProviderContext,
		StreamingCredentialsProvider: opt.StreamingCredentialsProvider,

		MaxRetries:      opt.MaxRetries,
		MinRetryBackoff: opt.MinRetryBackoff,
		MaxRetryBackoff: opt.MaxRetryBackoff,

		DialTimeout:        opt.DialTimeout,
		DialerRetries:      opt.DialerRetries,
		DialerRetryTimeout: opt.DialerRetryTimeout,
		ReadTimeout:        opt.ReadTimeout,
		WriteTimeout:       opt.WriteTimeout,

		ContextTimeoutEnabled: opt.ContextTimeoutEnabled,

		PoolFIFO:           opt.PoolFIFO,
		PoolSize:           opt.PoolSize,
		MaxConcurrentDials: opt.MaxConcurrentDials,
		PoolTimeout:        opt.PoolTimeout,
		MinIdleConns:       opt.MinIdleConns,
		MaxIdleConns:       opt.MaxIdleConns,
		MaxActiveConns:     opt.MaxActiveConns,
		ConnMaxIdleTime:    opt.ConnMaxIdleTime,
		ConnMaxLifetime:    opt.ConnMaxLifetime,
		ReadBufferSize:     opt.ReadBufferSize,
		WriteBufferSize:    opt.WriteBufferSize,
		DisableIdentity:       opt.DisableIdentity,
		DisableIndentity:      opt.DisableIdentity,
		IdentitySuffix:        opt.IdentitySuffix,
		FailingTimeoutSeconds: opt.FailingTimeoutSeconds,
		TLSConfig:             opt.TLSConfig,
		// If ClusterSlots is populated, then we probably have an artificial
		// cluster whose nodes are not in clustering mode (otherwise there isn't
		// much use for ClusterSlots config).  This means we cannot execute the
		// READONLY command against that node -- setting readOnly to false in such
		// situations in the options below will prevent that from happening.
		readOnly:                  opt.ReadOnly && opt.ClusterSlots == nil,
		UnstableResp3:             opt.UnstableResp3,
		MaintNotificationsConfig:  maintNotificationsConfig,
		PushNotificationProcessor: opt.PushNotificationProcessor,
	}
}

//------------------------------------------------------------------------------

type clusterNode struct {
	Client *Client

	latency    uint32 // atomic
	generation uint32 // atomic
	failing    uint32 // atomic
	loaded     uint32 // atomic

	// last time the latency measurement was performed for the node, stored in nanoseconds from epoch
	lastLatencyMeasurement int64 // atomic
}

func newClusterNode(clOpt *ClusterOptions, addr string) *clusterNode {
	opt := clOpt.clientOptions()
	opt.Addr = addr
	node := clusterNode{
		Client: clOpt.NewClient(opt),
	}

	node.latency = math.MaxUint32
	if clOpt.RouteByLatency {
		go node.updateLatency()
	}

	return &node
}

func (n *clusterNode) String() string {
	return n.Client.String()
}

func (n *clusterNode) Close() error {
	return n.Client.Close()
}

const maximumNodeLatency = 1 * time.Minute

func (n *clusterNode) updateLatency() {
	const numProbe = 10
	var dur uint64

	successes := 0
	for i := 0; i < numProbe; i++ {
		time.Sleep(time.Duration(10+rand.Intn(10)) * time.Millisecond)

		start := time.Now()
		err := n.Client.Ping(context.TODO()).Err()
		if err == nil {
			dur += uint64(time.Since(start) / time.Microsecond)
			successes++
		}
	}

	var latency float64
	if successes == 0 {
		// If none of the pings worked, set latency to some arbitrarily high value so this node gets
		// least priority.
		latency = float64((maximumNodeLatency) / time.Microsecond)
	} else {
		latency = float64(dur) / float64(successes)
	}
	atomic.StoreUint32(&n.latency, uint32(latency+0.5))
	n.SetLastLatencyMeasurement(time.Now())
}

func (n *clusterNode) Latency() time.Duration {
	latency := atomic.LoadUint32(&n.latency)
	return time.Duration(latency) * time.Microsecond
}

func (n *clusterNode) MarkAsFailing() {
	atomic.StoreUint32(&n.failing, uint32(time.Now().Unix()))
	atomic.StoreUint32(&n.loaded, 0)
}

func (n *clusterNode) Failing() bool {
	timeout := int64(n.Client.opt.FailingTimeoutSeconds)

	failing := atomic.LoadUint32(&n.failing)
	if failing == 0 {
		return false
	}
	if time.Now().Unix()-int64(failing) < timeout {
		return true
	}
	atomic.StoreUint32(&n.failing, 0)
	return false
}

func (n *clusterNode) Generation() uint32 {
	return atomic.LoadUint32(&n.generation)
}

func (n *clusterNode) LastLatencyMeasurement() int64 {
	return atomic.LoadInt64(&n.lastLatencyMeasurement)
}

func (n *clusterNode) SetGeneration(gen uint32) {
	for {
		v := atomic.LoadUint32(&n.generation)
		if gen < v || atomic.CompareAndSwapUint32(&n.generation, v, gen) {
			break
		}
	}
}

func (n *clusterNode) SetLastLatencyMeasurement(t time.Time) {
	for {
		v := atomic.LoadInt64(&n.lastLatencyMeasurement)
		if t.UnixNano() < v || atomic.CompareAndSwapInt64(&n.lastLatencyMeasurement, v, t.UnixNano()) {
			break
		}
	}
}

func (n *clusterNode) Loading() bool {
	loaded := atomic.LoadUint32(&n.loaded)
	if loaded == 1 {
		return false
	}

	// check if the node is loading
	ctx, cancel := context.WithTimeout(context.Background(), 100*time.Millisecond)
	defer cancel()

	err := n.Client.Ping(ctx).Err()
	loading := err != nil && isLoadingError(err)
	if !loading {
		atomic.StoreUint32(&n.loaded, 1)
	}
	return loading
}

//------------------------------------------------------------------------------

type clusterNodes struct {
	opt *ClusterOptions

	mu          sync.RWMutex
	addrs       []string
	nodes       map[string]*clusterNode
	activeAddrs []string
	closed      bool
	onNewNode   []func(rdb *Client)

	generation uint32 // atomic
}

func newClusterNodes(opt *ClusterOptions) *clusterNodes {
	return &clusterNodes{
		opt:   opt,
		addrs: opt.Addrs,
		nodes: make(map[string]*clusterNode),
	}
}

func (c *clusterNodes) Close() error {
	c.mu.Lock()
	defer c.mu.Unlock()

	if c.closed {
		return nil
	}
	c.closed = true

	var firstErr error
	for _, node := range c.nodes {
		if err := node.Client.Close(); err != nil && firstErr == nil {
			firstErr = err
		}
	}

	c.nodes = nil
	c.activeAddrs = nil

	return firstErr
}

func (c *clusterNodes) OnNewNode(fn func(rdb *Client)) {
	c.mu.Lock()
	c.onNewNode = append(c.onNewNode, fn)
	c.mu.Unlock()
}

func (c *clusterNodes) Addrs() ([]string, error) {
	var addrs []string

	c.mu.RLock()
	closed := c.closed //nolint:ifshort
	if !closed {
		if len(c.activeAddrs) > 0 {
			addrs = make([]string, len(c.activeAddrs))
			copy(addrs, c.activeAddrs)
		} else {
			addrs = make([]string, len(c.addrs))
			copy(addrs, c.addrs)
		}
	}
	c.mu.RUnlock()

	if closed {
		return nil, pool.ErrClosed
	}
	if len(addrs) == 0 {
		return nil, errClusterNoNodes
	}
	return addrs, nil
}

func (c *clusterNodes) NextGeneration() uint32 {
	return atomic.AddUint32(&c.generation, 1)
}

// GC removes unused nodes.
func (c *clusterNodes) GC(generation uint32) {
	var collected []*clusterNode

	c.mu.Lock()

	c.activeAddrs = c.activeAddrs[:0]
	now := time.Now()
	for addr, node := range c.nodes {
		if node.Generation() >= generation {
			c.activeAddrs = append(c.activeAddrs, addr)
			if c.opt.RouteByLatency && node.LastLatencyMeasurement() < now.Add(-minLatencyMeasurementInterval).UnixNano() {
				go node.updateLatency()
			}
			continue
		}

		delete(c.nodes, addr)
		collected = append(collected, node)
	}

	c.mu.Unlock()

	for _, node := range collected {
		_ = node.Client.Close()
	}
}

func (c *clusterNodes) GetOrCreate(addr string) (*clusterNode, error) {
	node, err := c.get(addr)
	if err != nil {
		return nil, err
	}
	if node != nil {
		return node, nil
	}

	c.mu.Lock()
	defer c.mu.Unlock()

	if c.closed {
		return nil, pool.ErrClosed
	}

	node, ok := c.nodes[addr]
	if ok {
		return node, nil
	}

	node = newClusterNode(c.opt, addr)
	for _, fn := range c.onNewNode {
		fn(node.Client)
	}

	c.addrs = appendIfNotExist(c.addrs, addr)
	c.nodes[addr] = node

	return node, nil
}

func (c *clusterNodes) get(addr string) (*clusterNode, error) {
	c.mu.RLock()
	defer c.mu.RUnlock()

	if c.closed {
		return nil, pool.ErrClosed
	}
	return c.nodes[addr], nil
}

func (c *clusterNodes) All() ([]*clusterNode, error) {
	c.mu.RLock()
	defer c.mu.RUnlock()

	if c.closed {
		return nil, pool.ErrClosed
	}

	cp := make([]*clusterNode, 0, len(c.nodes))
	for _, node := range c.nodes {
		cp = append(cp, node)
	}
	return cp, nil
}

func (c *clusterNodes) Random() (*clusterNode, error) {
	addrs, err := c.Addrs()
	if err != nil {
		return nil, err
	}

	n := rand.Intn(len(addrs))
	return c.GetOrCreate(addrs[n])
}

//------------------------------------------------------------------------------

type clusterSlot struct {
	start int
	end   int
	nodes []*clusterNode
}

type clusterSlotSlice []*clusterSlot

func (p clusterSlotSlice) Len() int {
	return len(p)
}

func (p clusterSlotSlice) Less(i, j int) bool {
	return p[i].start < p[j].start
}

func (p clusterSlotSlice) Swap(i, j int) {
	p[i], p[j] = p[j], p[i]
}

type clusterState struct {
	nodes   *clusterNodes
	Masters []*clusterNode
	Slaves  []*clusterNode

	slots []*clusterSlot

	generation uint32
	createdAt  time.Time
}

func newClusterState(
	nodes *clusterNodes, slots []ClusterSlot, origin string,
) (*clusterState, error) {
	c := clusterState{
		nodes: nodes,

		slots: make([]*clusterSlot, 0, len(slots)),

		generation: nodes.NextGeneration(),
		createdAt:  time.Now(),
	}

	originHost, _, _ := net.SplitHostPort(origin)
	isLoopbackOrigin := isLoopback(originHost)

	for _, slot := range slots {
		var nodes []*clusterNode
		for i, slotNode := range slot.Nodes {
			addr := slotNode.Addr
			if !isLoopbackOrigin {
				addr = replaceLoopbackHost(addr, originHost)
			}

			node, err := c.nodes.GetOrCreate(addr)
			if err != nil {
				return nil, err
			}

			node.SetGeneration(c.generation)
			nodes = append(nodes, node)

			if i == 0 {
				c.Masters = appendIfNotExist(c.Masters, node)
			} else {
				c.Slaves = appendIfNotExist(c.Slaves, node)
			}
		}

		c.slots = append(c.slots, &clusterSlot{
			start: slot.Start,
			end:   slot.End,
			nodes: nodes,
		})
	}

	sort.Sort(clusterSlotSlice(c.slots))

	time.AfterFunc(time.Minute, func() {
		nodes.GC(c.generation)
	})

	return &c, nil
}

func replaceLoopbackHost(nodeAddr, originHost string) string {
	nodeHost, nodePort, err := net.SplitHostPort(nodeAddr)
	if err != nil {
		return nodeAddr
	}

	nodeIP := net.ParseIP(nodeHost)
	if nodeIP == nil {
		return nodeAddr
	}

	if !nodeIP.IsLoopback() {
		return nodeAddr
	}

	// Use origin host which is not loopback and node port.
	return net.JoinHostPort(originHost, nodePort)
}

// isLoopback returns true if the host is a loopback address.
// For IP addresses, it uses net.IP.IsLoopback().
// For hostnames, it recognizes well-known loopback hostnames like "localhost"
// and Docker-specific loopback patterns like "*.docker.internal".
func isLoopback(host string) bool {
	ip := net.ParseIP(host)
	if ip != nil {
		return ip.IsLoopback()
	}

	if strings.ToLower(host) == "localhost" {
		return true
	}

	if strings.HasSuffix(strings.ToLower(host), ".docker.internal") {
		return true
	}

	return false
}

func (c *clusterState) slotMasterNode(slot int) (*clusterNode, error) {
	nodes := c.slotNodes(slot)
	if len(nodes) > 0 {
		return nodes[0], nil
	}
	return c.nodes.Random()
}

func (c *clusterState) slotSlaveNode(slot int) (*clusterNode, error) {
	nodes := c.slotNodes(slot)
	switch len(nodes) {
	case 0:
		return c.nodes.Random()
	case 1:
		return nodes[0], nil
	case 2:
		slave := nodes[1]
		if !slave.Failing() && !slave.Loading() {
			return slave, nil
		}
		return nodes[0], nil
	default:
		var slave *clusterNode
		for i := 0; i < 10; i++ {
			n := rand.Intn(len(nodes)-1) + 1
			slave = nodes[n]
			if !slave.Failing() && !slave.Loading() {
				return slave, nil
			}
		}

		// All slaves are loading - use master.
		return nodes[0], nil
	}
}

func (c *clusterState) slotClosestNode(slot int) (*clusterNode, error) {
	nodes := c.slotNodes(slot)
	if len(nodes) == 0 {
		return c.nodes.Random()
	}

	var allNodesFailing = true
	var (
		closestNonFailingNode *clusterNode
		closestNode           *clusterNode
		minLatency            time.Duration
	)

	// setting the max possible duration as zerovalue for minlatency
	minLatency = time.Duration(math.MaxInt64)

	for _, n := range nodes {
		if closestNode == nil || n.Latency() < minLatency {
			closestNode = n
			minLatency = n.Latency()
			if !n.Failing() {
				closestNonFailingNode = n
				allNodesFailing = false
			}
		}
	}

	// pick the healthly node with the lowest latency
	if !allNodesFailing && closestNonFailingNode != nil {
		return closestNonFailingNode, nil
	}

	// if all nodes are failing, we will pick the temporarily failing node with lowest latency
	if minLatency < maximumNodeLatency && closestNode != nil {
		internal.Logger.Printf(context.TODO(), "redis: all nodes are marked as failed, picking the temporarily failing node with lowest latency")
		return closestNode, nil
	}

	// If all nodes are having the maximum latency(all pings are failing) - return a random node across the cluster
	internal.Logger.Printf(context.TODO(), "redis: pings to all nodes are failing, picking a random node across the cluster")
	return c.nodes.Random()
}

func (c *clusterState) slotRandomNode(slot int) (*clusterNode, error) {
	nodes := c.slotNodes(slot)
	if len(nodes) == 0 {
		return c.nodes.Random()
	}
	if len(nodes) == 1 {
		return nodes[0], nil
	}
	randomNodes := rand.Perm(len(nodes))
	for _, idx := range randomNodes {
		if node := nodes[idx]; !node.Failing() {
			return node, nil
		}
	}
	return nodes[randomNodes[0]], nil
}

func (c *clusterState) slotShardPickerSlaveNode(slot int, shardPicker routing.ShardPicker) (*clusterNode, error) {
	nodes := c.slotNodes(slot)
	if len(nodes) == 0 {
		return c.nodes.Random()
	}

	// nodes[0] is master, nodes[1:] are slaves
	// First, try all slave nodes for this slot using ShardPicker order
	slaves := nodes[1:]
	if len(slaves) > 0 {
		for i := 0; i < len(slaves); i++ {
			idx := shardPicker.Next(len(slaves))
			slave := slaves[idx]
			if !slave.Failing() && !slave.Loading() {
				return slave, nil
			}
		}
	}

	// All slaves are failing or loading - return master
	return nodes[0], nil
}

func (c *clusterState) slotNodes(slot int) []*clusterNode {
	i := sort.Search(len(c.slots), func(i int) bool {
		return c.slots[i].end >= slot
	})
	if i >= len(c.slots) {
		return nil
	}
	x := c.slots[i]
	if slot >= x.start && slot <= x.end {
		return x.nodes
	}
	return nil
}

//------------------------------------------------------------------------------

type clusterStateHolder struct {
<<<<<<< HEAD
	load func(ctx context.Context) (*clusterState, error)

	state         atomic.Value
	reloading     uint32 // atomic
	reloadPending uint32 // atomic - set to 1 when reload is requested during active reload
=======
	load      func(ctx context.Context) (*clusterState, error)
	state     atomic.Value
	reloading uint32 // atomic
>>>>>>> d8f1d608
}

func newClusterStateHolder(load func(ctx context.Context) (*clusterState, error)) *clusterStateHolder {
	return &clusterStateHolder{
		load: load,
	}
}

func (c *clusterStateHolder) Reload(ctx context.Context) (*clusterState, error) {
	state, err := c.load(ctx)
	if err != nil {
		return nil, err
	}
	c.state.Store(state)
	return state, nil
}

func (c *clusterStateHolder) LazyReload() {
	// If already reloading, mark that another reload is pending
	if !atomic.CompareAndSwapUint32(&c.reloading, 0, 1) {
		atomic.StoreUint32(&c.reloadPending, 1)
		return
	}

	go func() {
		for {
			_, err := c.Reload(context.Background())
			if err != nil {
				atomic.StoreUint32(&c.reloading, 0)
				return
			}

			// Clear pending flag after reload completes, before cooldown
			// This captures notifications that arrived during the reload
			atomic.StoreUint32(&c.reloadPending, 0)

			// Wait cooldown period
			time.Sleep(200 * time.Millisecond)

			// Check if another reload was requested during cooldown
			if atomic.LoadUint32(&c.reloadPending) == 0 {
				// No pending reload, we're done
				atomic.StoreUint32(&c.reloading, 0)
				return
			}

			// Pending reload requested, loop to reload again
		}
	}()
}

func (c *clusterStateHolder) Get(ctx context.Context) (*clusterState, error) {
	v := c.state.Load()
	if v == nil {
		return c.Reload(ctx)
	}

	state := v.(*clusterState)
	if time.Since(state.createdAt) > 10*time.Second {
		c.LazyReload()
	}
	return state, nil
}

func (c *clusterStateHolder) ReloadOrGet(ctx context.Context) (*clusterState, error) {
	state, err := c.Reload(ctx)
	if err == nil {
		return state, nil
	}
	return c.Get(ctx)
}

//------------------------------------------------------------------------------

// ClusterClient is a Redis Cluster client representing a pool of zero
// or more underlying connections. It's safe for concurrent use by
// multiple goroutines.
type ClusterClient struct {
	opt             *ClusterOptions
	nodes           *clusterNodes
	state           *clusterStateHolder
	cmdsInfoCache   *cmdsInfoCache
	cmdInfoResolver *commandInfoResolver
	cmdable
	hooksMixin
}

// NewClusterClient returns a Redis Cluster client as described in
// http://redis.io/topics/cluster-spec.
func NewClusterClient(opt *ClusterOptions) *ClusterClient {
	opt.init()

	c := &ClusterClient{
		opt:   opt,
		nodes: newClusterNodes(opt),
	}

	c.cmdsInfoCache = newCmdsInfoCache(c.cmdsInfo)

	c.state = newClusterStateHolder(c.loadState)

	c.SetCommandInfoResolver(NewDefaultCommandPolicyResolver())

	c.cmdable = c.Process
	c.initHooks(hooks{
		dial:       nil,
		process:    c.process,
		pipeline:   c.processPipeline,
		txPipeline: c.processTxPipeline,
	})

	// Set up SMIGRATED notification handling for cluster state reload
	// When a node client receives a SMIGRATED notification, it should trigger
	// cluster state reload on the parent ClusterClient
	if opt.MaintNotificationsConfig != nil {
		c.nodes.OnNewNode(func(nodeClient *Client) {
			manager := nodeClient.GetMaintNotificationsManager()
			if manager != nil {
				manager.SetClusterStateReloadCallback(func(ctx context.Context, hostPort string, slotRanges []string) {
					// Log the migration details for now
					if internal.LogLevel.InfoOrAbove() {
						internal.Logger.Printf(ctx, "cluster: slots %v migrated to %s, reloading cluster state", slotRanges, hostPort)
					}
					// Currently we reload the entire cluster state
					// In the future, this could be optimized to reload only the specific slots
					c.state.LazyReload()
				})
			}
		})
	}

	return c
}

// Options returns read-only Options that were used to create the client.
func (c *ClusterClient) Options() *ClusterOptions {
	return c.opt
}

// ReloadState reloads cluster state. If available it calls ClusterSlots func
// to get cluster slots information.
func (c *ClusterClient) ReloadState(ctx context.Context) {
	c.state.LazyReload()
}

// Close closes the cluster client, releasing any open resources.
//
// It is rare to Close a ClusterClient, as the ClusterClient is meant
// to be long-lived and shared between many goroutines.
func (c *ClusterClient) Close() error {
	return c.nodes.Close()
}

func (c *ClusterClient) Process(ctx context.Context, cmd Cmder) error {
	err := c.processHook(ctx, cmd)
	cmd.SetErr(err)
	return err
}

func (c *ClusterClient) process(ctx context.Context, cmd Cmder) error {
	slot := c.cmdSlot(cmd, -1)
	var node *clusterNode
	var moved bool
	var ask bool
	var lastErr error
	for attempt := 0; attempt <= c.opt.MaxRedirects; attempt++ {
		// MOVED and ASK responses are not transient errors that require retry delay; they
		// should be attempted immediately.
		if attempt > 0 && !moved && !ask {
			if err := internal.Sleep(ctx, c.retryBackoff(attempt)); err != nil {
				return err
			}
		}

		if node == nil {
			var err error
			if !c.opt.DisableRoutingPolicies && c.opt.ShardPicker != nil {
				node, err = c.cmdNodeWithShardPicker(ctx, cmd.Name(), slot, c.opt.ShardPicker)
			} else {
				node, err = c.cmdNode(ctx, cmd.Name(), slot)
			}
			if err != nil {
				return err
			}
		}

		if ask {
			ask = false
			pipe := node.Client.Pipeline()
			_ = pipe.Process(ctx, NewCmd(ctx, "asking"))
			_ = pipe.Process(ctx, cmd)
			_, lastErr = pipe.Exec(ctx)
		} else {
			if !c.opt.DisableRoutingPolicies {
				lastErr = c.routeAndRun(ctx, cmd, node)
			} else {
				lastErr = node.Client.Process(ctx, cmd)
			}
		}

		// If there is no error - we are done.
		if lastErr == nil {
			return nil
		}
		if isReadOnly := isReadOnlyError(lastErr); isReadOnly || lastErr == pool.ErrClosed {
			if isReadOnly {
				c.state.LazyReload()
			}
			node = nil
			continue
		}

		// If slave is loading - pick another node.
		if c.opt.ReadOnly && isLoadingError(lastErr) {
			node.MarkAsFailing()
			node = nil
			continue
		}

		var addr string
		moved, ask, addr = isMovedError(lastErr)
		if moved || ask {
			c.state.LazyReload()

			var err error
			node, err = c.nodes.GetOrCreate(addr)
			if err != nil {
				return err
			}
			continue
		}

		if shouldRetry(lastErr, cmd.readTimeout() == nil) {
			// First retry the same node.
			if attempt == 0 {
				continue
			}

			// Second try another node.
			node.MarkAsFailing()
			node = nil
			continue
		}

		return lastErr
	}
	return lastErr
}

func (c *ClusterClient) OnNewNode(fn func(rdb *Client)) {
	c.nodes.OnNewNode(fn)
}

// ForEachMaster concurrently calls the fn on each master node in the cluster.
// It returns the first error if any.
func (c *ClusterClient) ForEachMaster(
	ctx context.Context,
	fn func(ctx context.Context, client *Client) error,
) error {
	state, err := c.state.ReloadOrGet(ctx)
	if err != nil {
		return err
	}

	var wg sync.WaitGroup
	errCh := make(chan error, 1)

	for _, master := range state.Masters {
		wg.Add(1)
		go func(node *clusterNode) {
			defer wg.Done()
			err := fn(ctx, node.Client)
			if err != nil {
				select {
				case errCh <- err:
				default:
				}
			}
		}(master)
	}

	wg.Wait()

	select {
	case err := <-errCh:
		return err
	default:
		return nil
	}
}

// ForEachSlave concurrently calls the fn on each slave node in the cluster.
// It returns the first error if any.
func (c *ClusterClient) ForEachSlave(
	ctx context.Context,
	fn func(ctx context.Context, client *Client) error,
) error {
	state, err := c.state.ReloadOrGet(ctx)
	if err != nil {
		return err
	}

	var wg sync.WaitGroup
	errCh := make(chan error, 1)

	for _, slave := range state.Slaves {
		wg.Add(1)
		go func(node *clusterNode) {
			defer wg.Done()
			err := fn(ctx, node.Client)
			if err != nil {
				select {
				case errCh <- err:
				default:
				}
			}
		}(slave)
	}

	wg.Wait()

	select {
	case err := <-errCh:
		return err
	default:
		return nil
	}
}

// ForEachShard concurrently calls the fn on each known node in the cluster.
// It returns the first error if any.
func (c *ClusterClient) ForEachShard(
	ctx context.Context,
	fn func(ctx context.Context, client *Client) error,
) error {
	state, err := c.state.ReloadOrGet(ctx)
	if err != nil {
		return err
	}

	var wg sync.WaitGroup
	errCh := make(chan error, 1)

	worker := func(node *clusterNode) {
		defer wg.Done()
		err := fn(ctx, node.Client)
		if err != nil {
			select {
			case errCh <- err:
			default:
			}
		}
	}

	for _, node := range state.Masters {
		wg.Add(1)
		go worker(node)
	}
	for _, node := range state.Slaves {
		wg.Add(1)
		go worker(node)
	}

	wg.Wait()

	select {
	case err := <-errCh:
		return err
	default:
		return nil
	}
}

// PoolStats returns accumulated connection pool stats.
func (c *ClusterClient) PoolStats() *PoolStats {
	var acc PoolStats

	state, _ := c.state.Get(context.TODO())
	if state == nil {
		return &acc
	}

	for _, node := range state.Masters {
		s := node.Client.connPool.Stats()
		acc.Hits += s.Hits
		acc.Misses += s.Misses
		acc.Timeouts += s.Timeouts

		acc.TotalConns += s.TotalConns
		acc.IdleConns += s.IdleConns
		acc.StaleConns += s.StaleConns
	}

	for _, node := range state.Slaves {
		s := node.Client.connPool.Stats()
		acc.Hits += s.Hits
		acc.Misses += s.Misses
		acc.Timeouts += s.Timeouts

		acc.TotalConns += s.TotalConns
		acc.IdleConns += s.IdleConns
		acc.StaleConns += s.StaleConns
	}

	return &acc
}

func (c *ClusterClient) loadState(ctx context.Context) (*clusterState, error) {
	if c.opt.ClusterSlots != nil {
		slots, err := c.opt.ClusterSlots(ctx)
		if err != nil {
			return nil, err
		}
		return newClusterState(c.nodes, slots, "")
	}

	addrs, err := c.nodes.Addrs()
	if err != nil {
		return nil, err
	}

	var firstErr error

	for _, idx := range rand.Perm(len(addrs)) {
		addr := addrs[idx]

		node, err := c.nodes.GetOrCreate(addr)
		if err != nil {
			if firstErr == nil {
				firstErr = err
			}
			continue
		}

		slots, err := node.Client.ClusterSlots(ctx).Result()
		if err != nil {
			if firstErr == nil {
				firstErr = err
			}
			continue
		}

		return newClusterState(c.nodes, slots, addr)
	}

	/*
	 * No node is connectable. It's possible that all nodes' IP has changed.
	 * Clear activeAddrs to let client be able to re-connect using the initial
	 * setting of the addresses (e.g. [redis-cluster-0:6379, redis-cluster-1:6379]),
	 * which might have chance to resolve domain name and get updated IP address.
	 */
	c.nodes.mu.Lock()
	c.nodes.activeAddrs = nil
	c.nodes.mu.Unlock()

	return nil, firstErr
}

func (c *ClusterClient) Pipeline() Pipeliner {
	pipe := Pipeline{
		exec: pipelineExecer(c.processPipelineHook),
	}
	pipe.init()
	return &pipe
}

func (c *ClusterClient) Pipelined(ctx context.Context, fn func(Pipeliner) error) ([]Cmder, error) {
	return c.Pipeline().Pipelined(ctx, fn)
}

func (c *ClusterClient) processPipeline(ctx context.Context, cmds []Cmder) error {
	cmdsMap := newCmdsMap()

	if err := c.mapCmdsByNode(ctx, cmdsMap, cmds); err != nil {
		setCmdsErr(cmds, err)
		return err
	}

	for attempt := 0; attempt <= c.opt.MaxRedirects; attempt++ {
		if attempt > 0 {
			if err := internal.Sleep(ctx, c.retryBackoff(attempt)); err != nil {
				setCmdsErr(cmds, err)
				return err
			}
		}

		failedCmds := newCmdsMap()
		var wg sync.WaitGroup

		for node, cmds := range cmdsMap.m {
			wg.Add(1)
			go func(node *clusterNode, cmds []Cmder) {
				defer wg.Done()
				c.processPipelineNode(ctx, node, cmds, failedCmds)
			}(node, cmds)
		}

		wg.Wait()
		if len(failedCmds.m) == 0 {
			break
		}
		cmdsMap = failedCmds
	}

	return cmdsFirstErr(cmds)
}

func (c *ClusterClient) mapCmdsByNode(ctx context.Context, cmdsMap *cmdsMap, cmds []Cmder) error {
	state, err := c.state.Get(ctx)
	if err != nil {
		return err
	}

	if c.opt.ReadOnly && c.cmdsAreReadOnly(ctx, cmds) {
		for _, cmd := range cmds {
			var policy *routing.CommandPolicy
			if c.cmdInfoResolver != nil {
				policy = c.cmdInfoResolver.GetCommandPolicy(ctx, cmd)
			}
			if policy != nil && !policy.CanBeUsedInPipeline() {
				return fmt.Errorf(
					"redis: cannot pipeline command %q with request policy ReqAllNodes/ReqAllShards/ReqMultiShard; Note: This behavior is subject to change in the future", cmd.Name(),
				)
			}
			slot := c.cmdSlot(cmd, -1)
			node, err := c.slotReadOnlyNode(state, slot)
			if err != nil {
				return err
			}
			cmdsMap.Add(node, cmd)
		}
		return nil
	}

	for _, cmd := range cmds {
		var policy *routing.CommandPolicy
		if c.cmdInfoResolver != nil {
			policy = c.cmdInfoResolver.GetCommandPolicy(ctx, cmd)
		}
		if policy != nil && !policy.CanBeUsedInPipeline() {
			return fmt.Errorf(
				"redis: cannot pipeline command %q with request policy ReqAllNodes/ReqAllShards/ReqMultiShard; Note: This behavior is subject to change in the future", cmd.Name(),
			)
		}
		slot := c.cmdSlot(cmd, -1)
		node, err := state.slotMasterNode(slot)
		if err != nil {
			return err
		}
		cmdsMap.Add(node, cmd)
	}
	return nil
}

func (c *ClusterClient) cmdsAreReadOnly(ctx context.Context, cmds []Cmder) bool {
	for _, cmd := range cmds {
		cmdInfo := c.cmdInfo(ctx, cmd.Name())
		if cmdInfo == nil || !cmdInfo.ReadOnly {
			return false
		}
	}
	return true
}

func (c *ClusterClient) processPipelineNode(
	ctx context.Context, node *clusterNode, cmds []Cmder, failedCmds *cmdsMap,
) {
	_ = node.Client.withProcessPipelineHook(ctx, cmds, func(ctx context.Context, cmds []Cmder) error {
		cn, err := node.Client.getConn(ctx)
		if err != nil {
			if !isContextError(err) {
				node.MarkAsFailing()
			}
			_ = c.mapCmdsByNode(ctx, failedCmds, cmds)
			setCmdsErr(cmds, err)
			return err
		}

		var processErr error
		defer func() {
			node.Client.releaseConn(ctx, cn, processErr)
		}()
		processErr = c.processPipelineNodeConn(ctx, node, cn, cmds, failedCmds)

		return processErr
	})
}

func (c *ClusterClient) processPipelineNodeConn(
	ctx context.Context, node *clusterNode, cn *pool.Conn, cmds []Cmder, failedCmds *cmdsMap,
) error {
	if err := cn.WithWriter(c.context(ctx), c.opt.WriteTimeout, func(wr *proto.Writer) error {
		return writeCmds(wr, cmds)
	}); err != nil {
		if isBadConn(err, false, node.Client.getAddr()) {
			node.MarkAsFailing()
		}
		if shouldRetry(err, true) {
			_ = c.mapCmdsByNode(ctx, failedCmds, cmds)
		}
		setCmdsErr(cmds, err)
		return err
	}

	return cn.WithReader(c.context(ctx), c.opt.ReadTimeout, func(rd *proto.Reader) error {
		return c.pipelineReadCmds(ctx, node, rd, cmds, failedCmds)
	})
}

func (c *ClusterClient) pipelineReadCmds(
	ctx context.Context,
	node *clusterNode,
	rd *proto.Reader,
	cmds []Cmder,
	failedCmds *cmdsMap,
) error {
	for i, cmd := range cmds {
		err := cmd.readReply(rd)
		cmd.SetErr(err)

		if err == nil {
			continue
		}

		if c.checkMovedErr(ctx, cmd, err, failedCmds) {
			continue
		}

		if c.opt.ReadOnly && isBadConn(err, false, node.Client.getAddr()) {
			node.MarkAsFailing()
		}

		if !isRedisError(err) {
			if shouldRetry(err, true) {
				_ = c.mapCmdsByNode(ctx, failedCmds, cmds)
			}
			setCmdsErr(cmds[i+1:], err)
			return err
		}
	}

	if err := cmds[0].Err(); err != nil && shouldRetry(err, true) {
		_ = c.mapCmdsByNode(ctx, failedCmds, cmds)
		return err
	}

	return nil
}

func (c *ClusterClient) checkMovedErr(
	ctx context.Context, cmd Cmder, err error, failedCmds *cmdsMap,
) bool {
	moved, ask, addr := isMovedError(err)
	if !moved && !ask {
		return false
	}

	node, err := c.nodes.GetOrCreate(addr)
	if err != nil {
		return false
	}

	if moved {
		c.state.LazyReload()
		failedCmds.Add(node, cmd)
		return true
	}

	if ask {
		failedCmds.Add(node, NewCmd(ctx, "asking"), cmd)
		return true
	}

	panic("not reached")
}

// TxPipeline acts like Pipeline, but wraps queued commands with MULTI/EXEC.
func (c *ClusterClient) TxPipeline() Pipeliner {
	pipe := Pipeline{
		exec: func(ctx context.Context, cmds []Cmder) error {
			cmds = wrapMultiExec(ctx, cmds)
			return c.processTxPipelineHook(ctx, cmds)
		},
	}
	pipe.init()
	return &pipe
}

func (c *ClusterClient) TxPipelined(ctx context.Context, fn func(Pipeliner) error) ([]Cmder, error) {
	return c.TxPipeline().Pipelined(ctx, fn)
}

func (c *ClusterClient) processTxPipeline(ctx context.Context, cmds []Cmder) error {
	// Trim multi .. exec.
	cmds = cmds[1 : len(cmds)-1]

	if len(cmds) == 0 {
		return nil
	}

	state, err := c.state.Get(ctx)
	if err != nil {
		setCmdsErr(cmds, err)
		return err
	}

	keyedCmdsBySlot := c.slottedKeyedCommands(ctx, cmds)
	slot := -1
	switch len(keyedCmdsBySlot) {
	case 0:
		slot = hashtag.RandomSlot()
	case 1:
		for sl := range keyedCmdsBySlot {
			slot = sl
			break
		}
	default:
		// TxPipeline does not support cross slot transaction.
		setCmdsErr(cmds, ErrCrossSlot)
		return ErrCrossSlot
	}

	node, err := state.slotMasterNode(slot)
	if err != nil {
		setCmdsErr(cmds, err)
		return err
	}

	cmdsMap := map[*clusterNode][]Cmder{node: cmds}
	for attempt := 0; attempt <= c.opt.MaxRedirects; attempt++ {
		if attempt > 0 {
			if err := internal.Sleep(ctx, c.retryBackoff(attempt)); err != nil {
				setCmdsErr(cmds, err)
				return err
			}
		}

		failedCmds := newCmdsMap()
		var wg sync.WaitGroup

		for node, cmds := range cmdsMap {
			wg.Add(1)
			go func(node *clusterNode, cmds []Cmder) {
				defer wg.Done()
				c.processTxPipelineNode(ctx, node, cmds, failedCmds)
			}(node, cmds)
		}

		wg.Wait()
		if len(failedCmds.m) == 0 {
			break
		}
		cmdsMap = failedCmds.m
	}

	return cmdsFirstErr(cmds)
}

// slottedKeyedCommands returns a map of slot to commands taking into account
// only commands that have keys.
func (c *ClusterClient) slottedKeyedCommands(ctx context.Context, cmds []Cmder) map[int][]Cmder {
	cmdsSlots := map[int][]Cmder{}

	prefferedRandomSlot := -1
	for _, cmd := range cmds {
		if cmdFirstKeyPos(cmd) == 0 {
			continue
		}

		slot := c.cmdSlot(cmd, prefferedRandomSlot)
		if prefferedRandomSlot == -1 {
			prefferedRandomSlot = slot
		}

		cmdsSlots[slot] = append(cmdsSlots[slot], cmd)
	}

	return cmdsSlots
}

func (c *ClusterClient) processTxPipelineNode(
	ctx context.Context, node *clusterNode, cmds []Cmder, failedCmds *cmdsMap,
) {
	cmds = wrapMultiExec(ctx, cmds)
	_ = node.Client.withProcessPipelineHook(ctx, cmds, func(ctx context.Context, cmds []Cmder) error {
		cn, err := node.Client.getConn(ctx)
		if err != nil {
			_ = c.mapCmdsByNode(ctx, failedCmds, cmds)
			setCmdsErr(cmds, err)
			return err
		}

		var processErr error
		defer func() {
			node.Client.releaseConn(ctx, cn, processErr)
		}()
		processErr = c.processTxPipelineNodeConn(ctx, node, cn, cmds, failedCmds)

		return processErr
	})
}

func (c *ClusterClient) processTxPipelineNodeConn(
	ctx context.Context, node *clusterNode, cn *pool.Conn, cmds []Cmder, failedCmds *cmdsMap,
) error {
	if err := cn.WithWriter(c.context(ctx), c.opt.WriteTimeout, func(wr *proto.Writer) error {
		return writeCmds(wr, cmds)
	}); err != nil {
		if shouldRetry(err, true) {
			_ = c.mapCmdsByNode(ctx, failedCmds, cmds)
		}
		setCmdsErr(cmds, err)
		return err
	}

	return cn.WithReader(c.context(ctx), c.opt.ReadTimeout, func(rd *proto.Reader) error {
		statusCmd := cmds[0].(*StatusCmd)
		// Trim multi and exec.
		trimmedCmds := cmds[1 : len(cmds)-1]

		if err := c.txPipelineReadQueued(
			ctx, node, cn, rd, statusCmd, trimmedCmds, failedCmds,
		); err != nil {
			setCmdsErr(cmds, err)

			moved, ask, addr := isMovedError(err)
			if moved || ask {
				return c.cmdsMoved(ctx, trimmedCmds, moved, ask, addr, failedCmds)
			}

			return err
		}

		return node.Client.pipelineReadCmds(ctx, cn, rd, trimmedCmds)
	})
}

func (c *ClusterClient) txPipelineReadQueued(
	ctx context.Context,
	node *clusterNode,
	cn *pool.Conn,
	rd *proto.Reader,
	statusCmd *StatusCmd,
	cmds []Cmder,
	failedCmds *cmdsMap,
) error {
	// Parse queued replies.
	// To be sure there are no buffered push notifications, we process them before reading the reply
	if err := node.Client.processPendingPushNotificationWithReader(ctx, cn, rd); err != nil {
		// Log the error but don't fail the command execution
		// Push notification processing errors shouldn't break normal Redis operations
		internal.Logger.Printf(ctx, "push: error processing pending notifications before reading reply: %v", err)
	}
	if err := statusCmd.readReply(rd); err != nil {
		return err
	}

	for _, cmd := range cmds {
		// To be sure there are no buffered push notifications, we process them before reading the reply
		if err := node.Client.processPendingPushNotificationWithReader(ctx, cn, rd); err != nil {
			// Log the error but don't fail the command execution
			// Push notification processing errors shouldn't break normal Redis operations
			internal.Logger.Printf(ctx, "push: error processing pending notifications before reading reply: %v", err)
		}
		err := statusCmd.readReply(rd)
		if err != nil {
			if c.checkMovedErr(ctx, cmd, err, failedCmds) {
				// will be processed later
				continue
			}
			cmd.SetErr(err)
			if !isRedisError(err) {
				return err
			}
		}
	}

	// To be sure there are no buffered push notifications, we process them before reading the reply
	if err := node.Client.processPendingPushNotificationWithReader(ctx, cn, rd); err != nil {
		// Log the error but don't fail the command execution
		// Push notification processing errors shouldn't break normal Redis operations
		internal.Logger.Printf(ctx, "push: error processing pending notifications before reading reply: %v", err)
	}
	// Parse number of replies.
	line, err := rd.ReadLine()
	if err != nil {
		if err == Nil {
			err = TxFailedErr
		}
		return err
	}

	if line[0] != proto.RespArray {
		return fmt.Errorf("redis: expected '*', but got line %q", line)
	}

	return nil
}

func (c *ClusterClient) cmdsMoved(
	ctx context.Context, cmds []Cmder,
	moved, ask bool,
	addr string,
	failedCmds *cmdsMap,
) error {
	node, err := c.nodes.GetOrCreate(addr)
	if err != nil {
		return err
	}

	if moved {
		c.state.LazyReload()
		for _, cmd := range cmds {
			failedCmds.Add(node, cmd)
		}
		return nil
	}

	if ask {
		for _, cmd := range cmds {
			failedCmds.Add(node, NewCmd(ctx, "asking"), cmd)
		}
		return nil
	}

	return nil
}

func (c *ClusterClient) Watch(ctx context.Context, fn func(*Tx) error, keys ...string) error {
	if len(keys) == 0 {
		return errNoWatchKeys
	}

	slot := hashtag.Slot(keys[0])
	for _, key := range keys[1:] {
		if hashtag.Slot(key) != slot {
			return errWatchCrosslot
		}
	}

	node, err := c.slotMasterNode(ctx, slot)
	if err != nil {
		return err
	}

	for attempt := 0; attempt <= c.opt.MaxRedirects; attempt++ {
		if attempt > 0 {
			if err := internal.Sleep(ctx, c.retryBackoff(attempt)); err != nil {
				return err
			}
		}

		err = node.Client.Watch(ctx, fn, keys...)
		if err == nil {
			break
		}

		moved, ask, addr := isMovedError(err)
		if moved || ask {
			node, err = c.nodes.GetOrCreate(addr)
			if err != nil {
				return err
			}
			continue
		}

		if isReadOnly := isReadOnlyError(err); isReadOnly || err == pool.ErrClosed {
			if isReadOnly {
				c.state.LazyReload()
			}
			node, err = c.slotMasterNode(ctx, slot)
			if err != nil {
				return err
			}
			continue
		}

		if shouldRetry(err, true) {
			continue
		}

		return err
	}

	return err
}

// maintenance notifications won't work here for now
func (c *ClusterClient) pubSub() *PubSub {
	var node *clusterNode
	pubsub := &PubSub{
		opt: c.opt.clientOptions(),
		newConn: func(ctx context.Context, addr string, channels []string) (*pool.Conn, error) {
			if node != nil {
				panic("node != nil")
			}

			var err error

			if len(channels) > 0 {
				slot := hashtag.Slot(channels[0])

				// newConn in PubSub is only used for subscription connections, so it is safe to
				// assume that a slave node can always be used when client options specify ReadOnly.
				if c.opt.ReadOnly {
					state, err := c.state.Get(ctx)
					if err != nil {
						return nil, err
					}

					node, err = c.slotReadOnlyNode(state, slot)
					if err != nil {
						return nil, err
					}
				} else {
					node, err = c.slotMasterNode(ctx, slot)
					if err != nil {
						return nil, err
					}
				}
			} else {
				node, err = c.nodes.Random()
				if err != nil {
					return nil, err
				}
			}
			cn, err := node.Client.pubSubPool.NewConn(ctx, node.Client.opt.Network, node.Client.opt.Addr, channels)
			if err != nil {
				node = nil
				return nil, err
			}
			// will return nil if already initialized
			err = node.Client.initConn(ctx, cn)
			if err != nil {
				_ = cn.Close()
				node = nil
				return nil, err
			}
			node.Client.pubSubPool.TrackConn(cn)
			return cn, nil
		},
		closeConn: func(cn *pool.Conn) error {
			// Untrack connection from PubSubPool
			node.Client.pubSubPool.UntrackConn(cn)
			err := cn.Close()
			node = nil
			return err
		},
	}
	pubsub.init()

	return pubsub
}

// Subscribe subscribes the client to the specified channels.
// Channels can be omitted to create empty subscription.
func (c *ClusterClient) Subscribe(ctx context.Context, channels ...string) *PubSub {
	pubsub := c.pubSub()
	if len(channels) > 0 {
		_ = pubsub.Subscribe(ctx, channels...)
	}
	return pubsub
}

// PSubscribe subscribes the client to the given patterns.
// Patterns can be omitted to create empty subscription.
func (c *ClusterClient) PSubscribe(ctx context.Context, channels ...string) *PubSub {
	pubsub := c.pubSub()
	if len(channels) > 0 {
		_ = pubsub.PSubscribe(ctx, channels...)
	}
	return pubsub
}

// SSubscribe Subscribes the client to the specified shard channels.
func (c *ClusterClient) SSubscribe(ctx context.Context, channels ...string) *PubSub {
	pubsub := c.pubSub()
	if len(channels) > 0 {
		_ = pubsub.SSubscribe(ctx, channels...)
	}
	return pubsub
}

func (c *ClusterClient) retryBackoff(attempt int) time.Duration {
	return internal.RetryBackoff(attempt, c.opt.MinRetryBackoff, c.opt.MaxRetryBackoff)
}

func (c *ClusterClient) cmdsInfo(ctx context.Context) (map[string]*CommandInfo, error) {
	// Try 3 random nodes.
	const nodeLimit = 3

	addrs, err := c.nodes.Addrs()
	if err != nil {
		return nil, err
	}

	var firstErr error

	perm := rand.Perm(len(addrs))
	if len(perm) > nodeLimit {
		perm = perm[:nodeLimit]
	}

	for _, idx := range perm {
		addr := addrs[idx]
		node, err := c.nodes.GetOrCreate(addr)
		if err != nil {
			if firstErr == nil {
				firstErr = err
			}
			continue
		}

		info, err := node.Client.Command(ctx).Result()
		if err == nil {
			return info, nil
		}

		if firstErr == nil {
			firstErr = err
		}
	}

	if firstErr == nil {
		panic("not reached")
	}
	return nil, firstErr
}

// cmdInfo will fetch and cache the command policies after the first execution
func (c *ClusterClient) cmdInfo(ctx context.Context, name string) *CommandInfo {
	// Use a separate context that won't be canceled to ensure command info lookup
	// doesn't fail due to original context cancellation
	cmdInfoCtx := c.context(ctx)
	if c.opt.ContextTimeoutEnabled && ctx != nil {
		// If context timeout is enabled, still use a reasonable timeout
		var cancel context.CancelFunc
		cmdInfoCtx, cancel = context.WithTimeout(context.Background(), 5*time.Second)
		defer cancel()
	}

	cmdsInfo, err := c.cmdsInfoCache.Get(cmdInfoCtx)
	if err != nil {
		internal.Logger.Printf(cmdInfoCtx, "getting command info: %s", err)
		return nil
	}

	info := cmdsInfo[name]
	if info == nil {
		internal.Logger.Printf(cmdInfoCtx, "info for cmd=%s not found", name)
	}

	return info
}

func (c *ClusterClient) cmdSlot(cmd Cmder, prefferedSlot int) int {
	args := cmd.Args()
	if args[0] == "cluster" && (args[1] == "getkeysinslot" || args[1] == "countkeysinslot") {
		return args[2].(int)
	}

	return cmdSlot(cmd, cmdFirstKeyPos(cmd), prefferedSlot)
}

func cmdSlot(cmd Cmder, pos int, prefferedRandomSlot int) int {
	if pos == 0 {
		if prefferedRandomSlot != -1 {
			return prefferedRandomSlot
		}
		return hashtag.RandomSlot()
	}
	firstKey := cmd.stringArg(pos)
	return hashtag.Slot(firstKey)
}

func (c *ClusterClient) cmdNode(
	ctx context.Context,
	cmdName string,
	slot int,
) (*clusterNode, error) {
	state, err := c.state.Get(ctx)
	if err != nil {
		return nil, err
	}

	if c.opt.ReadOnly {
		cmdInfo := c.cmdInfo(ctx, cmdName)
		if cmdInfo != nil && cmdInfo.ReadOnly {
			return c.slotReadOnlyNode(state, slot)
		}
	}
	return state.slotMasterNode(slot)
}

func (c *ClusterClient) cmdNodeWithShardPicker(
	ctx context.Context,
	cmdName string,
	slot int,
	shardPicker routing.ShardPicker,
) (*clusterNode, error) {
	state, err := c.state.Get(ctx)
	if err != nil {
		return nil, err
	}

	// For keyless commands (slot == -1), use ShardPicker to select a shard
	// This respects the user's configured ShardPicker policy
	if slot == -1 {
		if len(state.Masters) == 0 {
			return nil, errClusterNoNodes
		}
		idx := shardPicker.Next(len(state.Masters))
		return state.Masters[idx], nil
	}

	if c.opt.ReadOnly {
		cmdInfo := c.cmdInfo(ctx, cmdName)
		if cmdInfo != nil && cmdInfo.ReadOnly {
			return c.slotReadOnlyNode(state, slot)
		}
	}
	return state.slotMasterNode(slot)
}

func (c *ClusterClient) slotReadOnlyNode(state *clusterState, slot int) (*clusterNode, error) {
	if c.opt.RouteByLatency {
		return state.slotClosestNode(slot)
	}
	if c.opt.RouteRandomly {
		return state.slotRandomNode(slot)
	}

	if c.opt.ShardPicker != nil {
		return state.slotShardPickerSlaveNode(slot, c.opt.ShardPicker)
	}

	return state.slotSlaveNode(slot)
}

func (c *ClusterClient) slotMasterNode(ctx context.Context, slot int) (*clusterNode, error) {
	state, err := c.state.Get(ctx)
	if err != nil {
		return nil, err
	}
	return state.slotMasterNode(slot)
}

// SlaveForKey gets a client for a replica node to run any command on it.
// This is especially useful if we want to run a particular lua script which has
// only read only commands on the replica.
// This is because other redis commands generally have a flag that points that
// they are read only and automatically run on the replica nodes
// if ClusterOptions.ReadOnly flag is set to true.
func (c *ClusterClient) SlaveForKey(ctx context.Context, key string) (*Client, error) {
	state, err := c.state.Get(ctx)
	if err != nil {
		return nil, err
	}
	slot := hashtag.Slot(key)
	node, err := c.slotReadOnlyNode(state, slot)
	if err != nil {
		return nil, err
	}
	return node.Client, err
}

// MasterForKey return a client to the master node for a particular key.
func (c *ClusterClient) MasterForKey(ctx context.Context, key string) (*Client, error) {
	slot := hashtag.Slot(key)
	node, err := c.slotMasterNode(ctx, slot)
	if err != nil {
		return nil, err
	}
	return node.Client, nil
}

func (c *ClusterClient) context(ctx context.Context) context.Context {
	if c.opt.ContextTimeoutEnabled {
		return ctx
	}
	return context.Background()
}

func (c *ClusterClient) GetResolver() *commandInfoResolver {
	return c.cmdInfoResolver
}

func (c *ClusterClient) SetCommandInfoResolver(cmdInfoResolver *commandInfoResolver) {
	c.cmdInfoResolver = cmdInfoResolver
}

// extractCommandInfo retrieves the routing policy for a command
func (c *ClusterClient) extractCommandInfo(ctx context.Context, cmd Cmder) *routing.CommandPolicy {
	if cmdInfo := c.cmdInfo(ctx, cmd.Name()); cmdInfo != nil && cmdInfo.CommandPolicy != nil {
		return cmdInfo.CommandPolicy
	}

	return nil
}

// NewDynamicResolver returns a CommandInfoResolver
// that uses the underlying cmdInfo cache to resolve the policies
func (c *ClusterClient) NewDynamicResolver() *commandInfoResolver {
	return &commandInfoResolver{
		resolveFunc: c.extractCommandInfo,
	}
}

func appendIfNotExist[T comparable](vals []T, newVal T) []T {
	for _, v := range vals {
		if v == newVal {
			return vals
		}
	}
	return append(vals, newVal)
}

//------------------------------------------------------------------------------

type cmdsMap struct {
	mu sync.Mutex
	m  map[*clusterNode][]Cmder
}

func newCmdsMap() *cmdsMap {
	return &cmdsMap{
		m: make(map[*clusterNode][]Cmder),
	}
}

func (m *cmdsMap) Add(node *clusterNode, cmds ...Cmder) {
	m.mu.Lock()
	m.m[node] = append(m.m[node], cmds...)
	m.mu.Unlock()
}<|MERGE_RESOLUTION|>--- conflicted
+++ resolved
@@ -1023,17 +1023,11 @@
 //------------------------------------------------------------------------------
 
 type clusterStateHolder struct {
-<<<<<<< HEAD
 	load func(ctx context.Context) (*clusterState, error)
 
 	state         atomic.Value
 	reloading     uint32 // atomic
 	reloadPending uint32 // atomic - set to 1 when reload is requested during active reload
-=======
-	load      func(ctx context.Context) (*clusterState, error)
-	state     atomic.Value
-	reloading uint32 // atomic
->>>>>>> d8f1d608
 }
 
 func newClusterStateHolder(load func(ctx context.Context) (*clusterState, error)) *clusterStateHolder {
