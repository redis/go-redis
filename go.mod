--- conflicted
+++ resolved
@@ -1,10 +1,6 @@
 module github.com/go-redis/redis/v8
 
-<<<<<<< HEAD
-go 1.14
-=======
 go 1.17
->>>>>>> 40e84a79
 
 require (
 	github.com/cespare/xxhash/v2 v2.1.2
