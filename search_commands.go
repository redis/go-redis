--- conflicted
+++ resolved
@@ -2018,7 +2018,6 @@
 	return nil
 }
 
-<<<<<<< HEAD
 func (cmd *FTSearchCmd) Clone() Cmder {
 	val := FTSearchResult{
 		Total: cmd.val.Total,
@@ -2100,7 +2099,8 @@
 		val:     val,
 		options: options,
 	}
-=======
+}
+
 // FTHybridResult represents the result of a hybrid search operation
 type FTHybridResult struct {
 	TotalResults  int
@@ -2300,7 +2300,6 @@
 		cmd.val = result
 	}
 	return nil
->>>>>>> 9b7f1be0
 }
 
 // FTSearch - Executes a search query on an index.
