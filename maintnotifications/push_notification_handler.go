package maintnotifications

import (
	"context"
	"errors"
	"fmt"
	"strings"
	"time"

	"github.com/redis/go-redis/v9/internal"
	"github.com/redis/go-redis/v9/internal/maintnotifications/logs"
	"github.com/redis/go-redis/v9/internal/pool"
	"github.com/redis/go-redis/v9/push"
)

// NotificationHandler handles push notifications for the simplified manager.
type NotificationHandler struct {
	manager           *Manager
	operationsManager OperationsManagerInterface
}

// HandlePushNotification processes push notifications with hook support.
func (snh *NotificationHandler) HandlePushNotification(ctx context.Context, handlerCtx push.NotificationHandlerContext, notification []interface{}) error {
	if len(notification) == 0 {
		internal.Logger.Printf(ctx, logs.InvalidNotificationFormat(notification))
		return ErrInvalidNotification
	}

	notificationType, ok := notification[0].(string)
	if !ok {
		internal.Logger.Printf(ctx, logs.InvalidNotificationTypeFormat(notification[0]))
		return ErrInvalidNotification
	}

	// Process pre-hooks - they can modify the notification or skip processing
	modifiedNotification, shouldContinue := snh.manager.processPreHooks(ctx, handlerCtx, notificationType, notification)
	if !shouldContinue {
		return nil // Hooks decided to skip processing
	}

	var err error
	switch notificationType {
	case NotificationMoving:
		err = snh.handleMoving(ctx, handlerCtx, modifiedNotification)
	case NotificationMigrating:
		err = snh.handleMigrating(ctx, handlerCtx, modifiedNotification)
	case NotificationMigrated:
		err = snh.handleMigrated(ctx, handlerCtx, modifiedNotification)
	case NotificationFailingOver:
		err = snh.handleFailingOver(ctx, handlerCtx, modifiedNotification)
	case NotificationFailedOver:
		err = snh.handleFailedOver(ctx, handlerCtx, modifiedNotification)
	case NotificationSMigrating:
		err = snh.handleSMigrating(ctx, handlerCtx, modifiedNotification)
	case NotificationSMigrated:
		err = snh.handleSMigrated(ctx, handlerCtx, modifiedNotification)
	default:
		// Ignore other notification types (e.g., pub/sub messages)
		err = nil
	}

	// Process post-hooks with the result
	snh.manager.processPostHooks(ctx, handlerCtx, notificationType, modifiedNotification, err)

	return err
}

// handleMoving processes MOVING notifications.
// MOVING indicates that a connection should be handed off to a new endpoint.
// This is a per-connection notification that triggers connection handoff.
// Expected format: ["MOVING", seqNum, timeS, endpoint]
func (snh *NotificationHandler) handleMoving(ctx context.Context, handlerCtx push.NotificationHandlerContext, notification []interface{}) error {
	if len(notification) < 3 {
		internal.Logger.Printf(ctx, logs.InvalidNotification("MOVING", notification))
		return ErrInvalidNotification
	}
	seqID, ok := notification[1].(int64)
	if !ok {
		internal.Logger.Printf(ctx, logs.InvalidSeqIDInMovingNotification(notification[1]))
		return ErrInvalidNotification
	}

	// Extract timeS
	timeS, ok := notification[2].(int64)
	if !ok {
		internal.Logger.Printf(ctx, logs.InvalidTimeSInMovingNotification(notification[2]))
		return ErrInvalidNotification
	}

	newEndpoint := ""
	if len(notification) > 3 {
		// Extract new endpoint
		newEndpoint, ok = notification[3].(string)
		if !ok {
			stringified := fmt.Sprintf("%v", notification[3])
			// this could be <nil> which is valid
			if notification[3] == nil || stringified == internal.RedisNull {
				newEndpoint = ""
			} else {
				internal.Logger.Printf(ctx, logs.InvalidNewEndpointInMovingNotification(notification[3]))
				return ErrInvalidNotification
			}
		}
	}

	// Get the connection that received this notification
	conn := handlerCtx.Conn
	if conn == nil {
		internal.Logger.Printf(ctx, logs.NoConnectionInHandlerContext("MOVING"))
		return ErrInvalidNotification
	}

	// Type assert to get the underlying pool connection
	var poolConn *pool.Conn
	if pc, ok := conn.(*pool.Conn); ok {
		poolConn = pc
	} else {
		internal.Logger.Printf(ctx, logs.InvalidConnectionTypeInHandlerContext("MOVING", conn, handlerCtx))
		return ErrInvalidNotification
	}

	// If the connection is closed or not pooled, we can ignore the notification
	// this connection won't be remembered by the pool and will be garbage collected
	// Keep pubsub connections around since they are not pooled but are long-lived
	// and should be allowed to handoff (the pubsub instance will reconnect and change
	// the underlying *pool.Conn)
	if (poolConn.IsClosed() || !poolConn.IsPooled()) && !poolConn.IsPubSub() {
		return nil
	}

	deadline := time.Now().Add(time.Duration(timeS) * time.Second)
	// If newEndpoint is empty, we should schedule a handoff to the current endpoint in timeS/2 seconds
	if newEndpoint == "" || newEndpoint == internal.RedisNull {
		if internal.LogLevel.DebugOrAbove() {
			internal.Logger.Printf(ctx, logs.SchedulingHandoffToCurrentEndpoint(poolConn.GetID(), float64(timeS)/2))
		}
		// same as current endpoint
		newEndpoint = snh.manager.options.GetAddr()
		// delay the handoff for timeS/2 seconds to the same endpoint
		// do this in a goroutine to avoid blocking the notification handler
		// NOTE: This timer is started while parsing the notification, so the connection is not marked for handoff
		// and there should be no possibility of a race condition or double handoff.
		time.AfterFunc(time.Duration(timeS/2)*time.Second, func() {
			if poolConn == nil || poolConn.IsClosed() {
				return
			}
			if err := snh.markConnForHandoff(poolConn, newEndpoint, seqID, deadline); err != nil {
				// Log error but don't fail the goroutine - use background context since original may be cancelled
				internal.Logger.Printf(context.Background(), logs.FailedToMarkForHandoff(poolConn.GetID(), err))
			}
		})
		return nil
	}

	return snh.markConnForHandoff(poolConn, newEndpoint, seqID, deadline)
}

func (snh *NotificationHandler) markConnForHandoff(conn *pool.Conn, newEndpoint string, seqID int64, deadline time.Time) error {
	if err := conn.MarkForHandoff(newEndpoint, seqID); err != nil {
		internal.Logger.Printf(context.Background(), logs.FailedToMarkForHandoff(conn.GetID(), err))
		// Connection is already marked for handoff, which is acceptable
		// This can happen if multiple MOVING notifications are received for the same connection
		return nil
	}
	// Optionally track in m
	if snh.operationsManager != nil {
		connID := conn.GetID()
		// Track the operation (ignore errors since this is optional)
		_ = snh.operationsManager.TrackMovingOperationWithConnID(context.Background(), newEndpoint, deadline, seqID, connID)
	} else {
		return errors.New(logs.ManagerNotInitialized())
	}
	return nil
}

// handleMigrating processes MIGRATING notifications.
// MIGRATING indicates that a connection migration is starting.
// This is a per-connection notification that applies relaxed timeouts.
// Expected format: ["MIGRATING", ...]
func (snh *NotificationHandler) handleMigrating(ctx context.Context, handlerCtx push.NotificationHandlerContext, notification []interface{}) error {
	if len(notification) < 2 {
		internal.Logger.Printf(ctx, logs.InvalidNotification("MIGRATING", notification))
		return ErrInvalidNotification
	}

	if handlerCtx.Conn == nil {
		internal.Logger.Printf(ctx, logs.NoConnectionInHandlerContext("MIGRATING"))
		return ErrInvalidNotification
	}

	conn, ok := handlerCtx.Conn.(*pool.Conn)
	if !ok {
		internal.Logger.Printf(ctx, logs.InvalidConnectionTypeInHandlerContext("MIGRATING", handlerCtx.Conn, handlerCtx))
		return ErrInvalidNotification
	}

	// Apply relaxed timeout to this specific connection
	if internal.LogLevel.InfoOrAbove() {
		internal.Logger.Printf(ctx, logs.RelaxedTimeoutDueToNotification(conn.GetID(), "MIGRATING", snh.manager.config.RelaxedTimeout))
	}
	conn.SetRelaxedTimeout(snh.manager.config.RelaxedTimeout, snh.manager.config.RelaxedTimeout)
	return nil
}

// handleMigrated processes MIGRATED notifications.
// MIGRATED indicates that a connection migration has completed.
// This is a per-connection notification that clears relaxed timeouts.
// Expected format: ["MIGRATED", ...]
func (snh *NotificationHandler) handleMigrated(ctx context.Context, handlerCtx push.NotificationHandlerContext, notification []interface{}) error {
	if len(notification) < 2 {
		internal.Logger.Printf(ctx, logs.InvalidNotification("MIGRATED", notification))
		return ErrInvalidNotification
	}

	if handlerCtx.Conn == nil {
		internal.Logger.Printf(ctx, logs.NoConnectionInHandlerContext("MIGRATED"))
		return ErrInvalidNotification
	}

	conn, ok := handlerCtx.Conn.(*pool.Conn)
	if !ok {
		internal.Logger.Printf(ctx, logs.InvalidConnectionTypeInHandlerContext("MIGRATED", handlerCtx.Conn, handlerCtx))
		return ErrInvalidNotification
	}

	// Clear relaxed timeout for this specific connection
	if internal.LogLevel.InfoOrAbove() {
		connID := conn.GetID()
		internal.Logger.Printf(ctx, logs.UnrelaxedTimeout(connID))
	}
	conn.ClearRelaxedTimeout()
	return nil
}

// handleFailingOver processes FAILING_OVER notifications.
// FAILING_OVER indicates that a failover is starting.
// This is a per-connection notification that applies relaxed timeouts.
// Expected format: ["FAILING_OVER", ...]
func (snh *NotificationHandler) handleFailingOver(ctx context.Context, handlerCtx push.NotificationHandlerContext, notification []interface{}) error {
	if len(notification) < 2 {
		internal.Logger.Printf(ctx, logs.InvalidNotification("FAILING_OVER", notification))
		return ErrInvalidNotification
	}

	if handlerCtx.Conn == nil {
		internal.Logger.Printf(ctx, logs.NoConnectionInHandlerContext("FAILING_OVER"))
		return ErrInvalidNotification
	}

	conn, ok := handlerCtx.Conn.(*pool.Conn)
	if !ok {
		internal.Logger.Printf(ctx, logs.InvalidConnectionTypeInHandlerContext("FAILING_OVER", handlerCtx.Conn, handlerCtx))
		return ErrInvalidNotification
	}

	// Apply relaxed timeout to this specific connection
	if internal.LogLevel.InfoOrAbove() {
		connID := conn.GetID()
		internal.Logger.Printf(ctx, logs.RelaxedTimeoutDueToNotification(connID, "FAILING_OVER", snh.manager.config.RelaxedTimeout))
	}
	conn.SetRelaxedTimeout(snh.manager.config.RelaxedTimeout, snh.manager.config.RelaxedTimeout)
	return nil
}

// handleFailedOver processes FAILED_OVER notifications.
// FAILED_OVER indicates that a failover has completed.
// This is a per-connection notification that clears relaxed timeouts.
// Expected format: ["FAILED_OVER", ...]
func (snh *NotificationHandler) handleFailedOver(ctx context.Context, handlerCtx push.NotificationHandlerContext, notification []interface{}) error {
	if len(notification) < 2 {
		internal.Logger.Printf(ctx, logs.InvalidNotification("FAILED_OVER", notification))
		return ErrInvalidNotification
	}

	if handlerCtx.Conn == nil {
		internal.Logger.Printf(ctx, logs.NoConnectionInHandlerContext("FAILED_OVER"))
		return ErrInvalidNotification
	}

	conn, ok := handlerCtx.Conn.(*pool.Conn)
	if !ok {
		internal.Logger.Printf(ctx, logs.InvalidConnectionTypeInHandlerContext("FAILED_OVER", handlerCtx.Conn, handlerCtx))
		return ErrInvalidNotification
	}

	// Clear relaxed timeout for this specific connection
	if internal.LogLevel.InfoOrAbove() {
		connID := conn.GetID()
		internal.Logger.Printf(ctx, logs.UnrelaxedTimeout(connID))
	}
	conn.ClearRelaxedTimeout()
	return nil
}

// handleSMigrating processes SMIGRATING notifications.
// SMIGRATING indicates that a cluster slot is in the process of migrating to a different node.
// This is a per-connection notification that applies relaxed timeouts during slot migration.
// Expected format: ["SMIGRATING", SeqID, slot/range1-range2, ...]
func (snh *NotificationHandler) handleSMigrating(ctx context.Context, handlerCtx push.NotificationHandlerContext, notification []interface{}) error {
	if len(notification) < 3 {
		internal.Logger.Printf(ctx, logs.InvalidNotification("SMIGRATING", notification))
		return ErrInvalidNotification
	}

	// Extract SeqID (position 1)
	seqID, ok := notification[1].(int64)
	if !ok {
		internal.Logger.Printf(ctx, logs.InvalidSeqIDInSMigratingNotification(notification[1]))
		return ErrInvalidNotification
	}

	// Extract slot ranges (position 2+)
	// For now, we just extract them for logging
	// Format can be: single slot "1234" or range "100-200"
	var slotRanges []string
	for i := 2; i < len(notification); i++ {
		if slotRange, ok := notification[i].(string); ok {
			slotRanges = append(slotRanges, slotRange)
		}
	}

	if handlerCtx.Conn == nil {
		internal.Logger.Printf(ctx, logs.NoConnectionInHandlerContext("SMIGRATING"))
		return ErrInvalidNotification
	}

	conn, ok := handlerCtx.Conn.(*pool.Conn)
	if !ok {
		internal.Logger.Printf(ctx, logs.InvalidConnectionTypeInHandlerContext("SMIGRATING", handlerCtx.Conn, handlerCtx))
		return ErrInvalidNotification
	}

	// Apply relaxed timeout to this specific connection
	if internal.LogLevel.InfoOrAbove() {
		internal.Logger.Printf(ctx, logs.SlotMigrating(conn.GetID(), seqID, slotRanges))
	}
	conn.SetRelaxedTimeout(snh.manager.config.RelaxedTimeout, snh.manager.config.RelaxedTimeout)
	return nil
}

// handleSMigrated processes SMIGRATED notifications.
// SMIGRATED indicates that a cluster slot has finished migrating to a different node.
// This is a cluster-level notification that triggers cluster state reload.
<<<<<<< HEAD
// Expected format: ["SMIGRATED", SeqID, host:port, slot1/range1-range2, ...]
// Note: Multiple connections may receive the same notification, so we deduplicate by SeqID before triggering reload.
// but we still process the notification on each connection to clear the relaxed timeout.
func (snh *NotificationHandler) handleSMigrated(ctx context.Context, handlerCtx push.NotificationHandlerContext, notification []interface{}) error {
	if len(notification) < 4 {
=======
// Expected format: ["SMIGRATED", SeqID, count, [endpoint1, endpoint2, ...]]
// Each endpoint is formatted as: "host:port slot1,slot2,range1-range2"
// Note: Multiple connections may receive the same notification, so we deduplicate by SeqID before triggering reload.
// but we still process the notification on each connection to clear the relaxed timeout.
func (snh *NotificationHandler) handleSMigrated(ctx context.Context, handlerCtx push.NotificationHandlerContext, notification []interface{}) error {
	if len(notification) != 4 {
>>>>>>> dbf6fd1e
		internal.Logger.Printf(ctx, logs.InvalidNotification("SMIGRATED", notification))
		return ErrInvalidNotification
	}

	// Extract SeqID (position 1)
	seqID, ok := notification[1].(int64)
	if !ok {
		internal.Logger.Printf(ctx, logs.InvalidSeqIDInSMigratedNotification(notification[1]))
		return ErrInvalidNotification
	}

<<<<<<< HEAD
	// Deduplicate by SeqID - multiple connections may receive the same notification
	if snh.manager.MarkSMigratedSeqIDProcessed(seqID) {
		// Extract host:port (position 2)
		hostPort, ok := notification[2].(string)
		if !ok {
			internal.Logger.Printf(ctx, logs.InvalidHostPortInSMigratedNotification(notification[2]))
			return ErrInvalidNotification
		}

		// Extract slot ranges (position 3+)
		// For now, we just extract them for logging
		// Format can be: single slot "1234" or range "100-200"
		var slotRanges []string
		for i := 3; i < len(notification); i++ {
			if slotRange, ok := notification[i].(string); ok {
				slotRanges = append(slotRanges, slotRange)
=======
	// Extract count (position 2)
	count, ok := notification[2].(int64)
	if !ok {
		internal.Logger.Printf(ctx, logs.InvalidNotification("SMIGRATED (count)", notification))
		return ErrInvalidNotification
	}

	// Extract endpoints array (position 3)
	endpointsArray, ok := notification[3].([]interface{})
	if !ok {
		internal.Logger.Printf(ctx, logs.InvalidNotification("SMIGRATED (endpoints)", notification))
		return ErrInvalidNotification
	}

	if int64(len(endpointsArray)) != count {
		internal.Logger.Printf(ctx, logs.InvalidNotification("SMIGRATED (count mismatch)", notification))
		return ErrInvalidNotification
	}

	// Parse endpoints
	endpoints := make([]string, 0, count)
	for _, ep := range endpointsArray {
		if endpoint, ok := ep.(string); ok {
			endpoints = append(endpoints, endpoint)
		}
	}

	// Deduplicate by SeqID - multiple connections may receive the same notification
	if snh.manager.MarkSMigratedSeqIDProcessed(seqID) {
		// For logging and triggering reload, we use the first endpoint's host:port
		// and collect all slot ranges from all endpoints
		var hostPort string
		var allSlotRanges []string

		for _, endpoint := range endpoints {
			// Parse endpoint: "host:port slot1,slot2,range1-range2"
			parts := strings.SplitN(endpoint, " ", 2)
			if len(parts) == 2 {
				if hostPort == "" {
					hostPort = parts[0]
				}
				// Split slots by comma
				slots := strings.Split(parts[1], ",")
				allSlotRanges = append(allSlotRanges, slots...)
>>>>>>> dbf6fd1e
			}
		}

		if internal.LogLevel.InfoOrAbove() {
<<<<<<< HEAD
			internal.Logger.Printf(ctx, logs.SlotMigrated(seqID, hostPort, slotRanges))
=======
			internal.Logger.Printf(ctx, logs.SlotMigrated(seqID, hostPort, allSlotRanges))
>>>>>>> dbf6fd1e
		}
		// Trigger cluster state reload via callback, passing host:port and slot ranges
		// For now, implementations just log these and trigger a full reload
		// In the future, this could be optimized to reload only the specific slots
<<<<<<< HEAD
		snh.manager.TriggerClusterStateReload(ctx, hostPort, slotRanges)
=======
		snh.manager.TriggerClusterStateReload(ctx, hostPort, allSlotRanges)
>>>>>>> dbf6fd1e
	}

	// clear relaxed timeout
	if handlerCtx.Conn != nil {
		conn, ok := handlerCtx.Conn.(*pool.Conn)
		if ok {
			conn.ClearRelaxedTimeout()
		}
	}

	return nil
}<|MERGE_RESOLUTION|>--- conflicted
+++ resolved
@@ -341,20 +341,12 @@
 // handleSMigrated processes SMIGRATED notifications.
 // SMIGRATED indicates that a cluster slot has finished migrating to a different node.
 // This is a cluster-level notification that triggers cluster state reload.
-<<<<<<< HEAD
-// Expected format: ["SMIGRATED", SeqID, host:port, slot1/range1-range2, ...]
-// Note: Multiple connections may receive the same notification, so we deduplicate by SeqID before triggering reload.
-// but we still process the notification on each connection to clear the relaxed timeout.
-func (snh *NotificationHandler) handleSMigrated(ctx context.Context, handlerCtx push.NotificationHandlerContext, notification []interface{}) error {
-	if len(notification) < 4 {
-=======
 // Expected format: ["SMIGRATED", SeqID, count, [endpoint1, endpoint2, ...]]
 // Each endpoint is formatted as: "host:port slot1,slot2,range1-range2"
 // Note: Multiple connections may receive the same notification, so we deduplicate by SeqID before triggering reload.
 // but we still process the notification on each connection to clear the relaxed timeout.
 func (snh *NotificationHandler) handleSMigrated(ctx context.Context, handlerCtx push.NotificationHandlerContext, notification []interface{}) error {
 	if len(notification) != 4 {
->>>>>>> dbf6fd1e
 		internal.Logger.Printf(ctx, logs.InvalidNotification("SMIGRATED", notification))
 		return ErrInvalidNotification
 	}
@@ -366,24 +358,6 @@
 		return ErrInvalidNotification
 	}
 
-<<<<<<< HEAD
-	// Deduplicate by SeqID - multiple connections may receive the same notification
-	if snh.manager.MarkSMigratedSeqIDProcessed(seqID) {
-		// Extract host:port (position 2)
-		hostPort, ok := notification[2].(string)
-		if !ok {
-			internal.Logger.Printf(ctx, logs.InvalidHostPortInSMigratedNotification(notification[2]))
-			return ErrInvalidNotification
-		}
-
-		// Extract slot ranges (position 3+)
-		// For now, we just extract them for logging
-		// Format can be: single slot "1234" or range "100-200"
-		var slotRanges []string
-		for i := 3; i < len(notification); i++ {
-			if slotRange, ok := notification[i].(string); ok {
-				slotRanges = append(slotRanges, slotRange)
-=======
 	// Extract count (position 2)
 	count, ok := notification[2].(int64)
 	if !ok {
@@ -428,25 +402,16 @@
 				// Split slots by comma
 				slots := strings.Split(parts[1], ",")
 				allSlotRanges = append(allSlotRanges, slots...)
->>>>>>> dbf6fd1e
 			}
 		}
 
 		if internal.LogLevel.InfoOrAbove() {
-<<<<<<< HEAD
-			internal.Logger.Printf(ctx, logs.SlotMigrated(seqID, hostPort, slotRanges))
-=======
 			internal.Logger.Printf(ctx, logs.SlotMigrated(seqID, hostPort, allSlotRanges))
->>>>>>> dbf6fd1e
 		}
 		// Trigger cluster state reload via callback, passing host:port and slot ranges
 		// For now, implementations just log these and trigger a full reload
 		// In the future, this could be optimized to reload only the specific slots
-<<<<<<< HEAD
-		snh.manager.TriggerClusterStateReload(ctx, hostPort, slotRanges)
-=======
 		snh.manager.TriggerClusterStateReload(ctx, hostPort, allSlotRanges)
->>>>>>> dbf6fd1e
 	}
 
 	// clear relaxed timeout
