--- conflicted
+++ resolved
@@ -7,11 +7,7 @@
 require (
 	github.com/bsm/ginkgo/v2 v2.12.0
 	github.com/bsm/gomega v1.27.10
-<<<<<<< HEAD
 	github.com/redis/go-redis/v9 v9.7.1
-=======
-	github.com/redis/go-redis/v9 v9.6.2
->>>>>>> 30e7388c
 )
 
 require (
