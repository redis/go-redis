--- conflicted
+++ resolved
@@ -16,11 +16,7 @@
 
     services:
       redis-stack:
-<<<<<<< HEAD
-        image: redislabs/client-libs-test:8.0.1-pre
-=======
         image: redislabs/client-libs-test:8.0.2
->>>>>>> 7d97cc1c
         env:
           TLS_ENABLED: no
           REDIS_CLUSTER: no
