package redis

import (
	"context"
	"errors"
	"fmt"
	"sync/atomic"
	"time"

	"github.com/go-redis/redis/v8/internal"
	"github.com/go-redis/redis/v8/internal/pool"
	"github.com/go-redis/redis/v8/internal/proto"
)

// Nil reply returned by Redis when key does not exist.
const Nil = proto.Nil

func SetLogger(logger internal.Logging) {
	internal.Logger = logger
}

//------------------------------------------------------------------------------

type Hook interface {
	BeforeProcess(ctx context.Context, cmd Cmder) (context.Context, error)
	AfterProcess(ctx context.Context, cmd Cmder) error

	BeforeProcessPipeline(ctx context.Context, cmds []Cmder) (context.Context, error)
	AfterProcessPipeline(ctx context.Context, cmds []Cmder) error
}

type hooks struct {
	hooks []Hook
}

func (hs *hooks) lock() {
	hs.hooks = hs.hooks[:len(hs.hooks):len(hs.hooks)]
}

func (hs hooks) clone() hooks {
	clone := hs
	clone.lock()
	return clone
}

func (hs *hooks) AddHook(hook Hook) {
	hs.hooks = append(hs.hooks, hook)
}

func (hs hooks) process(
	ctx context.Context, cmd Cmder, fn func(context.Context, Cmder) error,
) error {
	if len(hs.hooks) == 0 {
		err := hs.withContext(ctx, func() error {
			return fn(ctx, cmd)
		})
		cmd.SetErr(err)
		return err
	}

	var hookIndex int
	var retErr error

	for ; hookIndex < len(hs.hooks) && retErr == nil; hookIndex++ {
		ctx, retErr = hs.hooks[hookIndex].BeforeProcess(ctx, cmd)
		if retErr != nil {
			cmd.SetErr(retErr)
		}
	}

	if retErr == nil {
		retErr = hs.withContext(ctx, func() error {
			return fn(ctx, cmd)
		})
		cmd.SetErr(retErr)
	}

	for hookIndex--; hookIndex >= 0; hookIndex-- {
		if err := hs.hooks[hookIndex].AfterProcess(ctx, cmd); err != nil {
			retErr = err
			cmd.SetErr(retErr)
		}
	}

	return retErr
}

func (hs hooks) processPipeline(
	ctx context.Context, cmds []Cmder, fn func(context.Context, []Cmder) error,
) error {
	if len(hs.hooks) == 0 {
		err := hs.withContext(ctx, func() error {
			return fn(ctx, cmds)
		})
		return err
	}

	var hookIndex int
	var retErr error

	for ; hookIndex < len(hs.hooks) && retErr == nil; hookIndex++ {
		ctx, retErr = hs.hooks[hookIndex].BeforeProcessPipeline(ctx, cmds)
		if retErr != nil {
			setCmdsErr(cmds, retErr)
		}
	}

	if retErr == nil {
		retErr = hs.withContext(ctx, func() error {
			return fn(ctx, cmds)
		})
	}

	for hookIndex--; hookIndex >= 0; hookIndex-- {
		if err := hs.hooks[hookIndex].AfterProcessPipeline(ctx, cmds); err != nil {
			retErr = err
			setCmdsErr(cmds, retErr)
		}
	}

	return retErr
}

func (hs hooks) processTxPipeline(
	ctx context.Context, cmds []Cmder, fn func(context.Context, []Cmder) error,
) error {
	cmds = wrapMultiExec(ctx, cmds)
	return hs.processPipeline(ctx, cmds, fn)
}

func (hs hooks) withContext(ctx context.Context, fn func() error) error {
	return fn()
}

//------------------------------------------------------------------------------

type baseClient struct {
	opt      *Options
	connPool pool.Pooler

	onClose func() error // hook called when client is closed
}

func newBaseClient(opt *Options, connPool pool.Pooler) *baseClient {
	return &baseClient{
		opt:      opt,
		connPool: connPool,
	}
}

func (c *baseClient) clone() *baseClient {
	clone := *c
	return &clone
}

func (c *baseClient) withTimeout(timeout time.Duration) *baseClient {
	opt := c.opt.clone()
	opt.ReadTimeout = timeout
	opt.WriteTimeout = timeout

	clone := c.clone()
	clone.opt = opt

	return clone
}

func (c *baseClient) String() string {
	return fmt.Sprintf("Redis<%s db:%d>", c.getAddr(), c.opt.DB)
}

func (c *baseClient) newConn(ctx context.Context) (*pool.Conn, error) {
	cn, err := c.connPool.NewConn(ctx)
	if err != nil {
		return nil, err
	}

	err = c.initConn(ctx, cn)
	if err != nil {
		_ = c.connPool.CloseConn(cn)
		return nil, err
	}

	return cn, nil
}

func (c *baseClient) getConn(ctx context.Context) (*pool.Conn, error) {
	if c.opt.Limiter != nil {
		err := c.opt.Limiter.Allow()
		if err != nil {
			return nil, err
		}
	}

	cn, err := c._getConn(ctx)
	if err != nil {
		if c.opt.Limiter != nil {
			c.opt.Limiter.ReportResult(err)
		}
		return nil, err
	}

	return cn, nil
}

func (c *baseClient) _getConn(ctx context.Context) (*pool.Conn, error) {
	cn, err := c.connPool.Get(ctx)
	if err != nil {
		return nil, err
	}

	if cn.Inited {
		return cn, nil
	}

	if err := c.initConn(ctx, cn); err != nil {
		c.connPool.Remove(ctx, cn, err)
		if err := errors.Unwrap(err); err != nil {
			return nil, err
		}
		return nil, err
	}

	return cn, nil
}

func (c *baseClient) initConn(ctx context.Context, cn *pool.Conn) error {
	if cn.Inited {
		return nil
	}
	cn.Inited = true

<<<<<<< HEAD
	ctx, span := internal.StartSpan(ctx, "redis.init_conn")
	defer span.End()
=======
	if c.opt.Password == "" &&
		c.opt.DB == 0 &&
		!c.opt.readOnly &&
		c.opt.OnConnect == nil {
		return nil
	}
>>>>>>> b64f0876

	connPool := pool.NewSingleConnPool(c.connPool, cn)
	conn := newConn(ctx, c.opt, connPool)

	var auth bool

	// The low version of redis-server does not support the hello command.
	if conn.Hello(ctx, 3, c.opt.Username, c.opt.Password, "").Err() == nil {
		auth = true
	}

	_, err := conn.Pipelined(ctx, func(pipe Pipeliner) error {
		if !auth && c.opt.Password != "" {
			if c.opt.Username != "" {
				pipe.AuthACL(ctx, c.opt.Username, c.opt.Password)
			} else {
				pipe.Auth(ctx, c.opt.Password)
			}
		}

		if c.opt.DB > 0 {
			pipe.Select(ctx, c.opt.DB)
		}

		if c.opt.readOnly {
			pipe.ReadOnly(ctx)
		}

		return nil
	})
	if err != nil {
		return err
	}

	if c.opt.OnConnect != nil {
		return c.opt.OnConnect(ctx, conn)
	}
	return nil
}

func (c *baseClient) releaseConn(ctx context.Context, cn *pool.Conn, err error) {
	if c.opt.Limiter != nil {
		c.opt.Limiter.ReportResult(err)
	}

	if isBadConn(err, false) {
		c.connPool.Remove(ctx, cn, err)
	} else {
		c.connPool.Put(ctx, cn)
	}
}

func (c *baseClient) withConn(
	ctx context.Context, fn func(context.Context, *pool.Conn) error,
) error {
	cn, err := c.getConn(ctx)
	if err != nil {
		return err
	}

	defer func() {
		c.releaseConn(ctx, cn, err)
	}()

	done := ctx.Done() //nolint:ifshort

	if done == nil {
		err = fn(ctx, cn)
		return err
	}

	errc := make(chan error, 1)
	go func() { errc <- fn(ctx, cn) }()

	select {
	case <-done:
		_ = cn.Close()
		// Wait for the goroutine to finish and send something.
		<-errc

		err = ctx.Err()
		return err
	case err = <-errc:
		return err
	}
}

func (c *baseClient) process(ctx context.Context, cmd Cmder) error {
	var lastErr error
	for attempt := 0; attempt <= c.opt.MaxRetries; attempt++ {
		attempt := attempt

		retry, err := c._process(ctx, cmd, attempt)
		if err == nil || !retry {
			return err
		}

		lastErr = err
	}
	return lastErr
}

func (c *baseClient) _process(ctx context.Context, cmd Cmder, attempt int) (bool, error) {
	if attempt > 0 {
		if err := internal.Sleep(ctx, c.retryBackoff(attempt)); err != nil {
			return false, err
		}
	}

	retryTimeout := uint32(1)
	err := c.withConn(ctx, func(ctx context.Context, cn *pool.Conn) error {
		err := cn.WithWriter(ctx, c.opt.WriteTimeout, func(wr *proto.Writer) error {
			return writeCmd(wr, cmd)
		})
		if err != nil {
			return err
		}

		err = cn.WithReader(ctx, c.cmdTimeout(cmd), cmd.readReply)
		if err != nil {
			if cmd.readTimeout() == nil {
				atomic.StoreUint32(&retryTimeout, 1)
			}
			return err
		}

		return nil
	})
	if err == nil {
		return false, nil
	}

	retry := shouldRetry(err, atomic.LoadUint32(&retryTimeout) == 1)
	return retry, err
}

func (c *baseClient) retryBackoff(attempt int) time.Duration {
	return internal.RetryBackoff(attempt, c.opt.MinRetryBackoff, c.opt.MaxRetryBackoff)
}

func (c *baseClient) cmdTimeout(cmd Cmder) time.Duration {
	if timeout := cmd.readTimeout(); timeout != nil {
		t := *timeout
		if t == 0 {
			return 0
		}
		return t + 10*time.Second
	}
	return c.opt.ReadTimeout
}

// Close closes the client, releasing any open resources.
//
// It is rare to Close a Client, as the Client is meant to be
// long-lived and shared between many goroutines.
func (c *baseClient) Close() error {
	var firstErr error
	if c.onClose != nil {
		if err := c.onClose(); err != nil {
			firstErr = err
		}
	}
	if err := c.connPool.Close(); err != nil && firstErr == nil {
		firstErr = err
	}
	return firstErr
}

func (c *baseClient) getAddr() string {
	return c.opt.Addr
}

func (c *baseClient) processPipeline(ctx context.Context, cmds []Cmder) error {
	return c.generalProcessPipeline(ctx, cmds, c.pipelineProcessCmds)
}

func (c *baseClient) processTxPipeline(ctx context.Context, cmds []Cmder) error {
	return c.generalProcessPipeline(ctx, cmds, c.txPipelineProcessCmds)
}

type pipelineProcessor func(context.Context, *pool.Conn, []Cmder) (bool, error)

func (c *baseClient) generalProcessPipeline(
	ctx context.Context, cmds []Cmder, p pipelineProcessor,
) error {
	err := c._generalProcessPipeline(ctx, cmds, p)
	if err != nil {
		setCmdsErr(cmds, err)
		return err
	}
	return cmdsFirstErr(cmds)
}

func (c *baseClient) _generalProcessPipeline(
	ctx context.Context, cmds []Cmder, p pipelineProcessor,
) error {
	var lastErr error
	for attempt := 0; attempt <= c.opt.MaxRetries; attempt++ {
		if attempt > 0 {
			if err := internal.Sleep(ctx, c.retryBackoff(attempt)); err != nil {
				return err
			}
		}

		var canRetry bool
		lastErr = c.withConn(ctx, func(ctx context.Context, cn *pool.Conn) error {
			var err error
			canRetry, err = p(ctx, cn, cmds)
			return err
		})
		if lastErr == nil || !canRetry || !shouldRetry(lastErr, true) {
			return lastErr
		}
	}
	return lastErr
}

func (c *baseClient) pipelineProcessCmds(
	ctx context.Context, cn *pool.Conn, cmds []Cmder,
) (bool, error) {
	err := cn.WithWriter(ctx, c.opt.WriteTimeout, func(wr *proto.Writer) error {
		return writeCmds(wr, cmds)
	})
	if err != nil {
		return true, err
	}

	err = cn.WithReader(ctx, c.opt.ReadTimeout, func(rd *proto.Reader) error {
		return pipelineReadCmds(rd, cmds)
	})
	return true, err
}

func pipelineReadCmds(rd *proto.Reader, cmds []Cmder) error {
	for _, cmd := range cmds {
		err := cmd.readReply(rd)
		cmd.SetErr(err)
		if err != nil && !isRedisError(err) {
			return err
		}
	}
	return nil
}

func (c *baseClient) txPipelineProcessCmds(
	ctx context.Context, cn *pool.Conn, cmds []Cmder,
) (bool, error) {
	err := cn.WithWriter(ctx, c.opt.WriteTimeout, func(wr *proto.Writer) error {
		return writeCmds(wr, cmds)
	})
	if err != nil {
		return true, err
	}

	err = cn.WithReader(ctx, c.opt.ReadTimeout, func(rd *proto.Reader) error {
		statusCmd := cmds[0].(*StatusCmd)
		// Trim multi and exec.
		cmds = cmds[1 : len(cmds)-1]

		err := txPipelineReadQueued(rd, statusCmd, cmds)
		if err != nil {
			return err
		}

		return pipelineReadCmds(rd, cmds)
	})
	return false, err
}

func wrapMultiExec(ctx context.Context, cmds []Cmder) []Cmder {
	if len(cmds) == 0 {
		panic("not reached")
	}
	cmdCopy := make([]Cmder, len(cmds)+2)
	cmdCopy[0] = NewStatusCmd(ctx, "multi")
	copy(cmdCopy[1:], cmds)
	cmdCopy[len(cmdCopy)-1] = NewSliceCmd(ctx, "exec")
	return cmdCopy
}

func txPipelineReadQueued(rd *proto.Reader, statusCmd *StatusCmd, cmds []Cmder) error {
	// Parse queued replies.
	if err := statusCmd.readReply(rd); err != nil {
		return err
	}

	for range cmds {
		if err := statusCmd.readReply(rd); err != nil && !isRedisError(err) {
			return err
		}
	}

	// Parse number of replies.
	line, err := rd.ReadLine()
	if err != nil {
		if err == Nil {
			err = TxFailedErr
		}
		return err
	}

	if line[0] != proto.RespArray {
		return fmt.Errorf("redis: expected '*', but got line %q", line)
	}

	return nil
}

//------------------------------------------------------------------------------

// Client is a Redis client representing a pool of zero or more underlying connections.
// It's safe for concurrent use by multiple goroutines.
//
// Client creates and frees connections automatically; it also maintains a free pool
// of idle connections. You can control the pool size with Config.PoolSize option.
type Client struct {
	*baseClient
	cmdable
	hooks
	ctx context.Context
}

// NewClient returns a client to the Redis Server specified by Options.
func NewClient(opt *Options) *Client {
	opt.init()

	c := Client{
		baseClient: newBaseClient(opt, newConnPool(opt)),
		ctx:        context.Background(),
	}
	c.cmdable = c.Process

	return &c
}

func (c *Client) clone() *Client {
	clone := *c
	clone.cmdable = clone.Process
	clone.hooks.lock()
	return &clone
}

func (c *Client) WithTimeout(timeout time.Duration) *Client {
	clone := c.clone()
	clone.baseClient = c.baseClient.withTimeout(timeout)
	return clone
}

func (c *Client) Context() context.Context {
	return c.ctx
}

func (c *Client) WithContext(ctx context.Context) *Client {
	if ctx == nil {
		panic("nil context")
	}
	clone := c.clone()
	clone.ctx = ctx
	return clone
}

func (c *Client) Conn(ctx context.Context) *Conn {
	return newConn(ctx, c.opt, pool.NewStickyConnPool(c.connPool))
}

// Do creates a Cmd from the args and processes the cmd.
func (c *Client) Do(ctx context.Context, args ...interface{}) *Cmd {
	cmd := NewCmd(ctx, args...)
	_ = c.Process(ctx, cmd)
	return cmd
}

func (c *Client) Process(ctx context.Context, cmd Cmder) error {
	return c.hooks.process(ctx, cmd, c.baseClient.process)
}

func (c *Client) processPipeline(ctx context.Context, cmds []Cmder) error {
	return c.hooks.processPipeline(ctx, cmds, c.baseClient.processPipeline)
}

func (c *Client) processTxPipeline(ctx context.Context, cmds []Cmder) error {
	return c.hooks.processTxPipeline(ctx, cmds, c.baseClient.processTxPipeline)
}

// Options returns read-only Options that were used to create the client.
func (c *Client) Options() *Options {
	return c.opt
}

type PoolStats pool.Stats

// PoolStats returns connection pool stats.
func (c *Client) PoolStats() *PoolStats {
	stats := c.connPool.Stats()
	return (*PoolStats)(stats)
}

func (c *Client) Pipelined(ctx context.Context, fn func(Pipeliner) error) ([]Cmder, error) {
	return c.Pipeline().Pipelined(ctx, fn)
}

func (c *Client) Pipeline() Pipeliner {
	pipe := Pipeline{
		ctx:  c.ctx,
		exec: c.processPipeline,
	}
	pipe.init()
	return &pipe
}

func (c *Client) TxPipelined(ctx context.Context, fn func(Pipeliner) error) ([]Cmder, error) {
	return c.TxPipeline().Pipelined(ctx, fn)
}

// TxPipeline acts like Pipeline, but wraps queued commands with MULTI/EXEC.
func (c *Client) TxPipeline() Pipeliner {
	pipe := Pipeline{
		ctx:  c.ctx,
		exec: c.processTxPipeline,
	}
	pipe.init()
	return &pipe
}

func (c *Client) pubSub() *PubSub {
	pubsub := &PubSub{
		opt: c.opt,

		newConn: func(ctx context.Context, channels []string) (*pool.Conn, error) {
			return c.newConn(ctx)
		},
		closeConn: c.connPool.CloseConn,
	}
	pubsub.init()
	return pubsub
}

// Subscribe subscribes the client to the specified channels.
// Channels can be omitted to create empty subscription.
// Note that this method does not wait on a response from Redis, so the
// subscription may not be active immediately. To force the connection to wait,
// you may call the Receive() method on the returned *PubSub like so:
//
//    sub := client.Subscribe(queryResp)
//    iface, err := sub.Receive()
//    if err != nil {
//        // handle error
//    }
//
//    // Should be *Subscription, but others are possible if other actions have been
//    // taken on sub since it was created.
//    switch iface.(type) {
//    case *Subscription:
//        // subscribe succeeded
//    case *Message:
//        // received first message
//    case *Pong:
//        // pong received
//    default:
//        // handle error
//    }
//
//    ch := sub.Channel()
func (c *Client) Subscribe(ctx context.Context, channels ...string) *PubSub {
	pubsub := c.pubSub()
	if len(channels) > 0 {
		_ = pubsub.Subscribe(ctx, channels...)
	}
	return pubsub
}

// PSubscribe subscribes the client to the given patterns.
// Patterns can be omitted to create empty subscription.
func (c *Client) PSubscribe(ctx context.Context, channels ...string) *PubSub {
	pubsub := c.pubSub()
	if len(channels) > 0 {
		_ = pubsub.PSubscribe(ctx, channels...)
	}
	return pubsub
}

//------------------------------------------------------------------------------

type conn struct {
	baseClient
	cmdable
	statefulCmdable
	hooks // TODO: inherit hooks
}

// Conn represents a single Redis connection rather than a pool of database connections.
// It's safe for concurrent use by multiple goroutines.
//
// Prefer running commands from Client unless there is a specific need for a continuous
// single Redis connection.
type Conn struct {
	*conn
	ctx context.Context
}

func newConn(ctx context.Context, opt *Options, connPool pool.Pooler) *Conn {
	c := Conn{
		conn: &conn{
			baseClient: baseClient{
				opt:      opt,
				connPool: connPool,
			},
		},
		ctx: ctx,
	}
	c.cmdable = c.Process
	c.statefulCmdable = c.Process
	return &c
}

func (c *Conn) Process(ctx context.Context, cmd Cmder) error {
	return c.hooks.process(ctx, cmd, c.baseClient.process)
}

func (c *Conn) processPipeline(ctx context.Context, cmds []Cmder) error {
	return c.hooks.processPipeline(ctx, cmds, c.baseClient.processPipeline)
}

func (c *Conn) processTxPipeline(ctx context.Context, cmds []Cmder) error {
	return c.hooks.processTxPipeline(ctx, cmds, c.baseClient.processTxPipeline)
}

func (c *Conn) Pipelined(ctx context.Context, fn func(Pipeliner) error) ([]Cmder, error) {
	return c.Pipeline().Pipelined(ctx, fn)
}

func (c *Conn) Pipeline() Pipeliner {
	pipe := Pipeline{
		ctx:  c.ctx,
		exec: c.processPipeline,
	}
	pipe.init()
	return &pipe
}

func (c *Conn) TxPipelined(ctx context.Context, fn func(Pipeliner) error) ([]Cmder, error) {
	return c.TxPipeline().Pipelined(ctx, fn)
}

// TxPipeline acts like Pipeline, but wraps queued commands with MULTI/EXEC.
func (c *Conn) TxPipeline() Pipeliner {
	pipe := Pipeline{
		ctx:  c.ctx,
		exec: c.processTxPipeline,
	}
	pipe.init()
	return &pipe
}<|MERGE_RESOLUTION|>--- conflicted
+++ resolved
@@ -228,18 +228,6 @@
 		return nil
 	}
 	cn.Inited = true
-
-<<<<<<< HEAD
-	ctx, span := internal.StartSpan(ctx, "redis.init_conn")
-	defer span.End()
-=======
-	if c.opt.Password == "" &&
-		c.opt.DB == 0 &&
-		!c.opt.readOnly &&
-		c.opt.OnConnect == nil {
-		return nil
-	}
->>>>>>> b64f0876
 
 	connPool := pool.NewSingleConnPool(c.connPool, cn)
 	conn := newConn(ctx, c.opt, connPool)
