package redis

import (
	"context"
	"errors"
	"fmt"
	"net"
	"sync"
	"sync/atomic"
	"time"

	"github.com/redis/go-redis/v9/auth"
	"github.com/redis/go-redis/v9/hitless"
	"github.com/redis/go-redis/v9/internal"
	"github.com/redis/go-redis/v9/internal/hscan"
	"github.com/redis/go-redis/v9/internal/pool"
	"github.com/redis/go-redis/v9/internal/proto"
	"github.com/redis/go-redis/v9/push"
)

// Scanner internal/hscan.Scanner exposed interface.
type Scanner = hscan.Scanner

// Nil reply returned by Redis when key does not exist.
const Nil = proto.Nil

// SetLogger set custom log
// Use with VoidLogger to disable logging.
func SetLogger(logger internal.Logging) {
	internal.Logger = logger
}

//------------------------------------------------------------------------------

type Hook interface {
	DialHook(next DialHook) DialHook
	ProcessHook(next ProcessHook) ProcessHook
	ProcessPipelineHook(next ProcessPipelineHook) ProcessPipelineHook
}

type (
	DialHook            func(ctx context.Context, network, addr string) (net.Conn, error)
	ProcessHook         func(ctx context.Context, cmd Cmder) error
	ProcessPipelineHook func(ctx context.Context, cmds []Cmder) error
)

type hooksMixin struct {
	hooksMu *sync.RWMutex

	slice   []Hook
	initial hooks
	current hooks
}

func (hs *hooksMixin) initHooks(hooks hooks) {
	hs.hooksMu = new(sync.RWMutex)
	hs.initial = hooks
	hs.chain()
}

type hooks struct {
	dial       DialHook
	process    ProcessHook
	pipeline   ProcessPipelineHook
	txPipeline ProcessPipelineHook
}

func (h *hooks) setDefaults() {
	if h.dial == nil {
		h.dial = func(ctx context.Context, network, addr string) (net.Conn, error) { return nil, nil }
	}
	if h.process == nil {
		h.process = func(ctx context.Context, cmd Cmder) error { return nil }
	}
	if h.pipeline == nil {
		h.pipeline = func(ctx context.Context, cmds []Cmder) error { return nil }
	}
	if h.txPipeline == nil {
		h.txPipeline = func(ctx context.Context, cmds []Cmder) error { return nil }
	}
}

// AddHook is to add a hook to the queue.
// Hook is a function executed during network connection, command execution, and pipeline,
// it is a first-in-first-out stack queue (FIFO).
// You need to execute the next hook in each hook, unless you want to terminate the execution of the command.
// For example, you added hook-1, hook-2:
//
//	client.AddHook(hook-1, hook-2)
//
// hook-1:
//
//	func (Hook1) ProcessHook(next redis.ProcessHook) redis.ProcessHook {
//	 	return func(ctx context.Context, cmd Cmder) error {
//		 	print("hook-1 start")
//		 	next(ctx, cmd)
//		 	print("hook-1 end")
//		 	return nil
//	 	}
//	}
//
// hook-2:
//
//	func (Hook2) ProcessHook(next redis.ProcessHook) redis.ProcessHook {
//		return func(ctx context.Context, cmd redis.Cmder) error {
//			print("hook-2 start")
//			next(ctx, cmd)
//			print("hook-2 end")
//			return nil
//		}
//	}
//
// The execution sequence is:
//
//	hook-1 start -> hook-2 start -> exec redis cmd -> hook-2 end -> hook-1 end
//
// Please note: "next(ctx, cmd)" is very important, it will call the next hook,
// if "next(ctx, cmd)" is not executed, the redis command will not be executed.
func (hs *hooksMixin) AddHook(hook Hook) {
	hs.slice = append(hs.slice, hook)
	hs.chain()
}

func (hs *hooksMixin) chain() {
	hs.initial.setDefaults()

	hs.hooksMu.Lock()
	defer hs.hooksMu.Unlock()

	hs.current.dial = hs.initial.dial
	hs.current.process = hs.initial.process
	hs.current.pipeline = hs.initial.pipeline
	hs.current.txPipeline = hs.initial.txPipeline

	for i := len(hs.slice) - 1; i >= 0; i-- {
		if wrapped := hs.slice[i].DialHook(hs.current.dial); wrapped != nil {
			hs.current.dial = wrapped
		}
		if wrapped := hs.slice[i].ProcessHook(hs.current.process); wrapped != nil {
			hs.current.process = wrapped
		}
		if wrapped := hs.slice[i].ProcessPipelineHook(hs.current.pipeline); wrapped != nil {
			hs.current.pipeline = wrapped
		}
		if wrapped := hs.slice[i].ProcessPipelineHook(hs.current.txPipeline); wrapped != nil {
			hs.current.txPipeline = wrapped
		}
	}
}

func (hs *hooksMixin) clone() hooksMixin {
	hs.hooksMu.Lock()
	defer hs.hooksMu.Unlock()

	clone := *hs
	l := len(clone.slice)
	clone.slice = clone.slice[:l:l]
	clone.hooksMu = new(sync.RWMutex)
	return clone
}

func (hs *hooksMixin) withProcessHook(ctx context.Context, cmd Cmder, hook ProcessHook) error {
	for i := len(hs.slice) - 1; i >= 0; i-- {
		if wrapped := hs.slice[i].ProcessHook(hook); wrapped != nil {
			hook = wrapped
		}
	}
	return hook(ctx, cmd)
}

func (hs *hooksMixin) withProcessPipelineHook(
	ctx context.Context, cmds []Cmder, hook ProcessPipelineHook,
) error {
	for i := len(hs.slice) - 1; i >= 0; i-- {
		if wrapped := hs.slice[i].ProcessPipelineHook(hook); wrapped != nil {
			hook = wrapped
		}
	}
	return hook(ctx, cmds)
}

func (hs *hooksMixin) dialHook(ctx context.Context, network, addr string) (net.Conn, error) {
	// Access to hs.current is guarded by a read-only lock since it may be mutated by AddHook(...)
	// while this dialer is concurrently accessed by the background connection pool population
	// routine when MinIdleConns > 0.
	hs.hooksMu.RLock()
	current := hs.current
	hs.hooksMu.RUnlock()

	return current.dial(ctx, network, addr)
}

func (hs *hooksMixin) processHook(ctx context.Context, cmd Cmder) error {
	return hs.current.process(ctx, cmd)
}

func (hs *hooksMixin) processPipelineHook(ctx context.Context, cmds []Cmder) error {
	return hs.current.pipeline(ctx, cmds)
}

func (hs *hooksMixin) processTxPipelineHook(ctx context.Context, cmds []Cmder) error {
	return hs.current.txPipeline(ctx, cmds)
}

//------------------------------------------------------------------------------

type baseClient struct {
	opt        *Options
	optLock    sync.RWMutex
	connPool   pool.Pooler
	pubSubPool *pool.PubSubPool
	hooksMixin

	onClose func() error // hook called when client is closed

	// Push notification processing
	pushProcessor push.NotificationProcessor

	// Hitless upgrade manager
	hitlessManager     *hitless.HitlessManager
	hitlessManagerLock sync.RWMutex
}

func (c *baseClient) clone() *baseClient {
	c.hitlessManagerLock.RLock()
	hitlessManager := c.hitlessManager
	c.hitlessManagerLock.RUnlock()

	clone := &baseClient{
		opt:            c.opt,
		connPool:       c.connPool,
		onClose:        c.onClose,
		pushProcessor:  c.pushProcessor,
		hitlessManager: hitlessManager,
	}
	return clone
}

func (c *baseClient) withTimeout(timeout time.Duration) *baseClient {
	opt := c.opt.clone()
	opt.ReadTimeout = timeout
	opt.WriteTimeout = timeout

	clone := c.clone()
	clone.opt = opt

	return clone
}

func (c *baseClient) String() string {
	return fmt.Sprintf("Redis<%s db:%d>", c.getAddr(), c.opt.DB)
}

func (c *baseClient) getConn(ctx context.Context) (*pool.Conn, error) {
	if c.opt.Limiter != nil {
		err := c.opt.Limiter.Allow()
		if err != nil {
			return nil, err
		}
	}

	cn, err := c._getConn(ctx)
	if err != nil {
		if c.opt.Limiter != nil {
			c.opt.Limiter.ReportResult(err)
		}
		return nil, err
	}

	return cn, nil
}

func (c *baseClient) _getConn(ctx context.Context) (*pool.Conn, error) {
	cn, err := c.connPool.Get(ctx)
	if err != nil {
		return nil, err
	}

	if cn.IsInited() {
		return cn, nil
	}

	if err := c.initConn(ctx, cn); err != nil {
		c.connPool.Remove(ctx, cn, err)
		if err := errors.Unwrap(err); err != nil {
			return nil, err
		}
		return nil, err
	}

	return cn, nil
}

func (c *baseClient) newReAuthCredentialsListener(poolCn *pool.Conn) auth.CredentialsListener {
	return auth.NewReAuthCredentialsListener(
		c.reAuthConnection(poolCn),
		c.onAuthenticationErr(poolCn),
	)
}

func (c *baseClient) reAuthConnection(poolCn *pool.Conn) func(credentials auth.Credentials) error {
	return func(credentials auth.Credentials) error {
		var err error
		username, password := credentials.BasicAuth()
		ctx := context.Background()
		connPool := pool.NewSingleConnPool(c.connPool, poolCn)
		// hooksMixin are intentionally empty here
		cn := newConn(c.opt, connPool, nil)

		if username != "" {
			err = cn.AuthACL(ctx, username, password).Err()
		} else {
			err = cn.Auth(ctx, password).Err()
		}
		return err
	}
}
func (c *baseClient) onAuthenticationErr(poolCn *pool.Conn) func(err error) {
	return func(err error) {
		if err != nil {
			if isBadConn(err, false, c.opt.Addr) {
				// Close the connection to force a reconnection.
				err := c.connPool.CloseConn(poolCn)
				if err != nil {
					internal.Logger.Printf(context.Background(), "redis: failed to close connection: %v", err)
					// try to close the network connection directly
					// so that no resource is leaked
					err := poolCn.Close()
					if err != nil {
						internal.Logger.Printf(context.Background(), "redis: failed to close network connection: %v", err)
					}
				}
			}
			internal.Logger.Printf(context.Background(), "redis: re-authentication failed: %v", err)
		}
	}
}

func (c *baseClient) wrappedOnClose(newOnClose func() error) func() error {
	onClose := c.onClose
	return func() error {
		var firstErr error
		err := newOnClose()
		// Even if we have an error we would like to execute the onClose hook
		// if it exists. We will return the first error that occurred.
		// This is to keep error handling consistent with the rest of the code.
		if err != nil {
			firstErr = err
		}
		if onClose != nil {
			err = onClose()
			if err != nil && firstErr == nil {
				firstErr = err
			}
		}
		return firstErr
	}
}

func (c *baseClient) initConn(ctx context.Context, cn *pool.Conn) error {
	if !cn.Inited.CompareAndSwap(false, true) {
		return nil
	}
	var err error
	connPool := pool.NewSingleConnPool(c.connPool, cn)
	conn := newConn(c.opt, connPool, &c.hooksMixin)

	username, password := "", ""
	if c.opt.StreamingCredentialsProvider != nil {
		credentials, unsubscribeFromCredentialsProvider, err := c.opt.StreamingCredentialsProvider.
			Subscribe(c.newReAuthCredentialsListener(cn))
		if err != nil {
			return fmt.Errorf("failed to subscribe to streaming credentials: %w", err)
		}
		c.onClose = c.wrappedOnClose(unsubscribeFromCredentialsProvider)
		cn.SetOnClose(unsubscribeFromCredentialsProvider)
		username, password = credentials.BasicAuth()
	} else if c.opt.CredentialsProviderContext != nil {
		username, password, err = c.opt.CredentialsProviderContext(ctx)
		if err != nil {
			return fmt.Errorf("failed to get credentials from context provider: %w", err)
		}
	} else if c.opt.CredentialsProvider != nil {
		username, password = c.opt.CredentialsProvider()
	} else if c.opt.Username != "" || c.opt.Password != "" {
		username, password = c.opt.Username, c.opt.Password
	}

	// for redis-server versions that do not support the HELLO command,
	// RESP2 will continue to be used.
	if err = conn.Hello(ctx, c.opt.Protocol, username, password, c.opt.ClientName).Err(); err == nil {
		// Authentication successful with HELLO command
	} else if !isRedisError(err) {
		// When the server responds with the RESP protocol and the result is not a normal
		// execution result of the HELLO command, we consider it to be an indication that
		// the server does not support the HELLO command.
		// The server may be a redis-server that does not support the HELLO command,
		// or it could be DragonflyDB or a third-party redis-proxy. They all respond
		// with different error string results for unsupported commands, making it
		// difficult to rely on error strings to determine all results.
		return err
	} else if password != "" {
		// Try legacy AUTH command if HELLO failed
		if username != "" {
			err = conn.AuthACL(ctx, username, password).Err()
		} else {
			err = conn.Auth(ctx, password).Err()
		}
		if err != nil {
			return fmt.Errorf("failed to authenticate: %w", err)
		}
	}

	_, err = conn.Pipelined(ctx, func(pipe Pipeliner) error {
		if c.opt.DB > 0 {
			pipe.Select(ctx, c.opt.DB)
		}

		if c.opt.readOnly {
			pipe.ReadOnly(ctx)
		}

		if c.opt.ClientName != "" {
			pipe.ClientSetName(ctx, c.opt.ClientName)
		}

		return nil
	})
	if err != nil {
		return fmt.Errorf("failed to initialize connection options: %w", err)
	}

	// Enable maintenance notifications if hitless upgrades are configured
	c.optLock.RLock()
	hitlessEnabled := c.opt.HitlessUpgradeConfig != nil && c.opt.HitlessUpgradeConfig.Mode != hitless.MaintNotificationsDisabled
	protocol := c.opt.Protocol
	endpointType := c.opt.HitlessUpgradeConfig.EndpointType
	c.optLock.RUnlock()
	var hitlessHandshakeErr error
	if hitlessEnabled && protocol == 3 {
		hitlessHandshakeErr = conn.ClientMaintNotifications(
			ctx,
			true,
			endpointType.String(),
		).Err()
		if hitlessHandshakeErr != nil {
			if !isRedisError(hitlessHandshakeErr) {
				// if not redis error, fail the connection
				return hitlessHandshakeErr
			}
			c.optLock.Lock()
			// handshake failed - check and modify config atomically
			switch c.opt.HitlessUpgradeConfig.Mode {
			case hitless.MaintNotificationsEnabled:
				// enabled mode, fail the connection
				c.optLock.Unlock()
				return fmt.Errorf("failed to enable maintenance notifications: %w", hitlessHandshakeErr)
			default: // will handle auto and any other
				internal.Logger.Printf(ctx, "hitless: auto mode fallback: hitless upgrades disabled due to handshake error: %v", hitlessHandshakeErr)
				c.opt.HitlessUpgradeConfig.Mode = hitless.MaintNotificationsDisabled
				c.optLock.Unlock()
				// auto mode, disable hitless upgrades and continue
				if err := c.disableHitlessUpgrades(); err != nil {
					// Log error but continue - auto mode should be resilient
					internal.Logger.Printf(ctx, "hitless: failed to disable hitless upgrades in auto mode: %v", err)
				}
			}
		} else {
			// handshake was executed successfully
			// to make sure that the handshake will be executed on other connections as well if it was successfully
			// executed on this connection, we will force the handshake to be executed on all connections
			c.optLock.Lock()
			c.opt.HitlessUpgradeConfig.Mode = hitless.MaintNotificationsEnabled
			c.optLock.Unlock()
		}
	}

	if !c.opt.DisableIdentity && !c.opt.DisableIndentity {
		libName := ""
		libVer := Version()
		if c.opt.IdentitySuffix != "" {
			libName = c.opt.IdentitySuffix
		}
		p := conn.Pipeline()
		p.ClientSetInfo(ctx, WithLibraryName(libName))
		p.ClientSetInfo(ctx, WithLibraryVersion(libVer))
		// Handle network errors (e.g. timeouts) in CLIENT SETINFO to avoid
		// out of order responses later on.
		if _, err = p.Exec(ctx); err != nil && !isRedisError(err) {
			return err
		}
	}

	cn.SetUsable(true)
	cn.Inited.Store(true)

	// Set the connection initialization function for potential reconnections
	cn.SetInitConnFunc(c.createInitConnFunc())

	if c.opt.OnConnect != nil {
		return c.opt.OnConnect(ctx, conn)
	}

	return nil
}

func (c *baseClient) releaseConn(ctx context.Context, cn *pool.Conn, err error) {
	if c.opt.Limiter != nil {
		c.opt.Limiter.ReportResult(err)
	}

	if isBadConn(err, false, c.opt.Addr) {
		c.connPool.Remove(ctx, cn, err)
	} else {
		// process any pending push notifications before returning the connection to the pool
		if err := c.processPushNotifications(ctx, cn); err != nil {
			internal.Logger.Printf(ctx, "push: error processing pending notifications before releasing connection: %v", err)
		}
		c.connPool.Put(ctx, cn)
	}
}

func (c *baseClient) withConn(
	ctx context.Context, fn func(context.Context, *pool.Conn) error,
) error {
	cn, err := c.getConn(ctx)
	if err != nil {
		return err
	}

	var fnErr error
	defer func() {
		c.releaseConn(ctx, cn, fnErr)
	}()

	fnErr = fn(ctx, cn)

	return fnErr
}

func (c *baseClient) dial(ctx context.Context, network, addr string) (net.Conn, error) {
	return c.opt.Dialer(ctx, network, addr)
}

func (c *baseClient) process(ctx context.Context, cmd Cmder) error {
	var lastErr error
	for attempt := 0; attempt <= c.opt.MaxRetries; attempt++ {
		attempt := attempt

		retry, err := c._process(ctx, cmd, attempt)
		if err == nil || !retry {
			return err
		}

		lastErr = err
	}
	return lastErr
}

func (c *baseClient) assertUnstableCommand(cmd Cmder) bool {
	switch cmd.(type) {
	case *AggregateCmd, *FTInfoCmd, *FTSpellCheckCmd, *FTSearchCmd, *FTSynDumpCmd:
		if c.opt.UnstableResp3 {
			return true
		} else {
			// TODO: find the best way to remove the panic and return error here
			// The client should not panic when executing a command, only when initializing.
			panic("RESP3 responses for this command are disabled because they may still change. Please set the flag UnstableResp3 .  See the [README](https://github.com/redis/go-redis/blob/master/README.md) and the release notes for guidance.")
		}
	default:
		return false
	}
}

func (c *baseClient) _process(ctx context.Context, cmd Cmder, attempt int) (bool, error) {
	if attempt > 0 {
		if err := internal.Sleep(ctx, c.retryBackoff(attempt)); err != nil {
			return false, err
		}
	}

	retryTimeout := uint32(0)
	if err := c.withConn(ctx, func(ctx context.Context, cn *pool.Conn) error {
		// Process any pending push notifications before executing the command
		if err := c.processPushNotifications(ctx, cn); err != nil {
			internal.Logger.Printf(ctx, "push: error processing pending notifications before command: %v", err)
		}

		if err := cn.WithWriter(c.context(ctx), c.opt.WriteTimeout, func(wr *proto.Writer) error {
			return writeCmd(wr, cmd)
		}); err != nil {
			atomic.StoreUint32(&retryTimeout, 1)
			return err
		}
		readReplyFunc := cmd.readReply
		// Apply unstable RESP3 search module.
		if c.opt.Protocol != 2 && c.assertUnstableCommand(cmd) {
			readReplyFunc = cmd.readRawReply
		}
		if err := cn.WithReader(c.context(ctx), c.cmdTimeout(cmd), func(rd *proto.Reader) error {
			// To be sure there are no buffered push notifications, we process them before reading the reply
			if err := c.processPendingPushNotificationWithReader(ctx, cn, rd); err != nil {
				internal.Logger.Printf(ctx, "push: error processing pending notifications before reading reply: %v", err)
			}
			return readReplyFunc(rd)
		}); err != nil {
			if cmd.readTimeout() == nil {
				atomic.StoreUint32(&retryTimeout, 1)
			} else {
				atomic.StoreUint32(&retryTimeout, 0)
			}
			return err
		}

		return nil
	}); err != nil {
		retry := shouldRetry(err, atomic.LoadUint32(&retryTimeout) == 1)
		return retry, err
	}

	return false, nil
}

func (c *baseClient) retryBackoff(attempt int) time.Duration {
	return internal.RetryBackoff(attempt, c.opt.MinRetryBackoff, c.opt.MaxRetryBackoff)
}

func (c *baseClient) cmdTimeout(cmd Cmder) time.Duration {
	if timeout := cmd.readTimeout(); timeout != nil {
		t := *timeout
		if t == 0 {
			return 0
		}
		return t + 10*time.Second
	}
	return c.opt.ReadTimeout
}

// context returns the context for the current connection.
// If the context timeout is enabled, it returns the original context.
// Otherwise, it returns a new background context.
func (c *baseClient) context(ctx context.Context) context.Context {
	if c.opt.ContextTimeoutEnabled {
		return ctx
	}
	return context.Background()
}

// createInitConnFunc creates a connection initialization function that can be used for reconnections.
func (c *baseClient) createInitConnFunc() func(context.Context, *pool.Conn) error {
	return func(ctx context.Context, cn *pool.Conn) error {
		return c.initConn(ctx, cn)
	}
}

// enableHitlessUpgrades initializes the hitless upgrade manager and pool hook.
// This function is called during client initialization.
// will register push notification handlers for all hitless upgrade events.
// will start background workers for handoff processing in the pool hook.
func (c *baseClient) enableHitlessUpgrades() error {
	// Create client adapter
	clientAdapterInstance := newClientAdapter(c)

	// Create hitless manager directly
	manager, err := hitless.NewHitlessManager(clientAdapterInstance, c.connPool, c.opt.HitlessUpgradeConfig)
	if err != nil {
		return err
	}
	// Set the manager reference and initialize pool hook
	c.hitlessManagerLock.Lock()
	c.hitlessManager = manager
	c.hitlessManagerLock.Unlock()

	// Initialize pool hook (safe to call without lock since manager is now set)
	manager.InitPoolHook(c.dialHook)
	return nil
}

func (c *baseClient) disableHitlessUpgrades() error {
	c.hitlessManagerLock.Lock()
	defer c.hitlessManagerLock.Unlock()

	// Close the hitless manager
	if c.hitlessManager != nil {
		// Closing the manager will also shutdown the pool hook
		// and remove it from the pool
		c.hitlessManager.Close()
		c.hitlessManager = nil
	}
	return nil
}

// Close closes the client, releasing any open resources.
//
// It is rare to Close a Client, as the Client is meant to be
// long-lived and shared between many goroutines.
func (c *baseClient) Close() error {
	var firstErr error

	// Close hitless manager first
	if err := c.disableHitlessUpgrades(); err != nil {
		firstErr = err
	}

	if c.onClose != nil {
		if err := c.onClose(); err != nil && firstErr == nil {
			firstErr = err
		}
	}
	if c.connPool != nil {
		if err := c.connPool.Close(); err != nil && firstErr == nil {
			firstErr = err
		}
	}
	if c.pubSubPool != nil {
		if err := c.pubSubPool.Close(); err != nil && firstErr == nil {
			firstErr = err
		}
	}
	return firstErr
}

func (c *baseClient) getAddr() string {
	return c.opt.Addr
}

func (c *baseClient) processPipeline(ctx context.Context, cmds []Cmder) error {
	if err := c.generalProcessPipeline(ctx, cmds, c.pipelineProcessCmds); err != nil {
		return err
	}
	return cmdsFirstErr(cmds)
}

func (c *baseClient) processTxPipeline(ctx context.Context, cmds []Cmder) error {
	if err := c.generalProcessPipeline(ctx, cmds, c.txPipelineProcessCmds); err != nil {
		return err
	}
	return cmdsFirstErr(cmds)
}

type pipelineProcessor func(context.Context, *pool.Conn, []Cmder) (bool, error)

func (c *baseClient) generalProcessPipeline(
	ctx context.Context, cmds []Cmder, p pipelineProcessor,
) error {
	var lastErr error
	for attempt := 0; attempt <= c.opt.MaxRetries; attempt++ {
		if attempt > 0 {
			if err := internal.Sleep(ctx, c.retryBackoff(attempt)); err != nil {
				setCmdsErr(cmds, err)
				return err
			}
		}

		// Enable retries by default to retry dial errors returned by withConn.
		canRetry := true
		lastErr = c.withConn(ctx, func(ctx context.Context, cn *pool.Conn) error {
			// Process any pending push notifications before executing the pipeline
			if err := c.processPushNotifications(ctx, cn); err != nil {
				internal.Logger.Printf(ctx, "push: error processing pending notifications before processing pipeline: %v", err)
			}
			var err error
			canRetry, err = p(ctx, cn, cmds)
			return err
		})
		if lastErr == nil || !canRetry || !shouldRetry(lastErr, true) {
			setCmdsErr(cmds, lastErr)
			return lastErr
		}
	}
	return lastErr
}

func (c *baseClient) pipelineProcessCmds(
	ctx context.Context, cn *pool.Conn, cmds []Cmder,
) (bool, error) {
	// Process any pending push notifications before executing the pipeline
	if err := c.processPushNotifications(ctx, cn); err != nil {
		internal.Logger.Printf(ctx, "push: error processing pending notifications before writing pipeline: %v", err)
	}

	if err := cn.WithWriter(c.context(ctx), c.opt.WriteTimeout, func(wr *proto.Writer) error {
		return writeCmds(wr, cmds)
	}); err != nil {
		setCmdsErr(cmds, err)
		return true, err
	}

	if err := cn.WithReader(c.context(ctx), c.opt.ReadTimeout, func(rd *proto.Reader) error {
		// read all replies
		return c.pipelineReadCmds(ctx, cn, rd, cmds)
	}); err != nil {
		return true, err
	}

	return false, nil
}

func (c *baseClient) pipelineReadCmds(ctx context.Context, cn *pool.Conn, rd *proto.Reader, cmds []Cmder) error {
	for i, cmd := range cmds {
		// To be sure there are no buffered push notifications, we process them before reading the reply
		if err := c.processPendingPushNotificationWithReader(ctx, cn, rd); err != nil {
			internal.Logger.Printf(ctx, "push: error processing pending notifications before reading reply: %v", err)
		}
		err := cmd.readReply(rd)
		cmd.SetErr(err)
		if err != nil && !isRedisError(err) {
			setCmdsErr(cmds[i+1:], err)
			return err
		}
	}
	// Retry errors like "LOADING redis is loading the dataset in memory".
	return cmds[0].Err()
}

func (c *baseClient) txPipelineProcessCmds(
	ctx context.Context, cn *pool.Conn, cmds []Cmder,
) (bool, error) {
	// Process any pending push notifications before executing the transaction pipeline
	if err := c.processPushNotifications(ctx, cn); err != nil {
		internal.Logger.Printf(ctx, "push: error processing pending notifications before transaction: %v", err)
	}

	if err := cn.WithWriter(c.context(ctx), c.opt.WriteTimeout, func(wr *proto.Writer) error {
		return writeCmds(wr, cmds)
	}); err != nil {
		setCmdsErr(cmds, err)
		return true, err
	}

	if err := cn.WithReader(c.context(ctx), c.opt.ReadTimeout, func(rd *proto.Reader) error {
		statusCmd := cmds[0].(*StatusCmd)
		// Trim multi and exec.
		trimmedCmds := cmds[1 : len(cmds)-1]

		if err := c.txPipelineReadQueued(ctx, cn, rd, statusCmd, trimmedCmds); err != nil {
			setCmdsErr(cmds, err)
			return err
		}

		// Read replies.
		return c.pipelineReadCmds(ctx, cn, rd, trimmedCmds)
	}); err != nil {
		return false, err
	}

	return false, nil
}

// txPipelineReadQueued reads queued replies from the Redis server.
// It returns an error if the server returns an error or if the number of replies does not match the number of commands.
func (c *baseClient) txPipelineReadQueued(ctx context.Context, cn *pool.Conn, rd *proto.Reader, statusCmd *StatusCmd, cmds []Cmder) error {
	// To be sure there are no buffered push notifications, we process them before reading the reply
	if err := c.processPendingPushNotificationWithReader(ctx, cn, rd); err != nil {
		internal.Logger.Printf(ctx, "push: error processing pending notifications before reading reply: %v", err)
	}
	// Parse +OK.
	if err := statusCmd.readReply(rd); err != nil {
		return err
	}

	// Parse +QUEUED.
<<<<<<< HEAD
	for range cmds {
		// To be sure there are no buffered push notifications, we process them before reading the reply
		if err := c.processPendingPushNotificationWithReader(ctx, cn, rd); err != nil {
			internal.Logger.Printf(ctx, "push: error processing pending notifications before reading reply: %v", err)
		}
		if err := statusCmd.readReply(rd); err != nil && !isRedisError(err) {
			return err
=======
	for _, cmd := range cmds {
		if err := statusCmd.readReply(rd); err != nil {
			cmd.SetErr(err)
			if !isRedisError(err) {
				return err
			}
>>>>>>> 8f5469ab
		}
	}

	// To be sure there are no buffered push notifications, we process them before reading the reply
	if err := c.processPendingPushNotificationWithReader(ctx, cn, rd); err != nil {
		internal.Logger.Printf(ctx, "push: error processing pending notifications before reading reply: %v", err)
	}
	// Parse number of replies.
	line, err := rd.ReadLine()
	if err != nil {
		if err == Nil {
			err = TxFailedErr
		}
		return err
	}

	if line[0] != proto.RespArray {
		return fmt.Errorf("redis: expected '*', but got line %q", line)
	}

	return nil
}

//------------------------------------------------------------------------------

// Client is a Redis client representing a pool of zero or more underlying connections.
// It's safe for concurrent use by multiple goroutines.
//
// Client creates and frees connections automatically; it also maintains a free pool
// of idle connections. You can control the pool size with Config.PoolSize option.
type Client struct {
	*baseClient
	cmdable
}

// NewClient returns a client to the Redis Server specified by Options.
func NewClient(opt *Options) *Client {
	if opt == nil {
		panic("redis: NewClient nil options")
	}
	// clone to not share options with the caller
	opt = opt.clone()
	opt.init()

	// Push notifications are always enabled for RESP3 (cannot be disabled)

	c := Client{
		baseClient: &baseClient{
			opt: opt,
		},
	}
	c.init()

	// Initialize push notification processor using shared helper
	// Use void processor for RESP2 connections (push notifications not available)
	c.pushProcessor = initializePushProcessor(opt)
	// set opt push processor for child clients
	c.opt.PushNotificationProcessor = c.pushProcessor

	// Create connection pools
	var err error
	c.connPool, err = newConnPool(opt, c.dialHook)
	if err != nil {
		panic(fmt.Errorf("redis: failed to create connection pool: %w", err))
	}
	c.pubSubPool, err = newPubSubPool(opt, c.dialHook)
	if err != nil {
		panic(fmt.Errorf("redis: failed to create pubsub pool: %w", err))
	}

	// Initialize hitless upgrades first if enabled and protocol is RESP3
	if opt.HitlessUpgradeConfig != nil && opt.HitlessUpgradeConfig.Mode != hitless.MaintNotificationsDisabled && opt.Protocol == 3 {
		err := c.enableHitlessUpgrades()
		if err != nil {
			internal.Logger.Printf(context.Background(), "hitless: failed to initialize hitless upgrades: %v", err)
			if opt.HitlessUpgradeConfig.Mode == hitless.MaintNotificationsEnabled {
				/*
					Design decision: panic here to fail fast if hitless upgrades cannot be enabled when explicitly requested.
					We choose to panic instead of returning an error to avoid breaking the existing client API, which does not expect
					an error from NewClient. This ensures that misconfiguration or critical initialization failures are surfaced
					immediately, rather than allowing the client to continue in a partially initialized or inconsistent state.
					Clients relying on hitless upgrades should be aware that initialization errors will cause a panic, and should
					handle this accordingly (e.g., via recover or by validating configuration before calling NewClient).
					This approach is only used when HitlessUpgradeConfig.Mode is MaintNotificationsEnabled, indicating that hitless
					upgrades are required for correct operation. In other modes, initialization failures are logged but do not panic.
				*/
				panic(fmt.Errorf("failed to enable hitless upgrades: %w", err))
			}
		}
	}

	return &c
}

func (c *Client) init() {
	c.cmdable = c.Process
	c.initHooks(hooks{
		dial:       c.baseClient.dial,
		process:    c.baseClient.process,
		pipeline:   c.baseClient.processPipeline,
		txPipeline: c.baseClient.processTxPipeline,
	})
}

func (c *Client) WithTimeout(timeout time.Duration) *Client {
	clone := *c
	clone.baseClient = c.baseClient.withTimeout(timeout)
	clone.init()
	return &clone
}

func (c *Client) Conn() *Conn {
	return newConn(c.opt, pool.NewStickyConnPool(c.connPool), &c.hooksMixin)
}

func (c *Client) Process(ctx context.Context, cmd Cmder) error {
	err := c.processHook(ctx, cmd)
	cmd.SetErr(err)
	return err
}

// Options returns read-only Options that were used to create the client.
func (c *Client) Options() *Options {
	return c.opt
}

// GetHitlessManager returns the hitless manager instance for monitoring and control.
// Returns nil if hitless upgrades are not enabled.
func (c *Client) GetHitlessManager() *hitless.HitlessManager {
	c.hitlessManagerLock.RLock()
	defer c.hitlessManagerLock.RUnlock()
	return c.hitlessManager
}

// initializePushProcessor initializes the push notification processor for any client type.
// This is a shared helper to avoid duplication across NewClient, NewFailoverClient, and NewSentinelClient.
func initializePushProcessor(opt *Options) push.NotificationProcessor {
	// Always use custom processor if provided
	if opt.PushNotificationProcessor != nil {
		return opt.PushNotificationProcessor
	}

	// Push notifications are always enabled for RESP3, disabled for RESP2
	if opt.Protocol == 3 {
		// Create default processor for RESP3 connections
		return NewPushNotificationProcessor()
	}

	// Create void processor for RESP2 connections (push notifications not available)
	return NewVoidPushNotificationProcessor()
}

// RegisterPushNotificationHandler registers a handler for a specific push notification name.
// Returns an error if a handler is already registered for this push notification name.
// If protected is true, the handler cannot be unregistered.
func (c *Client) RegisterPushNotificationHandler(pushNotificationName string, handler push.NotificationHandler, protected bool) error {
	return c.pushProcessor.RegisterHandler(pushNotificationName, handler, protected)
}

// GetPushNotificationHandler returns the handler for a specific push notification name.
// Returns nil if no handler is registered for the given name.
func (c *Client) GetPushNotificationHandler(pushNotificationName string) push.NotificationHandler {
	return c.pushProcessor.GetHandler(pushNotificationName)
}

type PoolStats pool.Stats

// PoolStats returns connection pool stats.
func (c *Client) PoolStats() *PoolStats {
	stats := c.connPool.Stats()
	stats.PubSubStats = *(c.pubSubPool.Stats())
	return (*PoolStats)(stats)
}

func (c *Client) Pipelined(ctx context.Context, fn func(Pipeliner) error) ([]Cmder, error) {
	return c.Pipeline().Pipelined(ctx, fn)
}

func (c *Client) Pipeline() Pipeliner {
	pipe := Pipeline{
		exec: pipelineExecer(c.processPipelineHook),
	}
	pipe.init()
	return &pipe
}

func (c *Client) TxPipelined(ctx context.Context, fn func(Pipeliner) error) ([]Cmder, error) {
	return c.TxPipeline().Pipelined(ctx, fn)
}

// TxPipeline acts like Pipeline, but wraps queued commands with MULTI/EXEC.
func (c *Client) TxPipeline() Pipeliner {
	pipe := Pipeline{
		exec: func(ctx context.Context, cmds []Cmder) error {
			cmds = wrapMultiExec(ctx, cmds)
			return c.processTxPipelineHook(ctx, cmds)
		},
	}
	pipe.init()
	return &pipe
}

func (c *Client) pubSub() *PubSub {
	pubsub := &PubSub{
		opt: c.opt,
		newConn: func(ctx context.Context, addr string, channels []string) (*pool.Conn, error) {
			cn, err := c.pubSubPool.NewConn(ctx, c.opt.Network, addr, channels)
			if err != nil {
				return nil, err
			}
			// will return nil if already initialized
			err = c.initConn(ctx, cn)
			if err != nil {
				_ = cn.Close()
				return nil, err
			}
			// Track connection in PubSubPool
			c.pubSubPool.TrackConn(cn)
			return cn, nil
		},
		closeConn: func(cn *pool.Conn) error {
			// Untrack connection from PubSubPool
			c.pubSubPool.UntrackConn(cn)
			_ = cn.Close()
			return nil
		},
		pushProcessor: c.pushProcessor,
	}
	pubsub.init()

	return pubsub
}

// Subscribe subscribes the client to the specified channels.
// Channels can be omitted to create empty subscription.
// Note that this method does not wait on a response from Redis, so the
// subscription may not be active immediately. To force the connection to wait,
// you may call the Receive() method on the returned *PubSub like so:
//
//	sub := client.Subscribe(queryResp)
//	iface, err := sub.Receive()
//	if err != nil {
//	    // handle error
//	}
//
//	// Should be *Subscription, but others are possible if other actions have been
//	// taken on sub since it was created.
//	switch iface.(type) {
//	case *Subscription:
//	    // subscribe succeeded
//	case *Message:
//	    // received first message
//	case *Pong:
//	    // pong received
//	default:
//	    // handle error
//	}
//
//	ch := sub.Channel()
func (c *Client) Subscribe(ctx context.Context, channels ...string) *PubSub {
	pubsub := c.pubSub()
	if len(channels) > 0 {
		_ = pubsub.Subscribe(ctx, channels...)
	}
	return pubsub
}

// PSubscribe subscribes the client to the given patterns.
// Patterns can be omitted to create empty subscription.
func (c *Client) PSubscribe(ctx context.Context, channels ...string) *PubSub {
	pubsub := c.pubSub()
	if len(channels) > 0 {
		_ = pubsub.PSubscribe(ctx, channels...)
	}
	return pubsub
}

// SSubscribe Subscribes the client to the specified shard channels.
// Channels can be omitted to create empty subscription.
func (c *Client) SSubscribe(ctx context.Context, channels ...string) *PubSub {
	pubsub := c.pubSub()
	if len(channels) > 0 {
		_ = pubsub.SSubscribe(ctx, channels...)
	}
	return pubsub
}

//------------------------------------------------------------------------------

// Conn represents a single Redis connection rather than a pool of connections.
// Prefer running commands from Client unless there is a specific need
// for a continuous single Redis connection.
type Conn struct {
	baseClient
	cmdable
	statefulCmdable
}

// newConn is a helper func to create a new Conn instance.
// the Conn instance is not thread-safe and should not be shared between goroutines.
// the parentHooks will be cloned, no need to clone before passing it.
func newConn(opt *Options, connPool pool.Pooler, parentHooks *hooksMixin) *Conn {
	c := Conn{
		baseClient: baseClient{
			opt:      opt,
			connPool: connPool,
		},
	}

	if parentHooks != nil {
		c.hooksMixin = parentHooks.clone()
	}

	// Initialize push notification processor using shared helper
	// Use void processor for RESP2 connections (push notifications not available)
	c.pushProcessor = initializePushProcessor(opt)

	c.cmdable = c.Process
	c.statefulCmdable = c.Process
	c.initHooks(hooks{
		dial:       c.baseClient.dial,
		process:    c.baseClient.process,
		pipeline:   c.baseClient.processPipeline,
		txPipeline: c.baseClient.processTxPipeline,
	})

	return &c
}

func (c *Conn) Process(ctx context.Context, cmd Cmder) error {
	err := c.processHook(ctx, cmd)
	cmd.SetErr(err)
	return err
}

// RegisterPushNotificationHandler registers a handler for a specific push notification name.
// Returns an error if a handler is already registered for this push notification name.
// If protected is true, the handler cannot be unregistered.
func (c *Conn) RegisterPushNotificationHandler(pushNotificationName string, handler push.NotificationHandler, protected bool) error {
	return c.pushProcessor.RegisterHandler(pushNotificationName, handler, protected)
}

func (c *Conn) Pipelined(ctx context.Context, fn func(Pipeliner) error) ([]Cmder, error) {
	return c.Pipeline().Pipelined(ctx, fn)
}

func (c *Conn) Pipeline() Pipeliner {
	pipe := Pipeline{
		exec: c.processPipelineHook,
	}
	pipe.init()
	return &pipe
}

func (c *Conn) TxPipelined(ctx context.Context, fn func(Pipeliner) error) ([]Cmder, error) {
	return c.TxPipeline().Pipelined(ctx, fn)
}

// TxPipeline acts like Pipeline, but wraps queued commands with MULTI/EXEC.
func (c *Conn) TxPipeline() Pipeliner {
	pipe := Pipeline{
		exec: func(ctx context.Context, cmds []Cmder) error {
			cmds = wrapMultiExec(ctx, cmds)
			return c.processTxPipelineHook(ctx, cmds)
		},
	}
	pipe.init()
	return &pipe
}

// processPushNotifications processes all pending push notifications on a connection
// This ensures that cluster topology changes are handled immediately before the connection is used
// This method should be called by the client before using WithReader for command execution
func (c *baseClient) processPushNotifications(ctx context.Context, cn *pool.Conn) error {
	// Only process push notifications for RESP3 connections with a processor
	// Also check if there is any data to read before processing
	// Which is an optimization on UNIX systems where MaybeHasData is a syscall
	// On Windows, MaybeHasData always returns true, so this check is a no-op
	if c.opt.Protocol != 3 || c.pushProcessor == nil || !cn.MaybeHasData() {
		return nil
	}

	// Use WithReader to access the reader and process push notifications
	// This is critical for hitless upgrades to work properly
	// NOTE: almost no timeouts are set for this read, so it should not block
	// longer than necessary, 10us should be plenty of time to read if there are any push notifications
	// on the socket.
	return cn.WithReader(ctx, 10*time.Microsecond, func(rd *proto.Reader) error {
		// Create handler context with client, connection pool, and connection information
		handlerCtx := c.pushNotificationHandlerContext(cn)
		return c.pushProcessor.ProcessPendingNotifications(ctx, handlerCtx, rd)
	})
}

// processPendingPushNotificationWithReader processes all pending push notifications on a connection
// This method should be called by the client in WithReader before reading the reply
func (c *baseClient) processPendingPushNotificationWithReader(ctx context.Context, cn *pool.Conn, rd *proto.Reader) error {
	// if we have the reader, we don't need to check for data on the socket, we are waiting
	// for either a reply or a push notification, so we can block until we get a reply or reach the timeout
	if c.opt.Protocol != 3 || c.pushProcessor == nil {
		return nil
	}

	// Create handler context with client, connection pool, and connection information
	handlerCtx := c.pushNotificationHandlerContext(cn)
	return c.pushProcessor.ProcessPendingNotifications(ctx, handlerCtx, rd)
}

// pushNotificationHandlerContext creates a handler context for push notification processing
func (c *baseClient) pushNotificationHandlerContext(cn *pool.Conn) push.NotificationHandlerContext {
	return push.NotificationHandlerContext{
		Client:   c,
		ConnPool: c.connPool,
		Conn:     cn, // Wrap in adapter for easier interface access
	}
}<|MERGE_RESOLUTION|>--- conflicted
+++ resolved
@@ -860,22 +860,16 @@
 	}
 
 	// Parse +QUEUED.
-<<<<<<< HEAD
-	for range cmds {
+  for _, cmd := range cmds {
 		// To be sure there are no buffered push notifications, we process them before reading the reply
 		if err := c.processPendingPushNotificationWithReader(ctx, cn, rd); err != nil {
 			internal.Logger.Printf(ctx, "push: error processing pending notifications before reading reply: %v", err)
 		}
-		if err := statusCmd.readReply(rd); err != nil && !isRedisError(err) {
-			return err
-=======
-	for _, cmd := range cmds {
 		if err := statusCmd.readReply(rd); err != nil {
 			cmd.SetErr(err)
 			if !isRedisError(err) {
 				return err
 			}
->>>>>>> 8f5469ab
 		}
 	}
 
