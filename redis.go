package redis

import (
	"context"
	"errors"
	"fmt"
	"net"
	"sync"
	"sync/atomic"
	"time"

	"github.com/redis/go-redis/v9/auth"
	"github.com/redis/go-redis/v9/internal"
	"github.com/redis/go-redis/v9/internal/auth/streaming"
	"github.com/redis/go-redis/v9/internal/hscan"
	"github.com/redis/go-redis/v9/internal/pool"
	"github.com/redis/go-redis/v9/internal/proto"
	"github.com/redis/go-redis/v9/maintnotifications"
	"github.com/redis/go-redis/v9/push"
)

// Scanner internal/hscan.Scanner exposed interface.
type Scanner = hscan.Scanner

// Nil reply returned by Redis when key does not exist.
const Nil = proto.Nil

// SetLogger set custom log
// Use with VoidLogger to disable logging.
func SetLogger(logger internal.Logging) {
	internal.Logger = logger
}

// SetLogLevel sets the log level for the library.
func SetLogLevel(logLevel internal.LogLevelT) {
	internal.LogLevel = logLevel
}

//------------------------------------------------------------------------------

type Hook interface {
	DialHook(next DialHook) DialHook
	ProcessHook(next ProcessHook) ProcessHook
	ProcessPipelineHook(next ProcessPipelineHook) ProcessPipelineHook
}

type (
	DialHook            func(ctx context.Context, network, addr string) (net.Conn, error)
	ProcessHook         func(ctx context.Context, cmd Cmder) error
	ProcessPipelineHook func(ctx context.Context, cmds []Cmder) error
)

type hooksMixin struct {
	hooksMu *sync.RWMutex

	slice   []Hook
	initial hooks
	current hooks
}

func (hs *hooksMixin) initHooks(hooks hooks) {
	hs.hooksMu = new(sync.RWMutex)
	hs.initial = hooks
	hs.chain()
}

type hooks struct {
	dial       DialHook
	process    ProcessHook
	pipeline   ProcessPipelineHook
	txPipeline ProcessPipelineHook
}

func (h *hooks) setDefaults() {
	if h.dial == nil {
		h.dial = func(ctx context.Context, network, addr string) (net.Conn, error) { return nil, nil }
	}
	if h.process == nil {
		h.process = func(ctx context.Context, cmd Cmder) error { return nil }
	}
	if h.pipeline == nil {
		h.pipeline = func(ctx context.Context, cmds []Cmder) error { return nil }
	}
	if h.txPipeline == nil {
		h.txPipeline = func(ctx context.Context, cmds []Cmder) error { return nil }
	}
}

// AddHook is to add a hook to the queue.
// Hook is a function executed during network connection, command execution, and pipeline,
// it is a first-in-first-out stack queue (FIFO).
// You need to execute the next hook in each hook, unless you want to terminate the execution of the command.
// For example, you added hook-1, hook-2:
//
//	client.AddHook(hook-1, hook-2)
//
// hook-1:
//
//	func (Hook1) ProcessHook(next redis.ProcessHook) redis.ProcessHook {
//	 	return func(ctx context.Context, cmd Cmder) error {
//		 	print("hook-1 start")
//		 	next(ctx, cmd)
//		 	print("hook-1 end")
//		 	return nil
//	 	}
//	}
//
// hook-2:
//
//	func (Hook2) ProcessHook(next redis.ProcessHook) redis.ProcessHook {
//		return func(ctx context.Context, cmd redis.Cmder) error {
//			print("hook-2 start")
//			next(ctx, cmd)
//			print("hook-2 end")
//			return nil
//		}
//	}
//
// The execution sequence is:
//
//	hook-1 start -> hook-2 start -> exec redis cmd -> hook-2 end -> hook-1 end
//
// Please note: "next(ctx, cmd)" is very important, it will call the next hook,
// if "next(ctx, cmd)" is not executed, the redis command will not be executed.
func (hs *hooksMixin) AddHook(hook Hook) {
	hs.slice = append(hs.slice, hook)
	hs.chain()
}

func (hs *hooksMixin) chain() {
	hs.initial.setDefaults()

	hs.hooksMu.Lock()
	defer hs.hooksMu.Unlock()

	hs.current.dial = hs.initial.dial
	hs.current.process = hs.initial.process
	hs.current.pipeline = hs.initial.pipeline
	hs.current.txPipeline = hs.initial.txPipeline

	for i := len(hs.slice) - 1; i >= 0; i-- {
		if wrapped := hs.slice[i].DialHook(hs.current.dial); wrapped != nil {
			hs.current.dial = wrapped
		}
		if wrapped := hs.slice[i].ProcessHook(hs.current.process); wrapped != nil {
			hs.current.process = wrapped
		}
		if wrapped := hs.slice[i].ProcessPipelineHook(hs.current.pipeline); wrapped != nil {
			hs.current.pipeline = wrapped
		}
		if wrapped := hs.slice[i].ProcessPipelineHook(hs.current.txPipeline); wrapped != nil {
			hs.current.txPipeline = wrapped
		}
	}
}

func (hs *hooksMixin) clone() hooksMixin {
	hs.hooksMu.Lock()
	defer hs.hooksMu.Unlock()

	clone := *hs
	l := len(clone.slice)
	clone.slice = clone.slice[:l:l]
	clone.hooksMu = new(sync.RWMutex)
	return clone
}

func (hs *hooksMixin) withProcessHook(ctx context.Context, cmd Cmder, hook ProcessHook) error {
	for i := len(hs.slice) - 1; i >= 0; i-- {
		if wrapped := hs.slice[i].ProcessHook(hook); wrapped != nil {
			hook = wrapped
		}
	}
	return hook(ctx, cmd)
}

func (hs *hooksMixin) withProcessPipelineHook(
	ctx context.Context, cmds []Cmder, hook ProcessPipelineHook,
) error {
	for i := len(hs.slice) - 1; i >= 0; i-- {
		if wrapped := hs.slice[i].ProcessPipelineHook(hook); wrapped != nil {
			hook = wrapped
		}
	}
	return hook(ctx, cmds)
}

func (hs *hooksMixin) dialHook(ctx context.Context, network, addr string) (net.Conn, error) {
	// Access to hs.current is guarded by a read-only lock since it may be mutated by AddHook(...)
	// while this dialer is concurrently accessed by the background connection pool population
	// routine when MinIdleConns > 0.
	hs.hooksMu.RLock()
	current := hs.current
	hs.hooksMu.RUnlock()

	return current.dial(ctx, network, addr)
}

func (hs *hooksMixin) processHook(ctx context.Context, cmd Cmder) error {
	return hs.current.process(ctx, cmd)
}

func (hs *hooksMixin) processPipelineHook(ctx context.Context, cmds []Cmder) error {
	return hs.current.pipeline(ctx, cmds)
}

func (hs *hooksMixin) processTxPipelineHook(ctx context.Context, cmds []Cmder) error {
	return hs.current.txPipeline(ctx, cmds)
}

//------------------------------------------------------------------------------

type baseClient struct {
	opt        *Options
	optLock    sync.RWMutex
	connPool   pool.Pooler
	pubSubPool *pool.PubSubPool
	hooksMixin

	onClose func() error // hook called when client is closed

	// Push notification processing
	pushProcessor push.NotificationProcessor

	// Maintenance notifications manager
	maintNotificationsManager     *maintnotifications.Manager
	maintNotificationsManagerLock sync.RWMutex

	// streamingCredentialsManager is used to manage streaming credentials
	streamingCredentialsManager *streaming.Manager
}

func (c *baseClient) clone() *baseClient {
	c.maintNotificationsManagerLock.RLock()
	maintNotificationsManager := c.maintNotificationsManager
	c.maintNotificationsManagerLock.RUnlock()

	clone := &baseClient{
		opt:                         c.opt,
		connPool:                    c.connPool,
		onClose:                     c.onClose,
		pushProcessor:               c.pushProcessor,
		maintNotificationsManager:   maintNotificationsManager,
		streamingCredentialsManager: c.streamingCredentialsManager,
	}
	return clone
}

func (c *baseClient) withTimeout(timeout time.Duration) *baseClient {
	opt := c.opt.clone()
	opt.ReadTimeout = timeout
	opt.WriteTimeout = timeout

	clone := c.clone()
	clone.opt = opt

	return clone
}

func (c *baseClient) String() string {
	return fmt.Sprintf("Redis<%s db:%d>", c.getAddr(), c.opt.DB)
}

func (c *baseClient) getConn(ctx context.Context) (*pool.Conn, error) {
	if c.opt.Limiter != nil {
		err := c.opt.Limiter.Allow()
		if err != nil {
			return nil, err
		}
	}

	cn, err := c._getConn(ctx)
	if err != nil {
		if c.opt.Limiter != nil {
			c.opt.Limiter.ReportResult(err)
		}
		return nil, err
	}

	return cn, nil
}

func (c *baseClient) _getConn(ctx context.Context) (*pool.Conn, error) {
	cn, err := c.connPool.Get(ctx)
	if err != nil {
		return nil, err
	}

	if cn.IsInited() {
		return cn, nil
	}

	if err := c.initConn(ctx, cn); err != nil {
		c.connPool.Remove(ctx, cn, err)
		if err := errors.Unwrap(err); err != nil {
			return nil, err
		}
		return nil, err
	}

	// initConn will transition to IDLE state, so we need to acquire it
	// before returning it to the user.
	if !cn.TryAcquire() {
		return nil, fmt.Errorf("redis: connection is not usable")
	}

	return cn, nil
}

func (c *baseClient) reAuthConnection() func(poolCn *pool.Conn, credentials auth.Credentials) error {
	return func(poolCn *pool.Conn, credentials auth.Credentials) error {
		var err error
		username, password := credentials.BasicAuth()

		// Use background context - timeout is handled by ReadTimeout in WithReader/WithWriter
		ctx := context.Background()

		connPool := pool.NewSingleConnPool(c.connPool, poolCn)

		// Pass hooks so that reauth commands are recorded/traced
		cn := newConn(c.opt, connPool, &c.hooksMixin)

		if username != "" {
			err = cn.AuthACL(ctx, username, password).Err()
		} else {
			err = cn.Auth(ctx, password).Err()
		}

		return err
	}
}
func (c *baseClient) onAuthenticationErr() func(poolCn *pool.Conn, err error) {
	return func(poolCn *pool.Conn, err error) {
		if err != nil {
			if isBadConn(err, false, c.opt.Addr) {
				// Close the connection to force a reconnection.
				err := c.connPool.CloseConn(poolCn)
				if err != nil {
					internal.Logger.Printf(context.Background(), "redis: failed to close connection: %v", err)
					// try to close the network connection directly
					// so that no resource is leaked
					err := poolCn.Close()
					if err != nil {
						internal.Logger.Printf(context.Background(), "redis: failed to close network connection: %v", err)
					}
				}
			}
			internal.Logger.Printf(context.Background(), "redis: re-authentication failed: %v", err)
		}
	}
}

func (c *baseClient) wrappedOnClose(newOnClose func() error) func() error {
	onClose := c.onClose
	return func() error {
		var firstErr error
		err := newOnClose()
		// Even if we have an error we would like to execute the onClose hook
		// if it exists. We will return the first error that occurred.
		// This is to keep error handling consistent with the rest of the code.
		if err != nil {
			firstErr = err
		}
		if onClose != nil {
			err = onClose()
			if err != nil && firstErr == nil {
				firstErr = err
			}
		}
		return firstErr
	}
}

func (c *baseClient) initConn(ctx context.Context, cn *pool.Conn) error {
	// This function is called in two scenarios:
	// 1. First-time init: Connection is in CREATED state (from pool.Get())
	//    - We need to transition CREATED → INITIALIZING and do the initialization
	//    - If another goroutine is already initializing, we WAIT for it to finish
	// 2. Re-initialization: Connection is in INITIALIZING state (from SetNetConnAndInitConn())
	//    - We're already in INITIALIZING, so just proceed with initialization

	currentState := cn.GetStateMachine().GetState()

	// Fast path: Check if already initialized (IDLE or IN_USE)
	if currentState == pool.StateIdle || currentState == pool.StateInUse {
		return nil
	}

	// If in CREATED state, try to transition to INITIALIZING
	if currentState == pool.StateCreated {
		finalState, err := cn.GetStateMachine().TryTransition([]pool.ConnState{pool.StateCreated}, pool.StateInitializing)
		if err != nil {
			// Another goroutine is initializing or connection is in unexpected state
			// Check what state we're in now
			if finalState == pool.StateIdle || finalState == pool.StateInUse {
				// Already initialized by another goroutine
				return nil
			}

			if finalState == pool.StateInitializing {
				// Another goroutine is initializing - WAIT for it to complete
				// Use AwaitAndTransition to wait for IDLE or IN_USE state
				// use DialTimeout as the timeout for the wait
				waitCtx, cancel := context.WithTimeout(ctx, c.opt.DialTimeout)
				defer cancel()

				finalState, err := cn.GetStateMachine().AwaitAndTransition(
					waitCtx,
					[]pool.ConnState{pool.StateIdle, pool.StateInUse},
					pool.StateIdle, // Target is IDLE (but we're already there, so this is a no-op)
				)
				if err != nil {
					return err
				}
				// Verify we're now initialized
				if finalState == pool.StateIdle || finalState == pool.StateInUse {
					return nil
				}
				// Unexpected state after waiting
				return fmt.Errorf("connection in unexpected state after initialization: %s", finalState)
			}

			// Unexpected state (CLOSED, UNUSABLE, etc.)
			return err
		}
	}

	// At this point, we're in INITIALIZING state and we own the initialization
	// If we fail, we must transition to CLOSED
	var initErr error
	connPool := pool.NewSingleConnPool(c.connPool, cn)
	conn := newConn(c.opt, connPool, &c.hooksMixin)

	username, password := "", ""
	if c.opt.StreamingCredentialsProvider != nil {
		credListener, initErr := c.streamingCredentialsManager.Listener(
			cn,
			c.reAuthConnection(),
			c.onAuthenticationErr(),
		)
		if initErr != nil {
			cn.GetStateMachine().Transition(pool.StateClosed)
			return fmt.Errorf("failed to create credentials listener: %w", initErr)
		}

		credentials, unsubscribeFromCredentialsProvider, initErr := c.opt.StreamingCredentialsProvider.
			Subscribe(credListener)
		if initErr != nil {
			cn.GetStateMachine().Transition(pool.StateClosed)
			return fmt.Errorf("failed to subscribe to streaming credentials: %w", initErr)
		}

		c.onClose = c.wrappedOnClose(unsubscribeFromCredentialsProvider)
		cn.SetOnClose(unsubscribeFromCredentialsProvider)

		username, password = credentials.BasicAuth()
	} else if c.opt.CredentialsProviderContext != nil {
		username, password, initErr = c.opt.CredentialsProviderContext(ctx)
		if initErr != nil {
			cn.GetStateMachine().Transition(pool.StateClosed)
			return fmt.Errorf("failed to get credentials from context provider: %w", initErr)
		}
	} else if c.opt.CredentialsProvider != nil {
		username, password = c.opt.CredentialsProvider()
	} else if c.opt.Username != "" || c.opt.Password != "" {
		username, password = c.opt.Username, c.opt.Password
	}

	// for redis-server versions that do not support the HELLO command,
	// RESP2 will continue to be used.
	if initErr = conn.Hello(ctx, c.opt.Protocol, username, password, c.opt.ClientName).Err(); initErr == nil {
		// Authentication successful with HELLO command
	} else if !isRedisError(initErr) {
		// When the server responds with the RESP protocol and the result is not a normal
		// execution result of the HELLO command, we consider it to be an indication that
		// the server does not support the HELLO command.
		// The server may be a redis-server that does not support the HELLO command,
		// or it could be DragonflyDB or a third-party redis-proxy. They all respond
		// with different error string results for unsupported commands, making it
		// difficult to rely on error strings to determine all results.
		cn.GetStateMachine().Transition(pool.StateClosed)
		return initErr
	} else if password != "" {
		// Try legacy AUTH command if HELLO failed
		if username != "" {
			initErr = conn.AuthACL(ctx, username, password).Err()
		} else {
			initErr = conn.Auth(ctx, password).Err()
		}
		if initErr != nil {
			cn.GetStateMachine().Transition(pool.StateClosed)
			return fmt.Errorf("failed to authenticate: %w", initErr)
		}
	}

	_, initErr = conn.Pipelined(ctx, func(pipe Pipeliner) error {
		if c.opt.DB > 0 {
			pipe.Select(ctx, c.opt.DB)
		}

		if c.opt.readOnly {
			pipe.ReadOnly(ctx)
		}

		if c.opt.ClientName != "" {
			pipe.ClientSetName(ctx, c.opt.ClientName)
		}

		return nil
	})
	if initErr != nil {
		cn.GetStateMachine().Transition(pool.StateClosed)
		return fmt.Errorf("failed to initialize connection options: %w", initErr)
	}

	// Enable maintnotifications if maintnotifications are configured
	c.optLock.RLock()
	maintNotifEnabled := c.opt.MaintNotificationsConfig != nil && c.opt.MaintNotificationsConfig.Mode != maintnotifications.ModeDisabled
	protocol := c.opt.Protocol
	endpointType := c.opt.MaintNotificationsConfig.EndpointType
	c.optLock.RUnlock()
	var maintNotifHandshakeErr error
	if maintNotifEnabled && protocol == 3 {
		maintNotifHandshakeErr = conn.ClientMaintNotifications(
			ctx,
			true,
			endpointType.String(),
		).Err()
		if maintNotifHandshakeErr != nil {
			if !isRedisError(maintNotifHandshakeErr) {
				// if not redis error, fail the connection
				cn.GetStateMachine().Transition(pool.StateClosed)
				return maintNotifHandshakeErr
			}
			c.optLock.Lock()
			// handshake failed - check and modify config atomically
			switch c.opt.MaintNotificationsConfig.Mode {
			case maintnotifications.ModeEnabled:
				// enabled mode, fail the connection
				c.optLock.Unlock()
				cn.GetStateMachine().Transition(pool.StateClosed)
				return fmt.Errorf("failed to enable maintnotifications: %w", maintNotifHandshakeErr)
			default: // will handle auto and any other
				internal.Logger.Printf(ctx, "auto mode fallback: maintnotifications disabled due to handshake error: %v", maintNotifHandshakeErr)
				c.opt.MaintNotificationsConfig.Mode = maintnotifications.ModeDisabled
				c.optLock.Unlock()
				// auto mode, disable maintnotifications and continue
				if initErr := c.disableMaintNotificationsUpgrades(); initErr != nil {
					// Log error but continue - auto mode should be resilient
					internal.Logger.Printf(ctx, "failed to disable maintnotifications in auto mode: %v", initErr)
				}
			}
		} else {
			// handshake was executed successfully
			// to make sure that the handshake will be executed on other connections as well if it was successfully
			// executed on this connection, we will force the handshake to be executed on all connections
			c.optLock.Lock()
			c.opt.MaintNotificationsConfig.Mode = maintnotifications.ModeEnabled
			c.optLock.Unlock()
		}
	}

	if !c.opt.DisableIdentity && !c.opt.DisableIndentity {
		libName := ""
		libVer := Version()
		if c.opt.IdentitySuffix != "" {
			libName = c.opt.IdentitySuffix
		}
		p := conn.Pipeline()
		p.ClientSetInfo(ctx, WithLibraryName(libName))
		p.ClientSetInfo(ctx, WithLibraryVersion(libVer))
		// Handle network errors (e.g. timeouts) in CLIENT SETINFO to avoid
		// out of order responses later on.
		if _, initErr = p.Exec(ctx); initErr != nil && !isRedisError(initErr) {
			cn.GetStateMachine().Transition(pool.StateClosed)
			return initErr
		}
	}

	// Set the connection initialization function for potential reconnections
	// This must be set before transitioning to IDLE so that handoff/reauth can use it
	cn.SetInitConnFunc(c.createInitConnFunc())

	// Initialization succeeded - transition to IDLE state
	// This marks the connection as initialized and ready for use
	// NOTE: The connection is still owned by the calling goroutine at this point
	// and won't be available to other goroutines until it's Put() back into the pool
	cn.GetStateMachine().Transition(pool.StateIdle)

	// Call OnConnect hook if configured
	// The connection is in IDLE state but still owned by this goroutine
	// If OnConnect needs to send commands, it can use the connection safely
	if c.opt.OnConnect != nil {
		if initErr = c.opt.OnConnect(ctx, conn); initErr != nil {
			// OnConnect failed - transition to closed
			cn.GetStateMachine().Transition(pool.StateClosed)
			return initErr
		}
	}

	return nil
}

func (c *baseClient) releaseConn(ctx context.Context, cn *pool.Conn, err error) {
	if c.opt.Limiter != nil {
		c.opt.Limiter.ReportResult(err)
	}

	if isBadConn(err, false, c.opt.Addr) {
		c.connPool.Remove(ctx, cn, err)
	} else {
		// process any pending push notifications before returning the connection to the pool
		if err := c.processPushNotifications(ctx, cn); err != nil {
			internal.Logger.Printf(ctx, "push: error processing pending notifications before releasing connection: %v", err)
		}
		c.connPool.Put(ctx, cn)
	}
}

func (c *baseClient) withConn(
	ctx context.Context, fn func(context.Context, *pool.Conn) error,
) error {
	cn, err := c.getConn(ctx)
	if err != nil {
		return err
	}

	var fnErr error
	defer func() {
		c.releaseConn(ctx, cn, fnErr)
	}()

	fnErr = fn(ctx, cn)

	return fnErr
}

func (c *baseClient) dial(ctx context.Context, network, addr string) (net.Conn, error) {
	return c.opt.Dialer(ctx, network, addr)
}

func (c *baseClient) process(ctx context.Context, cmd Cmder) error {
	var lastErr error
	for attempt := 0; attempt <= c.opt.MaxRetries; attempt++ {
		attempt := attempt

		retry, err := c._process(ctx, cmd, attempt)
		if err == nil || !retry {
			return err
		}

		lastErr = err
	}
	return lastErr
}

func (c *baseClient) assertUnstableCommand(cmd Cmder) (bool, error) {
	switch cmd.(type) {
	case *AggregateCmd, *FTInfoCmd, *FTSpellCheckCmd, *FTSearchCmd, *FTSynDumpCmd:
		if c.opt.UnstableResp3 {
			return true, nil
		} else {
			return false, fmt.Errorf("RESP3 responses for this command are disabled because they may still change. Please set the flag UnstableResp3. See the README and the release notes for guidance")
		}
	default:
		return false, nil
	}
}

func (c *baseClient) _process(ctx context.Context, cmd Cmder, attempt int) (bool, error) {
	if attempt > 0 {
		if err := internal.Sleep(ctx, c.retryBackoff(attempt)); err != nil {
			return false, err
		}
	}

	retryTimeout := uint32(0)
	if err := c.withConn(ctx, func(ctx context.Context, cn *pool.Conn) error {
		// Process any pending push notifications before executing the command
		if err := c.processPushNotifications(ctx, cn); err != nil {
			internal.Logger.Printf(ctx, "push: error processing pending notifications before command: %v", err)
		}

		if err := cn.WithWriter(c.context(ctx), c.opt.WriteTimeout, func(wr *proto.Writer) error {
			return writeCmd(wr, cmd)
		}); err != nil {
			atomic.StoreUint32(&retryTimeout, 1)
			return err
		}
		readReplyFunc := cmd.readReply
		// Apply unstable RESP3 search module.
		if c.opt.Protocol != 2 {
			useRawReply, err := c.assertUnstableCommand(cmd)
			if err != nil {
				return err
			}
			if useRawReply {
				readReplyFunc = cmd.readRawReply
			}
		}
		if err := cn.WithReader(c.context(ctx), c.cmdTimeout(cmd), func(rd *proto.Reader) error {
			// To be sure there are no buffered push notifications, we process them before reading the reply
			if err := c.processPendingPushNotificationWithReader(ctx, cn, rd); err != nil {
				internal.Logger.Printf(ctx, "push: error processing pending notifications before reading reply: %v", err)
			}
			return readReplyFunc(rd)
		}); err != nil {
			if cmd.readTimeout() == nil {
				atomic.StoreUint32(&retryTimeout, 1)
			} else {
				atomic.StoreUint32(&retryTimeout, 0)
			}
			return err
		}

		return nil
	}); err != nil {
		retry := shouldRetry(err, atomic.LoadUint32(&retryTimeout) == 1)
		return retry, err
	}

	return false, nil
}

func (c *baseClient) retryBackoff(attempt int) time.Duration {
	return internal.RetryBackoff(attempt, c.opt.MinRetryBackoff, c.opt.MaxRetryBackoff)
}

func (c *baseClient) cmdTimeout(cmd Cmder) time.Duration {
	if timeout := cmd.readTimeout(); timeout != nil {
		t := *timeout
		if t == 0 {
			return 0
		}
		return t + 10*time.Second
	}
	return c.opt.ReadTimeout
}

// context returns the context for the current connection.
// If the context timeout is enabled, it returns the original context.
// Otherwise, it returns a new background context.
func (c *baseClient) context(ctx context.Context) context.Context {
	if c.opt.ContextTimeoutEnabled {
		return ctx
	}
	return context.Background()
}

// createInitConnFunc creates a connection initialization function that can be used for reconnections.
func (c *baseClient) createInitConnFunc() func(context.Context, *pool.Conn) error {
	return func(ctx context.Context, cn *pool.Conn) error {
		return c.initConn(ctx, cn)
	}
}

// enableMaintNotificationsUpgrades initializes the maintnotifications upgrade manager and pool hook.
// This function is called during client initialization.
// will register push notification handlers for all maintenance upgrade events.
// will start background workers for handoff processing in the pool hook.
func (c *baseClient) enableMaintNotificationsUpgrades() error {
	// Create client adapter
	clientAdapterInstance := newClientAdapter(c)

	// Create maintnotifications manager directly
	manager, err := maintnotifications.NewManager(clientAdapterInstance, c.connPool, c.opt.MaintNotificationsConfig)
	if err != nil {
		return err
	}
	// Set the manager reference and initialize pool hook
	c.maintNotificationsManagerLock.Lock()
	c.maintNotificationsManager = manager
	c.maintNotificationsManagerLock.Unlock()

	// Initialize pool hook (safe to call without lock since manager is now set)
	manager.InitPoolHook(c.dialHook)
	return nil
}

func (c *baseClient) disableMaintNotificationsUpgrades() error {
	c.maintNotificationsManagerLock.Lock()
	defer c.maintNotificationsManagerLock.Unlock()

	// Close the maintnotifications manager
	if c.maintNotificationsManager != nil {
		// Closing the manager will also shutdown the pool hook
		// and remove it from the pool
		c.maintNotificationsManager.Close()
		c.maintNotificationsManager = nil
	}
	return nil
}

// Close closes the client, releasing any open resources.
//
// It is rare to Close a Client, as the Client is meant to be
// long-lived and shared between many goroutines.
func (c *baseClient) Close() error {
	var firstErr error

	// Close maintnotifications manager first
	if err := c.disableMaintNotificationsUpgrades(); err != nil {
		firstErr = err
	}

	if c.onClose != nil {
		if err := c.onClose(); err != nil && firstErr == nil {
			firstErr = err
		}
	}
	if c.connPool != nil {
		if err := c.connPool.Close(); err != nil && firstErr == nil {
			firstErr = err
		}
	}
	if c.pubSubPool != nil {
		if err := c.pubSubPool.Close(); err != nil && firstErr == nil {
			firstErr = err
		}
	}
	return firstErr
}

func (c *baseClient) getAddr() string {
	return c.opt.Addr
}

func (c *baseClient) processPipeline(ctx context.Context, cmds []Cmder) error {
	if err := c.generalProcessPipeline(ctx, cmds, c.pipelineProcessCmds); err != nil {
		return err
	}
	return cmdsFirstErr(cmds)
}

func (c *baseClient) processTxPipeline(ctx context.Context, cmds []Cmder) error {
	if err := c.generalProcessPipeline(ctx, cmds, c.txPipelineProcessCmds); err != nil {
		return err
	}
	return cmdsFirstErr(cmds)
}

type pipelineProcessor func(context.Context, *pool.Conn, []Cmder) (bool, error)

func (c *baseClient) generalProcessPipeline(
	ctx context.Context, cmds []Cmder, p pipelineProcessor,
) error {
	var lastErr error
	for attempt := 0; attempt <= c.opt.MaxRetries; attempt++ {
		if attempt > 0 {
			if err := internal.Sleep(ctx, c.retryBackoff(attempt)); err != nil {
				setCmdsErr(cmds, err)
				return err
			}
		}

		// Enable retries by default to retry dial errors returned by withConn.
		canRetry := true
		lastErr = c.withConn(ctx, func(ctx context.Context, cn *pool.Conn) error {
			// Process any pending push notifications before executing the pipeline
			if err := c.processPushNotifications(ctx, cn); err != nil {
				internal.Logger.Printf(ctx, "push: error processing pending notifications before processing pipeline: %v", err)
			}
			var err error
			canRetry, err = p(ctx, cn, cmds)
			return err
		})
		if lastErr == nil || !canRetry || !shouldRetry(lastErr, true) {
			// The error should be set here only when failing to obtain the conn.
			if !isRedisError(lastErr) {
				setCmdsErr(cmds, lastErr)
			}
			return lastErr
		}
	}
	return lastErr
}

func (c *baseClient) pipelineProcessCmds(
	ctx context.Context, cn *pool.Conn, cmds []Cmder,
) (bool, error) {
	// Process any pending push notifications before executing the pipeline
	if err := c.processPushNotifications(ctx, cn); err != nil {
		internal.Logger.Printf(ctx, "push: error processing pending notifications before writing pipeline: %v", err)
	}

	if err := cn.WithWriter(c.context(ctx), c.opt.WriteTimeout, func(wr *proto.Writer) error {
		return writeCmds(wr, cmds)
	}); err != nil {
		setCmdsErr(cmds, err)
		return true, err
	}

	if err := cn.WithReader(c.context(ctx), c.opt.ReadTimeout, func(rd *proto.Reader) error {
		// read all replies
		return c.pipelineReadCmds(ctx, cn, rd, cmds)
	}); err != nil {
		return true, err
	}

	return false, nil
}

func (c *baseClient) pipelineReadCmds(ctx context.Context, cn *pool.Conn, rd *proto.Reader, cmds []Cmder) error {
	for i, cmd := range cmds {
		// To be sure there are no buffered push notifications, we process them before reading the reply
		if err := c.processPendingPushNotificationWithReader(ctx, cn, rd); err != nil {
			internal.Logger.Printf(ctx, "push: error processing pending notifications before reading reply: %v", err)
		}
		err := cmd.readReply(rd)
		cmd.SetErr(err)
		if err != nil && !isRedisError(err) {
			setCmdsErr(cmds[i+1:], err)
			return err
		}
	}
	// Retry errors like "LOADING redis is loading the dataset in memory".
	return cmds[0].Err()
}

func (c *baseClient) txPipelineProcessCmds(
	ctx context.Context, cn *pool.Conn, cmds []Cmder,
) (bool, error) {
	// Process any pending push notifications before executing the transaction pipeline
	if err := c.processPushNotifications(ctx, cn); err != nil {
		internal.Logger.Printf(ctx, "push: error processing pending notifications before transaction: %v", err)
	}

	if err := cn.WithWriter(c.context(ctx), c.opt.WriteTimeout, func(wr *proto.Writer) error {
		return writeCmds(wr, cmds)
	}); err != nil {
		setCmdsErr(cmds, err)
		return true, err
	}

	if err := cn.WithReader(c.context(ctx), c.opt.ReadTimeout, func(rd *proto.Reader) error {
		statusCmd := cmds[0].(*StatusCmd)
		// Trim multi and exec.
		trimmedCmds := cmds[1 : len(cmds)-1]

		if err := c.txPipelineReadQueued(ctx, cn, rd, statusCmd, trimmedCmds); err != nil {
			setCmdsErr(cmds, err)
			return err
		}

		// Read replies.
		return c.pipelineReadCmds(ctx, cn, rd, trimmedCmds)
	}); err != nil {
		return false, err
	}

	return false, nil
}

// txPipelineReadQueued reads queued replies from the Redis server.
// It returns an error if the server returns an error or if the number of replies does not match the number of commands.
func (c *baseClient) txPipelineReadQueued(ctx context.Context, cn *pool.Conn, rd *proto.Reader, statusCmd *StatusCmd, cmds []Cmder) error {
	// To be sure there are no buffered push notifications, we process them before reading the reply
	if err := c.processPendingPushNotificationWithReader(ctx, cn, rd); err != nil {
		internal.Logger.Printf(ctx, "push: error processing pending notifications before reading reply: %v", err)
	}
	// Parse +OK.
	if err := statusCmd.readReply(rd); err != nil {
		return err
	}

	// Parse +QUEUED.
	for _, cmd := range cmds {
		// To be sure there are no buffered push notifications, we process them before reading the reply
		if err := c.processPendingPushNotificationWithReader(ctx, cn, rd); err != nil {
			internal.Logger.Printf(ctx, "push: error processing pending notifications before reading reply: %v", err)
		}
		if err := statusCmd.readReply(rd); err != nil {
			cmd.SetErr(err)
			if !isRedisError(err) {
				return err
			}
		}
	}

	// To be sure there are no buffered push notifications, we process them before reading the reply
	if err := c.processPendingPushNotificationWithReader(ctx, cn, rd); err != nil {
		internal.Logger.Printf(ctx, "push: error processing pending notifications before reading reply: %v", err)
	}
	// Parse number of replies.
	line, err := rd.ReadLine()
	if err != nil {
		if err == Nil {
			err = TxFailedErr
		}
		return err
	}

	if line[0] != proto.RespArray {
		return fmt.Errorf("redis: expected '*', but got line %q", line)
	}

	return nil
}

//------------------------------------------------------------------------------

// Client is a Redis client representing a pool of zero or more underlying connections.
// It's safe for concurrent use by multiple goroutines.
//
// Client creates and frees connections automatically; it also maintains a free pool
// of idle connections. You can control the pool size with Config.PoolSize option.
type Client struct {
	*baseClient
	cmdable
}

// NewClient returns a client to the Redis Server specified by Options.
func NewClient(opt *Options) *Client {
	if opt == nil {
		panic("redis: NewClient nil options")
	}
	// clone to not share options with the caller
	opt = opt.clone()
	opt.init()

	// Push notifications are always enabled for RESP3 (cannot be disabled)

	c := Client{
		baseClient: &baseClient{
			opt: opt,
		},
	}
	c.init()

	// Initialize push notification processor using shared helper
	// Use void processor for RESP2 connections (push notifications not available)
	c.pushProcessor = initializePushProcessor(opt)
	// set opt push processor for child clients
	c.opt.PushNotificationProcessor = c.pushProcessor

	// Create connection pools
	var err error
	c.connPool, err = newConnPool(opt, c.dialHook)
	if err != nil {
		panic(fmt.Errorf("redis: failed to create connection pool: %w", err))
	}
	c.pubSubPool, err = newPubSubPool(opt, c.dialHook)
	if err != nil {
		panic(fmt.Errorf("redis: failed to create pubsub pool: %w", err))
	}

	if opt.StreamingCredentialsProvider != nil {
		c.streamingCredentialsManager = streaming.NewManager(c.connPool, c.opt.PoolTimeout)
		c.connPool.AddPoolHook(c.streamingCredentialsManager.PoolHook())
	}

	// Initialize maintnotifications first if enabled and protocol is RESP3
	if opt.MaintNotificationsConfig != nil && opt.MaintNotificationsConfig.Mode != maintnotifications.ModeDisabled && opt.Protocol == 3 {
		err := c.enableMaintNotificationsUpgrades()
		if err != nil {
			internal.Logger.Printf(context.Background(), "failed to initialize maintnotifications: %v", err)
			if opt.MaintNotificationsConfig.Mode == maintnotifications.ModeEnabled {
				/*
					Design decision: panic here to fail fast if maintnotifications cannot be enabled when explicitly requested.
					We choose to panic instead of returning an error to avoid breaking the existing client API, which does not expect
					an error from NewClient. This ensures that misconfiguration or critical initialization failures are surfaced
					immediately, rather than allowing the client to continue in a partially initialized or inconsistent state.
					Clients relying on maintnotifications should be aware that initialization errors will cause a panic, and should
					handle this accordingly (e.g., via recover or by validating configuration before calling NewClient).
					This approach is only used when MaintNotificationsConfig.Mode is MaintNotificationsEnabled, indicating that maintnotifications
					upgrades are required for correct operation. In other modes, initialization failures are logged but do not panic.
				*/
				panic(fmt.Errorf("failed to enable maintnotifications: %w", err))
			}
		}
	}

	return &c
}

func (c *Client) init() {
	c.cmdable = c.Process
	c.initHooks(hooks{
		dial:       c.baseClient.dial,
		process:    c.baseClient.process,
		pipeline:   c.baseClient.processPipeline,
		txPipeline: c.baseClient.processTxPipeline,
	})
}

func (c *Client) WithTimeout(timeout time.Duration) *Client {
	clone := *c
	clone.baseClient = c.baseClient.withTimeout(timeout)
	clone.init()
	return &clone
}

func (c *Client) Conn() *Conn {
	return newConn(c.opt, pool.NewStickyConnPool(c.connPool), &c.hooksMixin)
}

func (c *Client) Process(ctx context.Context, cmd Cmder) error {
	err := c.processHook(ctx, cmd)
	cmd.SetErr(err)
	return err
}

// Options returns read-only Options that were used to create the client.
func (c *Client) Options() *Options {
	return c.opt
}

// GetMaintNotificationsManager returns the maintnotifications manager instance for monitoring and control.
// Returns nil if maintnotifications are not enabled.
func (c *Client) GetMaintNotificationsManager() *maintnotifications.Manager {
	c.maintNotificationsManagerLock.RLock()
	defer c.maintNotificationsManagerLock.RUnlock()
	return c.maintNotificationsManager
}

// initializePushProcessor initializes the push notification processor for any client type.
// This is a shared helper to avoid duplication across NewClient, NewFailoverClient, and NewSentinelClient.
func initializePushProcessor(opt *Options) push.NotificationProcessor {
	// Always use custom processor if provided
	if opt.PushNotificationProcessor != nil {
		return opt.PushNotificationProcessor
	}

	// Push notifications are always enabled for RESP3, disabled for RESP2
	if opt.Protocol == 3 {
		// Create default processor for RESP3 connections
		return NewPushNotificationProcessor()
	}

	// Create void processor for RESP2 connections (push notifications not available)
	return NewVoidPushNotificationProcessor()
}

// RegisterPushNotificationHandler registers a handler for a specific push notification name.
// Returns an error if a handler is already registered for this push notification name.
// If protected is true, the handler cannot be unregistered.
func (c *Client) RegisterPushNotificationHandler(pushNotificationName string, handler push.NotificationHandler, protected bool) error {
	return c.pushProcessor.RegisterHandler(pushNotificationName, handler, protected)
}

// GetPushNotificationHandler returns the handler for a specific push notification name.
// Returns nil if no handler is registered for the given name.
func (c *Client) GetPushNotificationHandler(pushNotificationName string) push.NotificationHandler {
	return c.pushProcessor.GetHandler(pushNotificationName)
}

type PoolStats pool.Stats

// PoolStats returns connection pool stats.
func (c *Client) PoolStats() *PoolStats {
	stats := c.connPool.Stats()
	stats.PubSubStats = *(c.pubSubPool.Stats())
	return (*PoolStats)(stats)
}

func (c *Client) Pipelined(ctx context.Context, fn func(Pipeliner) error) ([]Cmder, error) {
	return c.Pipeline().Pipelined(ctx, fn)
}

func (c *Client) Pipeline() Pipeliner {
	pipe := Pipeline{
		exec: pipelineExecer(c.processPipelineHook),
	}
	pipe.init()
	return &pipe
}

func (c *Client) TxPipelined(ctx context.Context, fn func(Pipeliner) error) ([]Cmder, error) {
	return c.TxPipeline().Pipelined(ctx, fn)
}

// TxPipeline acts like Pipeline, but wraps queued commands with MULTI/EXEC.
func (c *Client) TxPipeline() Pipeliner {
	pipe := Pipeline{
		exec: func(ctx context.Context, cmds []Cmder) error {
			cmds = wrapMultiExec(ctx, cmds)
			return c.processTxPipelineHook(ctx, cmds)
		},
	}
	pipe.init()
	return &pipe
}

// AutoPipeline creates a new autopipeliner that automatically batches commands.
// Commands are automatically flushed based on batch size and time interval.
// The autopipeliner must be closed when done to flush pending commands.
//
// Example:
//
//	ap := client.AutoPipeline()
//	defer ap.Close()
//
//	for i := 0; i < 1000; i++ {
//	    ap.Do(ctx, "SET", fmt.Sprintf("key%d", i), i)
//	}
//
// Note: AutoPipeline requires AutoPipelineConfig to be set in Options.
// If not set, this will panic.
func (c *Client) AutoPipeline() *AutoPipeliner {
	if c.opt.AutoPipelineConfig == nil {
		c.opt.AutoPipelineConfig = DefaultAutoPipelineConfig()
	}
	return NewAutoPipeliner(c, c.opt.AutoPipelineConfig)
}

func (c *Client) pubSub() *PubSub {
	pubsub := &PubSub{
		opt: c.opt,
		newConn: func(ctx context.Context, addr string, channels []string) (*pool.Conn, error) {
			cn, err := c.pubSubPool.NewConn(ctx, c.opt.Network, addr, channels)
			if err != nil {
				return nil, err
			}
			// will return nil if already initialized
			err = c.initConn(ctx, cn)
			if err != nil {
				_ = cn.Close()
				return nil, err
			}
			// Track connection in PubSubPool
			c.pubSubPool.TrackConn(cn)
			return cn, nil
		},
		closeConn: func(cn *pool.Conn) error {
			// Untrack connection from PubSubPool
			c.pubSubPool.UntrackConn(cn)
			_ = cn.Close()
			return nil
		},
		pushProcessor: c.pushProcessor,
	}
	pubsub.init()

	return pubsub
}

// Subscribe subscribes the client to the specified channels.
// Channels can be omitted to create empty subscription.
// Note that this method does not wait on a response from Redis, so the
// subscription may not be active immediately. To force the connection to wait,
// you may call the Receive() method on the returned *PubSub like so:
//
//	sub := client.Subscribe(queryResp)
//	iface, err := sub.Receive()
//	if err != nil {
//	    // handle error
//	}
//
//	// Should be *Subscription, but others are possible if other actions have been
//	// taken on sub since it was created.
//	switch iface.(type) {
//	case *Subscription:
//	    // subscribe succeeded
//	case *Message:
//	    // received first message
//	case *Pong:
//	    // pong received
//	default:
//	    // handle error
//	}
//
//	ch := sub.Channel()
func (c *Client) Subscribe(ctx context.Context, channels ...string) *PubSub {
	pubsub := c.pubSub()
	if len(channels) > 0 {
		_ = pubsub.Subscribe(ctx, channels...)
	}
	return pubsub
}

// PSubscribe subscribes the client to the given patterns.
// Patterns can be omitted to create empty subscription.
func (c *Client) PSubscribe(ctx context.Context, channels ...string) *PubSub {
	pubsub := c.pubSub()
	if len(channels) > 0 {
		_ = pubsub.PSubscribe(ctx, channels...)
	}
	return pubsub
}

// SSubscribe Subscribes the client to the specified shard channels.
// Channels can be omitted to create empty subscription.
func (c *Client) SSubscribe(ctx context.Context, channels ...string) *PubSub {
	pubsub := c.pubSub()
	if len(channels) > 0 {
		_ = pubsub.SSubscribe(ctx, channels...)
	}
	return pubsub
}

//------------------------------------------------------------------------------

// Conn represents a single Redis connection rather than a pool of connections.
// Prefer running commands from Client unless there is a specific need
// for a continuous single Redis connection.
type Conn struct {
	baseClient
	cmdable
	statefulCmdable
}

// newConn is a helper func to create a new Conn instance.
// the Conn instance is not thread-safe and should not be shared between goroutines.
// the parentHooks will be cloned, no need to clone before passing it.
func newConn(opt *Options, connPool pool.Pooler, parentHooks *hooksMixin) *Conn {
	c := Conn{
		baseClient: baseClient{
			opt:      opt,
			connPool: connPool,
		},
	}

	if parentHooks != nil {
		c.hooksMixin = parentHooks.clone()
	}

	// Initialize push notification processor using shared helper
	// Use void processor for RESP2 connections (push notifications not available)
	c.pushProcessor = initializePushProcessor(opt)

	c.cmdable = c.Process
	c.statefulCmdable = c.Process
	c.initHooks(hooks{
		dial:       c.baseClient.dial,
		process:    c.baseClient.process,
		pipeline:   c.baseClient.processPipeline,
		txPipeline: c.baseClient.processTxPipeline,
	})

	return &c
}

func (c *Conn) Process(ctx context.Context, cmd Cmder) error {
	err := c.processHook(ctx, cmd)
	cmd.SetErr(err)
	return err
}

// RegisterPushNotificationHandler registers a handler for a specific push notification name.
// Returns an error if a handler is already registered for this push notification name.
// If protected is true, the handler cannot be unregistered.
func (c *Conn) RegisterPushNotificationHandler(pushNotificationName string, handler push.NotificationHandler, protected bool) error {
	return c.pushProcessor.RegisterHandler(pushNotificationName, handler, protected)
}

func (c *Conn) Pipelined(ctx context.Context, fn func(Pipeliner) error) ([]Cmder, error) {
	return c.Pipeline().Pipelined(ctx, fn)
}

func (c *Conn) Pipeline() Pipeliner {
	pipe := Pipeline{
		exec: c.processPipelineHook,
	}
	pipe.init()
	return &pipe
}

func (c *Conn) TxPipelined(ctx context.Context, fn func(Pipeliner) error) ([]Cmder, error) {
	return c.TxPipeline().Pipelined(ctx, fn)
}

// TxPipeline acts like Pipeline, but wraps queued commands with MULTI/EXEC.
func (c *Conn) TxPipeline() Pipeliner {
	pipe := Pipeline{
		exec: func(ctx context.Context, cmds []Cmder) error {
			cmds = wrapMultiExec(ctx, cmds)
			return c.processTxPipelineHook(ctx, cmds)
		},
	}
	pipe.init()
	return &pipe
}

// processPushNotifications processes all pending push notifications on a connection
// This ensures that cluster topology changes are handled immediately before the connection is used
// This method should be called by the client before using WithWriter for command execution
//
// Performance optimization: Skip the expensive MaybeHasData() syscall if a health check
// was performed recently (within 5 seconds). The health check already verified the connection
// is healthy and checked for unexpected data (push notifications).
func (c *baseClient) processPushNotifications(ctx context.Context, cn *pool.Conn) error {
	// Only process push notifications for RESP3 connections with a processor
	if c.opt.Protocol != 3 || c.pushProcessor == nil {
		return nil
	}

	// Performance optimization: Skip MaybeHasData() syscall if health check was recent
	// If the connection was health-checked within the last 5 seconds, we can skip the
	// expensive syscall since the health check already verified no unexpected data.
	// This is safe because:
<<<<<<< HEAD
=======
	// 0. lastHealthCheckNs is set in pool/conn.go:putConn() after a successful health check
>>>>>>> d91800d6
	// 1. Health check (connCheck) uses the same syscall (Recvfrom with MSG_PEEK)
	// 2. If push notifications arrived, they would have been detected by health check
	// 3. 5 seconds is short enough that connection state is still fresh
	// 4. Push notifications will be processed by the next WithReader call
<<<<<<< HEAD
	lastHealthCheckNs := cn.UsedAtNs()
=======
	// used it is set on getConn, so we should use another timer (lastPutAt?)
	lastHealthCheckNs := cn.LastPutAtNs()
>>>>>>> d91800d6
	if lastHealthCheckNs > 0 {
		// Use pool's cached time to avoid expensive time.Now() syscall
		nowNs := pool.GetCachedTimeNs()
		if nowNs-lastHealthCheckNs < int64(5*time.Second) {
			// Recent health check confirmed no unexpected data, skip the syscall
			return nil
		}
	}

	// Check if there is any data to read before processing
	// This is an optimization on UNIX systems where MaybeHasData is a syscall
	// On Windows, MaybeHasData always returns true, so this check is a no-op
	if !cn.MaybeHasData() {
		return nil
	}

	// Use WithReader to access the reader and process push notifications
	// This is critical for maintnotifications to work properly
	// NOTE: almost no timeouts are set for this read, so it should not block
	// longer than necessary, 10us should be plenty of time to read if there are any push notifications
	// on the socket.
	return cn.WithReader(ctx, 10*time.Microsecond, func(rd *proto.Reader) error {
		// Create handler context with client, connection pool, and connection information
		handlerCtx := c.pushNotificationHandlerContext(cn)
		return c.pushProcessor.ProcessPendingNotifications(ctx, handlerCtx, rd)
	})
}

// processPendingPushNotificationWithReader processes all pending push notifications on a connection
// This method should be called by the client in WithReader before reading the reply
func (c *baseClient) processPendingPushNotificationWithReader(ctx context.Context, cn *pool.Conn, rd *proto.Reader) error {
	// if we have the reader, we don't need to check for data on the socket, we are waiting
	// for either a reply or a push notification, so we can block until we get a reply or reach the timeout
	if c.opt.Protocol != 3 || c.pushProcessor == nil {
		return nil
	}

	// Create handler context with client, connection pool, and connection information
	handlerCtx := c.pushNotificationHandlerContext(cn)
	return c.pushProcessor.ProcessPendingNotifications(ctx, handlerCtx, rd)
}

// pushNotificationHandlerContext creates a handler context for push notification processing
func (c *baseClient) pushNotificationHandlerContext(cn *pool.Conn) push.NotificationHandlerContext {
	return push.NotificationHandlerContext{
		Client:   c,
		ConnPool: c.connPool,
		Conn:     cn, // Wrap in adapter for easier interface access
	}
}<|MERGE_RESOLUTION|>--- conflicted
+++ resolved
@@ -1181,28 +1181,6 @@
 	return &pipe
 }
 
-// AutoPipeline creates a new autopipeliner that automatically batches commands.
-// Commands are automatically flushed based on batch size and time interval.
-// The autopipeliner must be closed when done to flush pending commands.
-//
-// Example:
-//
-//	ap := client.AutoPipeline()
-//	defer ap.Close()
-//
-//	for i := 0; i < 1000; i++ {
-//	    ap.Do(ctx, "SET", fmt.Sprintf("key%d", i), i)
-//	}
-//
-// Note: AutoPipeline requires AutoPipelineConfig to be set in Options.
-// If not set, this will panic.
-func (c *Client) AutoPipeline() *AutoPipeliner {
-	if c.opt.AutoPipelineConfig == nil {
-		c.opt.AutoPipelineConfig = DefaultAutoPipelineConfig()
-	}
-	return NewAutoPipeliner(c, c.opt.AutoPipelineConfig)
-}
-
 func (c *Client) pubSub() *PubSub {
 	pubsub := &PubSub{
 		opt: c.opt,
@@ -1388,20 +1366,13 @@
 	// If the connection was health-checked within the last 5 seconds, we can skip the
 	// expensive syscall since the health check already verified no unexpected data.
 	// This is safe because:
-<<<<<<< HEAD
-=======
 	// 0. lastHealthCheckNs is set in pool/conn.go:putConn() after a successful health check
->>>>>>> d91800d6
 	// 1. Health check (connCheck) uses the same syscall (Recvfrom with MSG_PEEK)
 	// 2. If push notifications arrived, they would have been detected by health check
 	// 3. 5 seconds is short enough that connection state is still fresh
 	// 4. Push notifications will be processed by the next WithReader call
-<<<<<<< HEAD
-	lastHealthCheckNs := cn.UsedAtNs()
-=======
 	// used it is set on getConn, so we should use another timer (lastPutAt?)
 	lastHealthCheckNs := cn.LastPutAtNs()
->>>>>>> d91800d6
 	if lastHealthCheckNs > 0 {
 		// Use pool's cached time to avoid expensive time.Now() syscall
 		nowNs := pool.GetCachedTimeNs()
