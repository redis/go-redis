--- conflicted
+++ resolved
@@ -360,13 +360,6 @@
 	connPool := pool.NewSingleConnPool(c.connPool, cn)
 	conn := newConn(c.opt, connPool, &c.hooksMixin)
 
-<<<<<<< HEAD
-	protocol := c.opt.Protocol
-	// By default, use RESP3 in current version.
-	if protocol < 2 {
-		protocol = 3
-	}
-
 	username, password := "", ""
 	if c.opt.StreamingCredentialsProvider != nil {
 		credentials, unsubscribeFromCredentialsProvider, err := c.opt.StreamingCredentialsProvider.
@@ -390,15 +383,8 @@
 
 	// for redis-server versions that do not support the HELLO command,
 	// RESP2 will continue to be used.
-	if err = conn.Hello(ctx, protocol, username, password, c.opt.ClientName).Err(); err == nil {
+  if err = conn.Hello(ctx, c.opt.Protocol, username, password, c.opt.ClientName).Err(); err == nil {
 		// Authentication successful with HELLO command
-=======
-	var auth bool
-	// for redis-server versions that do not support the HELLO command,
-	// RESP2 will continue to be used.
-	if err = conn.Hello(ctx, c.opt.Protocol, username, password, c.opt.ClientName).Err(); err == nil {
-		auth = true
->>>>>>> 28a3c974
 	} else if !isRedisError(err) {
 		// When the server responds with the RESP protocol and the result is not a normal
 		// execution result of the HELLO command, we consider it to be an indication that
