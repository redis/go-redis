package redis

import (
	"context"
	"errors"
	"fmt"
	"sync/atomic"
	"time"

	"github.com/go-redis/redis/v8/internal"
	"github.com/go-redis/redis/v8/internal/pool"
	"github.com/go-redis/redis/v8/internal/proto"
)

// Nil reply returned by Redis when key does not exist.
const Nil = proto.Nil

func SetLogger(logger internal.Logging) {
	internal.Logger = logger
}

//------------------------------------------------------------------------------

type Hook interface {
	BeforeProcess(ctx context.Context, cmd Cmder) (context.Context, error)
	AfterProcess(ctx context.Context, cmd Cmder) error

	BeforeProcessPipeline(ctx context.Context, cmds []Cmder) (context.Context, error)
	AfterProcessPipeline(ctx context.Context, cmds []Cmder) error
}

type hooks struct {
	hooks []Hook
}

func (hs *hooks) lock() {
	hs.hooks = hs.hooks[:len(hs.hooks):len(hs.hooks)]
}

func (hs hooks) clone() hooks {
	clone := hs
	clone.lock()
	return clone
}

func (hs *hooks) AddHook(hook Hook) {
	hs.hooks = append(hs.hooks, hook)
}

func (hs hooks) process(
	ctx context.Context, cmd Cmder, fn func(context.Context, Cmder) error,
) error {
	if len(hs.hooks) == 0 {
		err := fn(ctx, cmd)
		cmd.SetErr(err)
		return err
	}

	var hookIndex int
	var retErr error

	for ; hookIndex < len(hs.hooks) && retErr == nil; hookIndex++ {
		ctx, retErr = hs.hooks[hookIndex].BeforeProcess(ctx, cmd)
		if retErr != nil {
			cmd.SetErr(retErr)
		}
	}

	if retErr == nil {
		retErr = fn(ctx, cmd)
		cmd.SetErr(retErr)
	}

	for hookIndex--; hookIndex >= 0; hookIndex-- {
		if err := hs.hooks[hookIndex].AfterProcess(ctx, cmd); err != nil {
			retErr = err
			cmd.SetErr(retErr)
		}
	}

	return retErr
}

func (hs hooks) processPipeline(
	ctx context.Context, cmds []Cmder, fn func(context.Context, []Cmder) error,
) error {
	if len(hs.hooks) == 0 {
		err := fn(ctx, cmds)
		return err
	}

	var hookIndex int
	var retErr error

	for ; hookIndex < len(hs.hooks) && retErr == nil; hookIndex++ {
		ctx, retErr = hs.hooks[hookIndex].BeforeProcessPipeline(ctx, cmds)
		if retErr != nil {
			setCmdsErr(cmds, retErr)
		}
	}

	if retErr == nil {
		retErr = fn(ctx, cmds)
	}

	for hookIndex--; hookIndex >= 0; hookIndex-- {
		if err := hs.hooks[hookIndex].AfterProcessPipeline(ctx, cmds); err != nil {
			retErr = err
			setCmdsErr(cmds, retErr)
		}
	}

	return retErr
}

func (hs hooks) processTxPipeline(
	ctx context.Context, cmds []Cmder, fn func(context.Context, []Cmder) error,
) error {
	cmds = wrapMultiExec(ctx, cmds)
	return hs.processPipeline(ctx, cmds, fn)
}

<<<<<<< HEAD
func (hs hooks) withContext(_ context.Context, fn func() error) error {
	return fn()
}

=======
>>>>>>> 40e84a79
//------------------------------------------------------------------------------

type baseClient struct {
	opt      *Options
	connPool pool.Pooler

	onClose func() error // hook called when client is closed
}

func newBaseClient(opt *Options, connPool pool.Pooler) *baseClient {
	return &baseClient{
		opt:      opt,
		connPool: connPool,
	}
}

func (c *baseClient) clone() *baseClient {
	clone := *c
	return &clone
}

func (c *baseClient) withTimeout(timeout time.Duration) *baseClient {
	opt := c.opt.clone()
	opt.ReadTimeout = timeout
	opt.WriteTimeout = timeout

	clone := c.clone()
	clone.opt = opt

	return clone
}

func (c *baseClient) String() string {
	return fmt.Sprintf("Redis<%s db:%d>", c.getAddr(), c.opt.DB)
}

func (c *baseClient) newConn(ctx context.Context) (*pool.Conn, error) {
	cn, err := c.connPool.NewConn(ctx)
	if err != nil {
		return nil, err
	}

	err = c.initConn(ctx, cn)
	if err != nil {
		_ = c.connPool.CloseConn(cn)
		return nil, err
	}

	return cn, nil
}

func (c *baseClient) getConn(ctx context.Context) (*pool.Conn, error) {
	if c.opt.Limiter != nil {
		err := c.opt.Limiter.Allow()
		if err != nil {
			return nil, err
		}
	}

	cn, err := c._getConn(ctx)
	if err != nil {
		if c.opt.Limiter != nil {
			c.opt.Limiter.ReportResult(err)
		}
		return nil, err
	}

	return cn, nil
}

func (c *baseClient) _getConn(ctx context.Context) (*pool.Conn, error) {
	cn, err := c.connPool.Get(ctx)
	if err != nil {
		return nil, err
	}

	if cn.Inited {
		return cn, nil
	}

	if err := c.initConn(ctx, cn); err != nil {
		c.connPool.Remove(ctx, cn, err)
		if err := errors.Unwrap(err); err != nil {
			return nil, err
		}
		return nil, err
	}

	return cn, nil
}

func (c *baseClient) initConn(ctx context.Context, cn *pool.Conn) error {
	if cn.Inited {
		return nil
	}
	cn.Inited = true

	connPool := pool.NewSingleConnPool(c.connPool, cn)
	conn := newConn(ctx, c.opt, connPool)

	var auth bool

	// The low version of redis-server does not support the hello command.
	// For redis-server (<6.0) that does not support the Hello command,
	// we continue to provide services with RESP2.
	if err := conn.Hello(ctx, 3, c.opt.Username, c.opt.Password, "").Err(); err == nil {
		auth = true
	} else if err.Error() != "ERR unknown command 'hello'" {
		return err
	}

	_, err := conn.Pipelined(ctx, func(pipe Pipeliner) error {
		if !auth && c.opt.Password != "" {
			if c.opt.Username != "" {
				pipe.AuthACL(ctx, c.opt.Username, c.opt.Password)
			} else {
				pipe.Auth(ctx, c.opt.Password)
			}
		}

		if c.opt.DB > 0 {
			pipe.Select(ctx, c.opt.DB)
		}

		if c.opt.readOnly {
			pipe.ReadOnly(ctx)
		}

		return nil
	})
	if err != nil {
		return err
	}

	if c.opt.OnConnect != nil {
		return c.opt.OnConnect(ctx, conn)
	}
	return nil
}

func (c *baseClient) releaseConn(ctx context.Context, cn *pool.Conn, err error) {
	if c.opt.Limiter != nil {
		c.opt.Limiter.ReportResult(err)
	}

	if isBadConn(err, false, c.opt.Addr) {
		c.connPool.Remove(ctx, cn, err)
	} else {
		c.connPool.Put(ctx, cn)
	}
}

func (c *baseClient) withConn(
	ctx context.Context, fn func(context.Context, *pool.Conn) error,
) error {
	cn, err := c.getConn(ctx)
	if err != nil {
		return err
	}

	defer func() {
		c.releaseConn(ctx, cn, err)
	}()

	done := ctx.Done() //nolint:ifshort

	if done == nil {
		err = fn(ctx, cn)
		return err
	}

	errc := make(chan error, 1)
	go func() { errc <- fn(ctx, cn) }()

	select {
	case <-done:
		_ = cn.Close()
		// Wait for the goroutine to finish and send something.
		<-errc

		err = ctx.Err()
		return err
	case err = <-errc:
		return err
	}
}

func (c *baseClient) process(ctx context.Context, cmd Cmder) error {
	var lastErr error
	for attempt := 0; attempt <= c.opt.MaxRetries; attempt++ {
		attempt := attempt

		retry, err := c._process(ctx, cmd, attempt)
		if err == nil || !retry {
			return err
		}

		lastErr = err
	}
	return lastErr
}

func (c *baseClient) _process(ctx context.Context, cmd Cmder, attempt int) (bool, error) {
	if attempt > 0 {
		if err := internal.Sleep(ctx, c.retryBackoff(attempt)); err != nil {
			return false, err
		}
	}

	retryTimeout := uint32(1)
	err := c.withConn(ctx, func(ctx context.Context, cn *pool.Conn) error {
		err := cn.WithWriter(ctx, c.opt.WriteTimeout, func(wr *proto.Writer) error {
			return writeCmd(wr, cmd)
		})
		if err != nil {
			return err
		}

		err = cn.WithReader(ctx, c.cmdTimeout(cmd), cmd.readReply)
		if err != nil {
			if cmd.readTimeout() == nil {
				atomic.StoreUint32(&retryTimeout, 1)
			}
			return err
		}

		return nil
	})
	if err == nil {
		return false, nil
	}

	retry := shouldRetry(err, atomic.LoadUint32(&retryTimeout) == 1)
	return retry, err
}

func (c *baseClient) retryBackoff(attempt int) time.Duration {
	return internal.RetryBackoff(attempt, c.opt.MinRetryBackoff, c.opt.MaxRetryBackoff)
}

func (c *baseClient) cmdTimeout(cmd Cmder) time.Duration {
	if timeout := cmd.readTimeout(); timeout != nil {
		t := *timeout
		if t == 0 {
			return 0
		}
		return t + 10*time.Second
	}
	return c.opt.ReadTimeout
}

// Close closes the client, releasing any open resources.
//
// It is rare to Close a Client, as the Client is meant to be
// long-lived and shared between many goroutines.
func (c *baseClient) Close() error {
	var firstErr error
	if c.onClose != nil {
		if err := c.onClose(); err != nil {
			firstErr = err
		}
	}
	if err := c.connPool.Close(); err != nil && firstErr == nil {
		firstErr = err
	}
	return firstErr
}

func (c *baseClient) getAddr() string {
	return c.opt.Addr
}

func (c *baseClient) processPipeline(ctx context.Context, cmds []Cmder) error {
	return c.generalProcessPipeline(ctx, cmds, c.pipelineProcessCmds)
}

func (c *baseClient) processTxPipeline(ctx context.Context, cmds []Cmder) error {
	return c.generalProcessPipeline(ctx, cmds, c.txPipelineProcessCmds)
}

type pipelineProcessor func(context.Context, *pool.Conn, []Cmder) (bool, error)

func (c *baseClient) generalProcessPipeline(
	ctx context.Context, cmds []Cmder, p pipelineProcessor,
) error {
	err := c._generalProcessPipeline(ctx, cmds, p)
	if err != nil {
		setCmdsErr(cmds, err)
		return err
	}
	return cmdsFirstErr(cmds)
}

func (c *baseClient) _generalProcessPipeline(
	ctx context.Context, cmds []Cmder, p pipelineProcessor,
) error {
	var lastErr error
	for attempt := 0; attempt <= c.opt.MaxRetries; attempt++ {
		if attempt > 0 {
			if err := internal.Sleep(ctx, c.retryBackoff(attempt)); err != nil {
				return err
			}
		}

		var canRetry bool
		lastErr = c.withConn(ctx, func(ctx context.Context, cn *pool.Conn) error {
			var err error
			canRetry, err = p(ctx, cn, cmds)
			return err
		})
		if lastErr == nil || !canRetry || !shouldRetry(lastErr, true) {
			return lastErr
		}
	}
	return lastErr
}

func (c *baseClient) pipelineProcessCmds(
	ctx context.Context, cn *pool.Conn, cmds []Cmder,
) (bool, error) {
	err := cn.WithWriter(ctx, c.opt.WriteTimeout, func(wr *proto.Writer) error {
		return writeCmds(wr, cmds)
	})
	if err != nil {
		return true, err
	}

	err = cn.WithReader(ctx, c.opt.ReadTimeout, func(rd *proto.Reader) error {
		return pipelineReadCmds(rd, cmds)
	})
	return true, err
}

func pipelineReadCmds(rd *proto.Reader, cmds []Cmder) error {
	for _, cmd := range cmds {
		err := cmd.readReply(rd)
		cmd.SetErr(err)
		if err != nil && !isRedisError(err) {
			return err
		}
	}
	return nil
}

func (c *baseClient) txPipelineProcessCmds(
	ctx context.Context, cn *pool.Conn, cmds []Cmder,
) (bool, error) {
	err := cn.WithWriter(ctx, c.opt.WriteTimeout, func(wr *proto.Writer) error {
		return writeCmds(wr, cmds)
	})
	if err != nil {
		return true, err
	}

	err = cn.WithReader(ctx, c.opt.ReadTimeout, func(rd *proto.Reader) error {
		statusCmd := cmds[0].(*StatusCmd)
		// Trim multi and exec.
		cmds = cmds[1 : len(cmds)-1]

		err := txPipelineReadQueued(rd, statusCmd, cmds)
		if err != nil {
			return err
		}

		return pipelineReadCmds(rd, cmds)
	})
	return false, err
}

func wrapMultiExec(ctx context.Context, cmds []Cmder) []Cmder {
	if len(cmds) == 0 {
		panic("not reached")
	}
	cmdCopy := make([]Cmder, len(cmds)+2)
	cmdCopy[0] = NewStatusCmd(ctx, "multi")
	copy(cmdCopy[1:], cmds)
	cmdCopy[len(cmdCopy)-1] = NewSliceCmd(ctx, "exec")
	return cmdCopy
}

func txPipelineReadQueued(rd *proto.Reader, statusCmd *StatusCmd, cmds []Cmder) error {
	// Parse queued replies.
	if err := statusCmd.readReply(rd); err != nil {
		return err
	}

	for range cmds {
		if err := statusCmd.readReply(rd); err != nil && !isRedisError(err) {
			return err
		}
	}

	// Parse number of replies.
	line, err := rd.ReadLine()
	if err != nil {
		if err == Nil {
			err = TxFailedErr
		}
		return err
	}

	if line[0] != proto.RespArray {
		return fmt.Errorf("redis: expected '*', but got line %q", line)
	}

	return nil
}

//------------------------------------------------------------------------------

// Client is a Redis client representing a pool of zero or more underlying connections.
// It's safe for concurrent use by multiple goroutines.
//
// Client creates and frees connections automatically; it also maintains a free pool
// of idle connections. You can control the pool size with Config.PoolSize option.
type Client struct {
	*baseClient
	cmdable
	hooks
	ctx context.Context
}

// NewClient returns a client to the Redis Server specified by Options.
func NewClient(opt *Options) *Client {
	opt.init()

	c := Client{
		baseClient: newBaseClient(opt, newConnPool(opt)),
		ctx:        context.Background(),
	}
	c.cmdable = c.Process

	return &c
}

func (c *Client) clone() *Client {
	clone := *c
	clone.cmdable = clone.Process
	clone.hooks.lock()
	return &clone
}

func (c *Client) WithTimeout(timeout time.Duration) *Client {
	clone := c.clone()
	clone.baseClient = c.baseClient.withTimeout(timeout)
	return clone
}

func (c *Client) Context() context.Context {
	return c.ctx
}

func (c *Client) WithContext(ctx context.Context) *Client {
	if ctx == nil {
		panic("nil context")
	}
	clone := c.clone()
	clone.ctx = ctx
	return clone
}

func (c *Client) Conn(ctx context.Context) *Conn {
	return newConn(ctx, c.opt, pool.NewStickyConnPool(c.connPool))
}

// Do creates a Cmd from the args and processes the cmd.
func (c *Client) Do(ctx context.Context, args ...interface{}) *Cmd {
	cmd := NewCmd(ctx, args...)
	_ = c.Process(ctx, cmd)
	return cmd
}

func (c *Client) Process(ctx context.Context, cmd Cmder) error {
	return c.hooks.process(ctx, cmd, c.baseClient.process)
}

func (c *Client) processPipeline(ctx context.Context, cmds []Cmder) error {
	return c.hooks.processPipeline(ctx, cmds, c.baseClient.processPipeline)
}

func (c *Client) processTxPipeline(ctx context.Context, cmds []Cmder) error {
	return c.hooks.processTxPipeline(ctx, cmds, c.baseClient.processTxPipeline)
}

// Options returns read-only Options that were used to create the client.
func (c *Client) Options() *Options {
	return c.opt
}

type PoolStats pool.Stats

// PoolStats returns connection pool stats.
func (c *Client) PoolStats() *PoolStats {
	stats := c.connPool.Stats()
	return (*PoolStats)(stats)
}

func (c *Client) Pipelined(ctx context.Context, fn func(Pipeliner) error) ([]Cmder, error) {
	return c.Pipeline().Pipelined(ctx, fn)
}

func (c *Client) Pipeline() Pipeliner {
	pipe := Pipeline{
		ctx:  c.ctx,
		exec: c.processPipeline,
	}
	pipe.init()
	return &pipe
}

func (c *Client) TxPipelined(ctx context.Context, fn func(Pipeliner) error) ([]Cmder, error) {
	return c.TxPipeline().Pipelined(ctx, fn)
}

// TxPipeline acts like Pipeline, but wraps queued commands with MULTI/EXEC.
func (c *Client) TxPipeline() Pipeliner {
	pipe := Pipeline{
		ctx:  c.ctx,
		exec: c.processTxPipeline,
	}
	pipe.init()
	return &pipe
}

func (c *Client) pubSub() *PubSub {
	pubsub := &PubSub{
		opt: c.opt,

		newConn: func(ctx context.Context, channels []string) (*pool.Conn, error) {
			return c.newConn(ctx)
		},
		closeConn: c.connPool.CloseConn,
	}
	pubsub.init()
	return pubsub
}

// Subscribe subscribes the client to the specified channels.
// Channels can be omitted to create empty subscription.
// Note that this method does not wait on a response from Redis, so the
// subscription may not be active immediately. To force the connection to wait,
// you may call the Receive() method on the returned *PubSub like so:
//
//    sub := client.Subscribe(queryResp)
//    iface, err := sub.Receive()
//    if err != nil {
//        // handle error
//    }
//
//    // Should be *Subscription, but others are possible if other actions have been
//    // taken on sub since it was created.
//    switch iface.(type) {
//    case *Subscription:
//        // subscribe succeeded
//    case *Message:
//        // received first message
//    case *Pong:
//        // pong received
//    default:
//        // handle error
//    }
//
//    ch := sub.Channel()
func (c *Client) Subscribe(ctx context.Context, channels ...string) *PubSub {
	pubsub := c.pubSub()
	if len(channels) > 0 {
		_ = pubsub.Subscribe(ctx, channels...)
	}
	return pubsub
}

// PSubscribe subscribes the client to the given patterns.
// Patterns can be omitted to create empty subscription.
func (c *Client) PSubscribe(ctx context.Context, channels ...string) *PubSub {
	pubsub := c.pubSub()
	if len(channels) > 0 {
		_ = pubsub.PSubscribe(ctx, channels...)
	}
	return pubsub
}

//------------------------------------------------------------------------------

type conn struct {
	baseClient
	cmdable
	statefulCmdable
	hooks // TODO: inherit hooks
}

<<<<<<< HEAD
// Conn represents a single Redis connection rather than a pool of database connections.
// It's safe for concurrent use by multiple goroutines.
//
// Prefer running commands from Client unless there is a specific need for a continuous
// single Redis connection.
=======
// Conn represents a single Redis connection rather than a pool of connections.
// Prefer running commands from Client unless there is a specific need
// for a continuous single Redis connection.
>>>>>>> 40e84a79
type Conn struct {
	*conn
	ctx context.Context
}

func newConn(ctx context.Context, opt *Options, connPool pool.Pooler) *Conn {
	c := Conn{
		conn: &conn{
			baseClient: baseClient{
				opt:      opt,
				connPool: connPool,
			},
		},
		ctx: ctx,
	}
	c.cmdable = c.Process
	c.statefulCmdable = c.Process
	return &c
}

func (c *Conn) Process(ctx context.Context, cmd Cmder) error {
	return c.hooks.process(ctx, cmd, c.baseClient.process)
}

func (c *Conn) processPipeline(ctx context.Context, cmds []Cmder) error {
	return c.hooks.processPipeline(ctx, cmds, c.baseClient.processPipeline)
}

func (c *Conn) processTxPipeline(ctx context.Context, cmds []Cmder) error {
	return c.hooks.processTxPipeline(ctx, cmds, c.baseClient.processTxPipeline)
}

func (c *Conn) Pipelined(ctx context.Context, fn func(Pipeliner) error) ([]Cmder, error) {
	return c.Pipeline().Pipelined(ctx, fn)
}

func (c *Conn) Pipeline() Pipeliner {
	pipe := Pipeline{
		ctx:  c.ctx,
		exec: c.processPipeline,
	}
	pipe.init()
	return &pipe
}

func (c *Conn) TxPipelined(ctx context.Context, fn func(Pipeliner) error) ([]Cmder, error) {
	return c.TxPipeline().Pipelined(ctx, fn)
}

// TxPipeline acts like Pipeline, but wraps queued commands with MULTI/EXEC.
func (c *Conn) TxPipeline() Pipeliner {
	pipe := Pipeline{
		ctx:  c.ctx,
		exec: c.processTxPipeline,
	}
	pipe.init()
	return &pipe
}<|MERGE_RESOLUTION|>--- conflicted
+++ resolved
@@ -15,6 +15,7 @@
 // Nil reply returned by Redis when key does not exist.
 const Nil = proto.Nil
 
+// SetLogger set custom log
 func SetLogger(logger internal.Logging) {
 	internal.Logger = logger
 }
@@ -120,13 +121,6 @@
 	return hs.processPipeline(ctx, cmds, fn)
 }
 
-<<<<<<< HEAD
-func (hs hooks) withContext(_ context.Context, fn func() error) error {
-	return fn()
-}
-
-=======
->>>>>>> 40e84a79
 //------------------------------------------------------------------------------
 
 type baseClient struct {
@@ -717,17 +711,9 @@
 	hooks // TODO: inherit hooks
 }
 
-<<<<<<< HEAD
-// Conn represents a single Redis connection rather than a pool of database connections.
-// It's safe for concurrent use by multiple goroutines.
-//
-// Prefer running commands from Client unless there is a specific need for a continuous
-// single Redis connection.
-=======
 // Conn represents a single Redis connection rather than a pool of connections.
 // Prefer running commands from Client unless there is a specific need
 // for a continuous single Redis connection.
->>>>>>> 40e84a79
 type Conn struct {
 	*conn
 	ctx context.Context
