package redis

import (
	"context"
	"crypto/tls"
	"errors"
	"fmt"
	"net"
	"net/url"
	"runtime"
	"sort"
	"strconv"
	"strings"
	"time"

	"github.com/redis/go-redis/v9/auth"
	"github.com/redis/go-redis/v9/internal/pool"
<<<<<<< HEAD
	"github.com/redis/go-redis/v9/push"
=======
	"github.com/redis/go-redis/v9/internal/proto"
>>>>>>> 1eed165f
)

// Limiter is the interface of a rate limiter or a circuit breaker.
type Limiter interface {
	// Allow returns nil if operation is allowed or an error otherwise.
	// If operation is allowed client must ReportResult of the operation
	// whether it is a success or a failure.
	Allow() error
	// ReportResult reports the result of the previously allowed operation.
	// nil indicates a success, non-nil error usually indicates a failure.
	ReportResult(result error)
}

// Options keeps the settings to set up redis connection.
type Options struct {

	// Network type, either tcp or unix.
	//
	// default: is tcp.
	Network string

	// Addr is the address formated as host:port
	Addr string

	// ClientName will execute the `CLIENT SETNAME ClientName` command for each conn.
	ClientName string

	// Dialer creates new network connection and has priority over
	// Network and Addr options.
	Dialer func(ctx context.Context, network, addr string) (net.Conn, error)

	// Hook that is called when new connection is established.
	OnConnect func(ctx context.Context, cn *Conn) error

	// Protocol 2 or 3. Use the version to negotiate RESP version with redis-server.
	//
	// default: 3.
	Protocol int

	// Username is used to authenticate the current connection
	// with one of the connections defined in the ACL list when connecting
	// to a Redis 6.0 instance, or greater, that is using the Redis ACL system.
	Username string

	// Password is an optional password. Must match the password specified in the
	// `requirepass` server configuration option (if connecting to a Redis 5.0 instance, or lower),
	// or the User Password when connecting to a Redis 6.0 instance, or greater,
	// that is using the Redis ACL system.
	Password string

	// CredentialsProvider allows the username and password to be updated
	// before reconnecting. It should return the current username and password.
	CredentialsProvider func() (username string, password string)

	// CredentialsProviderContext is an enhanced parameter of CredentialsProvider,
	// done to maintain API compatibility. In the future,
	// there might be a merge between CredentialsProviderContext and CredentialsProvider.
	// There will be a conflict between them; if CredentialsProviderContext exists, we will ignore CredentialsProvider.
	CredentialsProviderContext func(ctx context.Context) (username string, password string, err error)

	// StreamingCredentialsProvider is used to retrieve the credentials
	// for the connection from an external source. Those credentials may change
	// during the connection lifetime. This is useful for managed identity
	// scenarios where the credentials are retrieved from an external source.
	//
	// Currently, this is a placeholder for the future implementation.
	StreamingCredentialsProvider auth.StreamingCredentialsProvider

	// DB is the database to be selected after connecting to the server.
	DB int

	// MaxRetries is the maximum number of retries before giving up.
	// -1 (not 0) disables retries.
	//
	// default: 3 retries
	MaxRetries int

	// MinRetryBackoff is the minimum backoff between each retry.
	// -1 disables backoff.
	//
	// default: 8 milliseconds
	MinRetryBackoff time.Duration

	// MaxRetryBackoff is the maximum backoff between each retry.
	// -1 disables backoff.
	// default: 512 milliseconds;
	MaxRetryBackoff time.Duration

	// DialTimeout for establishing new connections.
	//
	// default: 5 seconds
	DialTimeout time.Duration

	// ReadTimeout for socket reads. If reached, commands will fail
	// with a timeout instead of blocking. Supported values:
	//
	//	- `-1` - no timeout (block indefinitely).
	//	- `-2` - disables SetReadDeadline calls completely.
	//
	// default: 3 seconds
	ReadTimeout time.Duration

	// WriteTimeout for socket writes. If reached, commands will fail
	// with a timeout instead of blocking.  Supported values:
	//
	//	- `-1` - no timeout (block indefinitely).
	//	- `-2` - disables SetWriteDeadline calls completely.
	//
	// default: 3 seconds
	WriteTimeout time.Duration

	// ContextTimeoutEnabled controls whether the client respects context timeouts and deadlines.
	// See https://redis.uptrace.dev/guide/go-redis-debugging.html#timeouts
	ContextTimeoutEnabled bool

	// ReadBufferSize is the size of the bufio.Reader buffer for each connection.
	// Larger buffers can improve performance for commands that return large responses.
	// Smaller buffers can improve memory usage for larger pools.
	//
	// default: 0.5MiB (524288 bytes)
	ReadBufferSize int

	// WriteBufferSize is the size of the bufio.Writer buffer for each connection.
	// Larger buffers can improve performance for large pipelines and commands with many arguments.
	// Smaller buffers can improve memory usage for larger pools.
	//
	// default: 0.5MiB (524288 bytes)
	WriteBufferSize int

	// PoolFIFO type of connection pool.
	//
	//	- true for FIFO pool
	//	- false for LIFO pool.
	//
	// Note that FIFO has slightly higher overhead compared to LIFO,
	// but it helps closing idle connections faster reducing the pool size.
	PoolFIFO bool

	// PoolSize is the base number of socket connections.
	// Default is 10 connections per every available CPU as reported by runtime.GOMAXPROCS.
	// If there is not enough connections in the pool, new connections will be allocated in excess of PoolSize,
	// you can limit it through MaxActiveConns
	//
	// default: 10 * runtime.GOMAXPROCS(0)
	PoolSize int

	// PoolTimeout is the amount of time client waits for connection if all connections
	// are busy before returning an error.
	//
	// default: ReadTimeout + 1 second
	PoolTimeout time.Duration

	// MinIdleConns is the minimum number of idle connections which is useful when establishing
	// new connection is slow. The idle connections are not closed by default.
	//
	// default: 0
	MinIdleConns int

	// MaxIdleConns is the maximum number of idle connections.
	// The idle connections are not closed by default.
	//
	// default: 0
	MaxIdleConns int

	// MaxActiveConns is the maximum number of connections allocated by the pool at a given time.
	// When zero, there is no limit on the number of connections in the pool.
	// If the pool is full, the next call to Get() will block until a connection is released.
	MaxActiveConns int

	// ConnMaxIdleTime is the maximum amount of time a connection may be idle.
	// Should be less than server's timeout.
	//
	// Expired connections may be closed lazily before reuse.
	// If d <= 0, connections are not closed due to a connection's idle time.
	// -1 disables idle timeout check.
	//
	// default: 30 minutes
	ConnMaxIdleTime time.Duration

	// ConnMaxLifetime is the maximum amount of time a connection may be reused.
	//
	// Expired connections may be closed lazily before reuse.
	// If <= 0, connections are not closed due to a connection's age.
	//
	// default: 0
	ConnMaxLifetime time.Duration

	// TLSConfig to use. When set, TLS will be negotiated.
	TLSConfig *tls.Config

	// Limiter interface used to implement circuit breaker or rate limiter.
	Limiter Limiter

	// readOnly enables read only queries on slave/follower nodes.
	readOnly bool

	// DisableIndentity - Disable set-lib on connect.
	//
	// default: false
	//
	// Deprecated: Use DisableIdentity instead.
	DisableIndentity bool

	// DisableIdentity is used to disable CLIENT SETINFO command on connect.
	//
	// default: false
	DisableIdentity bool

	// Add suffix to client name. Default is empty.
	// IdentitySuffix - add suffix to client name.
	IdentitySuffix string

	// UnstableResp3 enables Unstable mode for Redis Search module with RESP3.
	// When unstable mode is enabled, the client will use RESP3 protocol and only be able to use RawResult
	UnstableResp3 bool

	// Push notifications are always enabled for RESP3 connections (Protocol: 3)
	// and are not available for RESP2 connections. No configuration option is needed.

	// PushNotificationProcessor is the processor for handling push notifications.
	// If nil, a default processor will be created for RESP3 connections.
	PushNotificationProcessor push.NotificationProcessor
}

func (opt *Options) init() {
	if opt.Addr == "" {
		opt.Addr = "localhost:6379"
	}
	if opt.Network == "" {
		if strings.HasPrefix(opt.Addr, "/") {
			opt.Network = "unix"
		} else {
			opt.Network = "tcp"
		}
	}
	if opt.Protocol < 2 {
		opt.Protocol = 3
	}
	if opt.DialTimeout == 0 {
		opt.DialTimeout = 5 * time.Second
	}
	if opt.Dialer == nil {
		opt.Dialer = NewDialer(opt)
	}
	if opt.PoolSize == 0 {
		opt.PoolSize = 10 * runtime.GOMAXPROCS(0)
	}
	if opt.ReadBufferSize == 0 {
		opt.ReadBufferSize = proto.DefaultBufferSize
	}
	if opt.WriteBufferSize == 0 {
		opt.WriteBufferSize = proto.DefaultBufferSize
	}
	switch opt.ReadTimeout {
	case -2:
		opt.ReadTimeout = -1
	case -1:
		opt.ReadTimeout = 0
	case 0:
		opt.ReadTimeout = 3 * time.Second
	}
	switch opt.WriteTimeout {
	case -2:
		opt.WriteTimeout = -1
	case -1:
		opt.WriteTimeout = 0
	case 0:
		opt.WriteTimeout = opt.ReadTimeout
	}
	if opt.PoolTimeout == 0 {
		if opt.ReadTimeout > 0 {
			opt.PoolTimeout = opt.ReadTimeout + time.Second
		} else {
			opt.PoolTimeout = 30 * time.Second
		}
	}
	if opt.ConnMaxIdleTime == 0 {
		opt.ConnMaxIdleTime = 30 * time.Minute
	}

	switch opt.MaxRetries {
	case -1:
		opt.MaxRetries = 0
	case 0:
		opt.MaxRetries = 3
	}
	switch opt.MinRetryBackoff {
	case -1:
		opt.MinRetryBackoff = 0
	case 0:
		opt.MinRetryBackoff = 8 * time.Millisecond
	}
	switch opt.MaxRetryBackoff {
	case -1:
		opt.MaxRetryBackoff = 0
	case 0:
		opt.MaxRetryBackoff = 512 * time.Millisecond
	}
}

func (opt *Options) clone() *Options {
	clone := *opt
	return &clone
}

// NewDialer returns a function that will be used as the default dialer
// when none is specified in Options.Dialer.
func NewDialer(opt *Options) func(context.Context, string, string) (net.Conn, error) {
	return func(ctx context.Context, network, addr string) (net.Conn, error) {
		netDialer := &net.Dialer{
			Timeout:   opt.DialTimeout,
			KeepAlive: 5 * time.Minute,
		}
		if opt.TLSConfig == nil {
			return netDialer.DialContext(ctx, network, addr)
		}
		return tls.DialWithDialer(netDialer, network, addr, opt.TLSConfig)
	}
}

// ParseURL parses a URL into Options that can be used to connect to Redis.
// Scheme is required.
// There are two connection types: by tcp socket and by unix socket.
// Tcp connection:
//
//	redis://<user>:<password>@<host>:<port>/<db_number>
//
// Unix connection:
//
//	unix://<user>:<password>@</path/to/redis.sock>?db=<db_number>
//
// Most Option fields can be set using query parameters, with the following restrictions:
//   - field names are mapped using snake-case conversion: to set MaxRetries, use max_retries
//   - only scalar type fields are supported (bool, int, time.Duration)
//   - for time.Duration fields, values must be a valid input for time.ParseDuration();
//     additionally a plain integer as value (i.e. without unit) is interpreted as seconds
//   - to disable a duration field, use value less than or equal to 0; to use the default
//     value, leave the value blank or remove the parameter
//   - only the last value is interpreted if a parameter is given multiple times
//   - fields "network", "addr", "username" and "password" can only be set using other
//     URL attributes (scheme, host, userinfo, resp.), query parameters using these
//     names will be treated as unknown parameters
//   - unknown parameter names will result in an error
//   - use "skip_verify=true" to ignore TLS certificate validation
//
// Examples:
//
//	redis://user:password@localhost:6789/3?dial_timeout=3&db=1&read_timeout=6s&max_retries=2
//	is equivalent to:
//	&Options{
//		Network:     "tcp",
//		Addr:        "localhost:6789",
//		DB:          1,               // path "/3" was overridden by "&db=1"
//		DialTimeout: 3 * time.Second, // no time unit = seconds
//		ReadTimeout: 6 * time.Second,
//		MaxRetries:  2,
//	}
func ParseURL(redisURL string) (*Options, error) {
	u, err := url.Parse(redisURL)
	if err != nil {
		return nil, err
	}

	switch u.Scheme {
	case "redis", "rediss":
		return setupTCPConn(u)
	case "unix":
		return setupUnixConn(u)
	default:
		return nil, fmt.Errorf("redis: invalid URL scheme: %s", u.Scheme)
	}
}

func setupTCPConn(u *url.URL) (*Options, error) {
	o := &Options{Network: "tcp"}

	o.Username, o.Password = getUserPassword(u)

	h, p := getHostPortWithDefaults(u)
	o.Addr = net.JoinHostPort(h, p)

	f := strings.FieldsFunc(u.Path, func(r rune) bool {
		return r == '/'
	})
	switch len(f) {
	case 0:
		o.DB = 0
	case 1:
		var err error
		if o.DB, err = strconv.Atoi(f[0]); err != nil {
			return nil, fmt.Errorf("redis: invalid database number: %q", f[0])
		}
	default:
		return nil, fmt.Errorf("redis: invalid URL path: %s", u.Path)
	}

	if u.Scheme == "rediss" {
		o.TLSConfig = &tls.Config{
			ServerName: h,
			MinVersion: tls.VersionTLS12,
		}
	}

	return setupConnParams(u, o)
}

// getHostPortWithDefaults is a helper function that splits the url into
// a host and a port. If the host is missing, it defaults to localhost
// and if the port is missing, it defaults to 6379.
func getHostPortWithDefaults(u *url.URL) (string, string) {
	host, port, err := net.SplitHostPort(u.Host)
	if err != nil {
		host = u.Host
	}
	if host == "" {
		host = "localhost"
	}
	if port == "" {
		port = "6379"
	}
	return host, port
}

func setupUnixConn(u *url.URL) (*Options, error) {
	o := &Options{
		Network: "unix",
	}

	if strings.TrimSpace(u.Path) == "" { // path is required with unix connection
		return nil, errors.New("redis: empty unix socket path")
	}
	o.Addr = u.Path
	o.Username, o.Password = getUserPassword(u)
	return setupConnParams(u, o)
}

type queryOptions struct {
	q   url.Values
	err error
}

func (o *queryOptions) has(name string) bool {
	return len(o.q[name]) > 0
}

func (o *queryOptions) string(name string) string {
	vs := o.q[name]
	if len(vs) == 0 {
		return ""
	}
	delete(o.q, name) // enable detection of unknown parameters
	return vs[len(vs)-1]
}

func (o *queryOptions) strings(name string) []string {
	vs := o.q[name]
	delete(o.q, name)
	return vs
}

func (o *queryOptions) int(name string) int {
	s := o.string(name)
	if s == "" {
		return 0
	}
	i, err := strconv.Atoi(s)
	if err == nil {
		return i
	}
	if o.err == nil {
		o.err = fmt.Errorf("redis: invalid %s number: %s", name, err)
	}
	return 0
}

func (o *queryOptions) duration(name string) time.Duration {
	s := o.string(name)
	if s == "" {
		return 0
	}
	// try plain number first
	if i, err := strconv.Atoi(s); err == nil {
		if i <= 0 {
			// disable timeouts
			return -1
		}
		return time.Duration(i) * time.Second
	}
	dur, err := time.ParseDuration(s)
	if err == nil {
		return dur
	}
	if o.err == nil {
		o.err = fmt.Errorf("redis: invalid %s duration: %w", name, err)
	}
	return 0
}

func (o *queryOptions) bool(name string) bool {
	switch s := o.string(name); s {
	case "true", "1":
		return true
	case "false", "0", "":
		return false
	default:
		if o.err == nil {
			o.err = fmt.Errorf("redis: invalid %s boolean: expected true/false/1/0 or an empty string, got %q", name, s)
		}
		return false
	}
}

func (o *queryOptions) remaining() []string {
	if len(o.q) == 0 {
		return nil
	}
	keys := make([]string, 0, len(o.q))
	for k := range o.q {
		keys = append(keys, k)
	}
	sort.Strings(keys)
	return keys
}

// setupConnParams converts query parameters in u to option value in o.
func setupConnParams(u *url.URL, o *Options) (*Options, error) {
	q := queryOptions{q: u.Query()}

	// compat: a future major release may use q.int("db")
	if tmp := q.string("db"); tmp != "" {
		db, err := strconv.Atoi(tmp)
		if err != nil {
			return nil, fmt.Errorf("redis: invalid database number: %w", err)
		}
		o.DB = db
	}

	o.Protocol = q.int("protocol")
	o.ClientName = q.string("client_name")
	o.MaxRetries = q.int("max_retries")
	o.MinRetryBackoff = q.duration("min_retry_backoff")
	o.MaxRetryBackoff = q.duration("max_retry_backoff")
	o.DialTimeout = q.duration("dial_timeout")
	o.ReadTimeout = q.duration("read_timeout")
	o.WriteTimeout = q.duration("write_timeout")
	o.PoolFIFO = q.bool("pool_fifo")
	o.PoolSize = q.int("pool_size")
	o.PoolTimeout = q.duration("pool_timeout")
	o.MinIdleConns = q.int("min_idle_conns")
	o.MaxIdleConns = q.int("max_idle_conns")
	o.MaxActiveConns = q.int("max_active_conns")
	if q.has("conn_max_idle_time") {
		o.ConnMaxIdleTime = q.duration("conn_max_idle_time")
	} else {
		o.ConnMaxIdleTime = q.duration("idle_timeout")
	}
	if q.has("conn_max_lifetime") {
		o.ConnMaxLifetime = q.duration("conn_max_lifetime")
	} else {
		o.ConnMaxLifetime = q.duration("max_conn_age")
	}
	if q.err != nil {
		return nil, q.err
	}
	if o.TLSConfig != nil && q.has("skip_verify") {
		o.TLSConfig.InsecureSkipVerify = q.bool("skip_verify")
	}

	// any parameters left?
	if r := q.remaining(); len(r) > 0 {
		return nil, fmt.Errorf("redis: unexpected option: %s", strings.Join(r, ", "))
	}

	return o, nil
}

func getUserPassword(u *url.URL) (string, string) {
	var user, password string
	if u.User != nil {
		user = u.User.Username()
		if p, ok := u.User.Password(); ok {
			password = p
		}
	}
	return user, password
}

func newConnPool(
	opt *Options,
	dialer func(ctx context.Context, network, addr string) (net.Conn, error),
) *pool.ConnPool {
	return pool.NewConnPool(&pool.Options{
		Dialer: func(ctx context.Context) (net.Conn, error) {
			return dialer(ctx, opt.Network, opt.Addr)
		},
		PoolFIFO:        opt.PoolFIFO,
		PoolSize:        opt.PoolSize,
		PoolTimeout:     opt.PoolTimeout,
		DialTimeout:     opt.DialTimeout,
		MinIdleConns:    opt.MinIdleConns,
		MaxIdleConns:    opt.MaxIdleConns,
		MaxActiveConns:  opt.MaxActiveConns,
		ConnMaxIdleTime: opt.ConnMaxIdleTime,
		ConnMaxLifetime: opt.ConnMaxLifetime,
<<<<<<< HEAD
		// Pass protocol version for push notification optimization
		Protocol: opt.Protocol,
=======
		ReadBufferSize:  opt.ReadBufferSize,
		WriteBufferSize: opt.WriteBufferSize,
>>>>>>> 1eed165f
	})
}<|MERGE_RESOLUTION|>--- conflicted
+++ resolved
@@ -15,11 +15,8 @@
 
 	"github.com/redis/go-redis/v9/auth"
 	"github.com/redis/go-redis/v9/internal/pool"
-<<<<<<< HEAD
 	"github.com/redis/go-redis/v9/push"
-=======
 	"github.com/redis/go-redis/v9/internal/proto"
->>>>>>> 1eed165f
 )
 
 // Limiter is the interface of a rate limiter or a circuit breaker.
@@ -624,12 +621,9 @@
 		MaxActiveConns:  opt.MaxActiveConns,
 		ConnMaxIdleTime: opt.ConnMaxIdleTime,
 		ConnMaxLifetime: opt.ConnMaxLifetime,
-<<<<<<< HEAD
 		// Pass protocol version for push notification optimization
 		Protocol: opt.Protocol,
-=======
 		ReadBufferSize:  opt.ReadBufferSize,
 		WriteBufferSize: opt.WriteBufferSize,
->>>>>>> 1eed165f
 	})
 }