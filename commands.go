package redis

import (
	"context"
	"errors"
	"io"
	"time"

	"github.com/go-redis/redis/v8/internal"
)

// KeepTTL is a Redis KEEPTTL option to keep existing TTL, it requires your redis-server version >= 6.0,
// otherwise you will receive an error: (error) ERR syntax error.
// For example:
//
//    rdb.Set(ctx, key, value, redis.KeepTTL)
const KeepTTL = -1

func usePrecise(dur time.Duration) bool {
	return dur < time.Second || dur%time.Second != 0
}

func formatMs(ctx context.Context, dur time.Duration) int64 {
	if dur > 0 && dur < time.Millisecond {
		internal.Logger.Printf(
			ctx,
			"specified duration is %s, but minimal supported value is %s - truncating to 1ms",
			dur, time.Millisecond,
		)
		return 1
	}
	return int64(dur / time.Millisecond)
}

func formatSec(ctx context.Context, dur time.Duration) int64 {
	if dur > 0 && dur < time.Second {
		internal.Logger.Printf(
			ctx,
			"specified duration is %s, but minimal supported value is %s - truncating to 1s",
			dur, time.Second,
		)
		return 1
	}
	return int64(dur / time.Second)
}

func appendArgs(dst, src []interface{}) []interface{} {
	if len(src) == 1 {
		return appendArg(dst, src[0])
	}

	dst = append(dst, src...)
	return dst
}

func appendArg(dst []interface{}, arg interface{}) []interface{} {
	switch arg := arg.(type) {
	case []string:
		for _, s := range arg {
			dst = append(dst, s)
		}
		return dst
	case []interface{}:
		dst = append(dst, arg...)
		return dst
	case map[string]interface{}:
		for k, v := range arg {
			dst = append(dst, k, v)
		}
		return dst
	case map[string]string:
		for k, v := range arg {
			dst = append(dst, k, v)
		}
		return dst
	default:
		return append(dst, arg)
	}
}

type Cmdable interface {
	Pipeline() Pipeliner
	Pipelined(ctx context.Context, fn func(Pipeliner) error) ([]Cmder, error)

	TxPipelined(ctx context.Context, fn func(Pipeliner) error) ([]Cmder, error)
	TxPipeline() Pipeliner

	Command(ctx context.Context) *CommandsInfoCmd
	ClientGetName(ctx context.Context) *StringCmd
	Echo(ctx context.Context, message interface{}) *StringCmd
	Ping(ctx context.Context) *StatusCmd
	Quit(ctx context.Context) *StatusCmd
	Del(ctx context.Context, keys ...string) *IntCmd
	Unlink(ctx context.Context, keys ...string) *IntCmd
	Dump(ctx context.Context, key string) *StringCmd
	Exists(ctx context.Context, keys ...string) *IntCmd
	Expire(ctx context.Context, key string, expiration time.Duration) *BoolCmd
	ExpireAt(ctx context.Context, key string, tm time.Time) *BoolCmd
	Keys(ctx context.Context, pattern string) *StringSliceCmd
	Migrate(ctx context.Context, host, port, key string, db int, timeout time.Duration) *StatusCmd
	Move(ctx context.Context, key string, db int) *BoolCmd
	ObjectRefCount(ctx context.Context, key string) *IntCmd
	ObjectEncoding(ctx context.Context, key string) *StringCmd
	ObjectIdleTime(ctx context.Context, key string) *DurationCmd
	Persist(ctx context.Context, key string) *BoolCmd
	PExpire(ctx context.Context, key string, expiration time.Duration) *BoolCmd
	PExpireAt(ctx context.Context, key string, tm time.Time) *BoolCmd
	PTTL(ctx context.Context, key string) *DurationCmd
	RandomKey(ctx context.Context) *StringCmd
	Rename(ctx context.Context, key, newkey string) *StatusCmd
	RenameNX(ctx context.Context, key, newkey string) *BoolCmd
	Restore(ctx context.Context, key string, ttl time.Duration, value string) *StatusCmd
	RestoreReplace(ctx context.Context, key string, ttl time.Duration, value string) *StatusCmd
	Sort(ctx context.Context, key string, sort *Sort) *StringSliceCmd
	SortStore(ctx context.Context, key, store string, sort *Sort) *IntCmd
	SortInterfaces(ctx context.Context, key string, sort *Sort) *SliceCmd
	Touch(ctx context.Context, keys ...string) *IntCmd
	TTL(ctx context.Context, key string) *DurationCmd
	Type(ctx context.Context, key string) *StatusCmd
	Append(ctx context.Context, key, value string) *IntCmd
	Decr(ctx context.Context, key string) *IntCmd
	DecrBy(ctx context.Context, key string, decrement int64) *IntCmd
	Get(ctx context.Context, key string) *StringCmd
	GetRange(ctx context.Context, key string, start, end int64) *StringCmd
	GetSet(ctx context.Context, key string, value interface{}) *StringCmd
	GetEx(ctx context.Context, key string, expiration time.Duration) *StringCmd
	GetDel(ctx context.Context, key string) *StringCmd
	Incr(ctx context.Context, key string) *IntCmd
	IncrBy(ctx context.Context, key string, value int64) *IntCmd
	IncrByFloat(ctx context.Context, key string, value float64) *FloatCmd
	MGet(ctx context.Context, keys ...string) *SliceCmd
	MSet(ctx context.Context, values ...interface{}) *StatusCmd
	MSetNX(ctx context.Context, values ...interface{}) *BoolCmd
	Set(ctx context.Context, key string, value interface{}, expiration time.Duration) *StatusCmd
	SetArgs(ctx context.Context, key string, value interface{}, a SetArgs) *StatusCmd
	// TODO: rename to SetEx
	SetEX(ctx context.Context, key string, value interface{}, expiration time.Duration) *StatusCmd
	SetNX(ctx context.Context, key string, value interface{}, expiration time.Duration) *BoolCmd
	SetXX(ctx context.Context, key string, value interface{}, expiration time.Duration) *BoolCmd
	SetRange(ctx context.Context, key string, offset int64, value string) *IntCmd
	StrLen(ctx context.Context, key string) *IntCmd

	GetBit(ctx context.Context, key string, offset int64) *IntCmd
	SetBit(ctx context.Context, key string, offset int64, value int) *IntCmd
	BitCount(ctx context.Context, key string, bitCount *BitCount) *IntCmd
	BitOpAnd(ctx context.Context, destKey string, keys ...string) *IntCmd
	BitOpOr(ctx context.Context, destKey string, keys ...string) *IntCmd
	BitOpXor(ctx context.Context, destKey string, keys ...string) *IntCmd
	BitOpNot(ctx context.Context, destKey string, key string) *IntCmd
	BitPos(ctx context.Context, key string, bit int64, pos ...int64) *IntCmd
	BitField(ctx context.Context, key string, args ...interface{}) *IntSliceCmd

	Scan(ctx context.Context, cursor uint64, match string, count int64) *ScanCmd
	ScanType(ctx context.Context, cursor uint64, match string, count int64, keyType string) *ScanCmd
	SScan(ctx context.Context, key string, cursor uint64, match string, count int64) *ScanCmd
	HScan(ctx context.Context, key string, cursor uint64, match string, count int64) *ScanCmd
	ZScan(ctx context.Context, key string, cursor uint64, match string, count int64) *ScanCmd

	HDel(ctx context.Context, key string, fields ...string) *IntCmd
	HExists(ctx context.Context, key, field string) *BoolCmd
	HGet(ctx context.Context, key, field string) *StringCmd
	HGetAll(ctx context.Context, key string) *MapStringStringCmd
	HIncrBy(ctx context.Context, key, field string, incr int64) *IntCmd
	HIncrByFloat(ctx context.Context, key, field string, incr float64) *FloatCmd
	HKeys(ctx context.Context, key string) *StringSliceCmd
	HLen(ctx context.Context, key string) *IntCmd
	HMGet(ctx context.Context, key string, fields ...string) *SliceCmd
	HSet(ctx context.Context, key string, values ...interface{}) *IntCmd
	HMSet(ctx context.Context, key string, values ...interface{}) *BoolCmd
	HSetNX(ctx context.Context, key, field string, value interface{}) *BoolCmd
	HVals(ctx context.Context, key string) *StringSliceCmd
	HRandField(ctx context.Context, key string, count int) *StringSliceCmd
	HRandFieldWithValues(ctx context.Context, key string, count int) *KeyValueSliceCmd

	BLPop(ctx context.Context, timeout time.Duration, keys ...string) *StringSliceCmd
	BRPop(ctx context.Context, timeout time.Duration, keys ...string) *StringSliceCmd
	BRPopLPush(ctx context.Context, source, destination string, timeout time.Duration) *StringCmd
	LIndex(ctx context.Context, key string, index int64) *StringCmd
	LInsert(ctx context.Context, key, op string, pivot, value interface{}) *IntCmd
	LInsertBefore(ctx context.Context, key string, pivot, value interface{}) *IntCmd
	LInsertAfter(ctx context.Context, key string, pivot, value interface{}) *IntCmd
	LLen(ctx context.Context, key string) *IntCmd
	LPop(ctx context.Context, key string) *StringCmd
	LPopCount(ctx context.Context, key string, count int) *StringSliceCmd
	LPos(ctx context.Context, key string, value string, args LPosArgs) *IntCmd
	LPosCount(ctx context.Context, key string, value string, count int64, args LPosArgs) *IntSliceCmd
	LPush(ctx context.Context, key string, values ...interface{}) *IntCmd
	LPushX(ctx context.Context, key string, values ...interface{}) *IntCmd
	LRange(ctx context.Context, key string, start, stop int64) *StringSliceCmd
	LRem(ctx context.Context, key string, count int64, value interface{}) *IntCmd
	LSet(ctx context.Context, key string, index int64, value interface{}) *StatusCmd
	LTrim(ctx context.Context, key string, start, stop int64) *StatusCmd
	RPop(ctx context.Context, key string) *StringCmd
	RPopLPush(ctx context.Context, source, destination string) *StringCmd
	RPush(ctx context.Context, key string, values ...interface{}) *IntCmd
	RPushX(ctx context.Context, key string, values ...interface{}) *IntCmd
	LMove(ctx context.Context, source, destination, srcpos, destpos string) *StringCmd

	SAdd(ctx context.Context, key string, members ...interface{}) *IntCmd
	SCard(ctx context.Context, key string) *IntCmd
	SDiff(ctx context.Context, keys ...string) *StringSliceCmd
	SDiffStore(ctx context.Context, destination string, keys ...string) *IntCmd
	SInter(ctx context.Context, keys ...string) *StringSliceCmd
	SInterStore(ctx context.Context, destination string, keys ...string) *IntCmd
	SIsMember(ctx context.Context, key string, member interface{}) *BoolCmd
	SMIsMember(ctx context.Context, key string, members ...interface{}) *BoolSliceCmd
	SMembers(ctx context.Context, key string) *StringSliceCmd
	SMembersMap(ctx context.Context, key string) *StringStructMapCmd
	SMove(ctx context.Context, source, destination string, member interface{}) *BoolCmd
	SPop(ctx context.Context, key string) *StringCmd
	SPopN(ctx context.Context, key string, count int64) *StringSliceCmd
	SRandMember(ctx context.Context, key string) *StringCmd
	SRandMemberN(ctx context.Context, key string, count int64) *StringSliceCmd
	SRem(ctx context.Context, key string, members ...interface{}) *IntCmd
	SUnion(ctx context.Context, keys ...string) *StringSliceCmd
	SUnionStore(ctx context.Context, destination string, keys ...string) *IntCmd

	XAdd(ctx context.Context, a *XAddArgs) *StringCmd
	XDel(ctx context.Context, stream string, ids ...string) *IntCmd
	XLen(ctx context.Context, stream string) *IntCmd
	XRange(ctx context.Context, stream, start, stop string) *XMessageSliceCmd
	XRangeN(ctx context.Context, stream, start, stop string, count int64) *XMessageSliceCmd
	XRevRange(ctx context.Context, stream string, start, stop string) *XMessageSliceCmd
	XRevRangeN(ctx context.Context, stream string, start, stop string, count int64) *XMessageSliceCmd
	XRead(ctx context.Context, a *XReadArgs) *XStreamSliceCmd
	XReadStreams(ctx context.Context, streams ...string) *XStreamSliceCmd
	XGroupCreate(ctx context.Context, stream, group, start string) *StatusCmd
	XGroupCreateMkStream(ctx context.Context, stream, group, start string) *StatusCmd
	XGroupSetID(ctx context.Context, stream, group, start string) *StatusCmd
	XGroupDestroy(ctx context.Context, stream, group string) *IntCmd
	XGroupCreateConsumer(ctx context.Context, stream, group, consumer string) *IntCmd
	XGroupDelConsumer(ctx context.Context, stream, group, consumer string) *IntCmd
	XReadGroup(ctx context.Context, a *XReadGroupArgs) *XStreamSliceCmd
	XAck(ctx context.Context, stream, group string, ids ...string) *IntCmd
	XPending(ctx context.Context, stream, group string) *XPendingCmd
	XPendingExt(ctx context.Context, a *XPendingExtArgs) *XPendingExtCmd
	XClaim(ctx context.Context, a *XClaimArgs) *XMessageSliceCmd
	XClaimJustID(ctx context.Context, a *XClaimArgs) *StringSliceCmd

	// TODO: XTrim and XTrimApprox remove in v9.
	XTrim(ctx context.Context, key string, maxLen int64) *IntCmd
	XTrimApprox(ctx context.Context, key string, maxLen int64) *IntCmd
	XTrimMaxLen(ctx context.Context, key string, maxLen int64) *IntCmd
	XTrimMaxLenApprox(ctx context.Context, key string, maxLen, limit int64) *IntCmd
	XTrimMinID(ctx context.Context, key string, minID string) *IntCmd
	XTrimMinIDApprox(ctx context.Context, key string, minID string, limit int64) *IntCmd
	XInfoGroups(ctx context.Context, key string) *XInfoGroupsCmd
	XInfoStream(ctx context.Context, key string) *XInfoStreamCmd
	XInfoConsumers(ctx context.Context, key string, group string) *XInfoConsumersCmd

	BZPopMax(ctx context.Context, timeout time.Duration, keys ...string) *ZWithKeyCmd
	BZPopMin(ctx context.Context, timeout time.Duration, keys ...string) *ZWithKeyCmd

	// TODO: remove
	//		ZAddCh
	//		ZIncr
	//		ZAddNXCh
	//		ZAddXXCh
	//		ZIncrNX
	//		ZIncrXX
	// 	in v9.
	// 	use ZAddArgs and ZAddArgsIncr.

	ZAdd(ctx context.Context, key string, members ...*Z) *IntCmd
	ZAddNX(ctx context.Context, key string, members ...*Z) *IntCmd
	ZAddXX(ctx context.Context, key string, members ...*Z) *IntCmd
	ZAddCh(ctx context.Context, key string, members ...*Z) *IntCmd
	ZAddNXCh(ctx context.Context, key string, members ...*Z) *IntCmd
	ZAddXXCh(ctx context.Context, key string, members ...*Z) *IntCmd
	ZAddArgs(ctx context.Context, key string, args ZAddArgs) *IntCmd
	ZAddArgsIncr(ctx context.Context, key string, args ZAddArgs) *FloatCmd
	ZIncr(ctx context.Context, key string, member *Z) *FloatCmd
	ZIncrNX(ctx context.Context, key string, member *Z) *FloatCmd
	ZIncrXX(ctx context.Context, key string, member *Z) *FloatCmd
	ZCard(ctx context.Context, key string) *IntCmd
	ZCount(ctx context.Context, key, min, max string) *IntCmd
	ZLexCount(ctx context.Context, key, min, max string) *IntCmd
	ZIncrBy(ctx context.Context, key string, increment float64, member string) *FloatCmd
	ZInter(ctx context.Context, store *ZStore) *StringSliceCmd
	ZInterWithScores(ctx context.Context, store *ZStore) *ZSliceCmd
	ZInterStore(ctx context.Context, destination string, store *ZStore) *IntCmd
	ZMScore(ctx context.Context, key string, members ...string) *FloatSliceCmd
	ZPopMax(ctx context.Context, key string, count ...int64) *ZSliceCmd
	ZPopMin(ctx context.Context, key string, count ...int64) *ZSliceCmd
	ZRange(ctx context.Context, key string, start, stop int64) *StringSliceCmd
	ZRangeWithScores(ctx context.Context, key string, start, stop int64) *ZSliceCmd
	ZRangeByScore(ctx context.Context, key string, opt *ZRangeBy) *StringSliceCmd
	ZRangeByLex(ctx context.Context, key string, opt *ZRangeBy) *StringSliceCmd
	ZRangeByScoreWithScores(ctx context.Context, key string, opt *ZRangeBy) *ZSliceCmd
	ZRangeArgs(ctx context.Context, z ZRangeArgs) *StringSliceCmd
	ZRangeArgsWithScores(ctx context.Context, z ZRangeArgs) *ZSliceCmd
	ZRangeStore(ctx context.Context, dst string, z ZRangeArgs) *IntCmd
	ZRank(ctx context.Context, key, member string) *IntCmd
	ZRem(ctx context.Context, key string, members ...interface{}) *IntCmd
	ZRemRangeByRank(ctx context.Context, key string, start, stop int64) *IntCmd
	ZRemRangeByScore(ctx context.Context, key, min, max string) *IntCmd
	ZRemRangeByLex(ctx context.Context, key, min, max string) *IntCmd
	ZRevRange(ctx context.Context, key string, start, stop int64) *StringSliceCmd
	ZRevRangeWithScores(ctx context.Context, key string, start, stop int64) *ZSliceCmd
	ZRevRangeByScore(ctx context.Context, key string, opt *ZRangeBy) *StringSliceCmd
	ZRevRangeByLex(ctx context.Context, key string, opt *ZRangeBy) *StringSliceCmd
	ZRevRangeByScoreWithScores(ctx context.Context, key string, opt *ZRangeBy) *ZSliceCmd
	ZRevRank(ctx context.Context, key, member string) *IntCmd
	ZScore(ctx context.Context, key, member string) *FloatCmd
	ZUnionStore(ctx context.Context, dest string, store *ZStore) *IntCmd
<<<<<<< HEAD
	ZRandMember(ctx context.Context, key string, count int) *StringSliceCmd
	ZRandMemberWithScores(ctx context.Context, key string, count int) *ZSliceCmd
=======
	ZUnion(ctx context.Context, store ZStore) *StringSliceCmd
	ZUnionWithScores(ctx context.Context, store ZStore) *ZSliceCmd
	ZRandMember(ctx context.Context, key string, count int, withScores bool) *StringSliceCmd
>>>>>>> b64f0876
	ZDiff(ctx context.Context, keys ...string) *StringSliceCmd
	ZDiffWithScores(ctx context.Context, keys ...string) *ZSliceCmd
	ZDiffStore(ctx context.Context, destination string, keys ...string) *IntCmd

	PFAdd(ctx context.Context, key string, els ...interface{}) *IntCmd
	PFCount(ctx context.Context, keys ...string) *IntCmd
	PFMerge(ctx context.Context, dest string, keys ...string) *StatusCmd

	BgRewriteAOF(ctx context.Context) *StatusCmd
	BgSave(ctx context.Context) *StatusCmd
	ClientKill(ctx context.Context, ipPort string) *StatusCmd
	ClientKillByFilter(ctx context.Context, keys ...string) *IntCmd
	ClientList(ctx context.Context) *StringCmd
	ClientPause(ctx context.Context, dur time.Duration) *BoolCmd
	ClientID(ctx context.Context) *IntCmd
	ConfigGet(ctx context.Context, parameter string) *MapStringStringCmd
	ConfigResetStat(ctx context.Context) *StatusCmd
	ConfigSet(ctx context.Context, parameter, value string) *StatusCmd
	ConfigRewrite(ctx context.Context) *StatusCmd
	DBSize(ctx context.Context) *IntCmd
	FlushAll(ctx context.Context) *StatusCmd
	FlushAllAsync(ctx context.Context) *StatusCmd
	FlushDB(ctx context.Context) *StatusCmd
	FlushDBAsync(ctx context.Context) *StatusCmd
	Info(ctx context.Context, section ...string) *StringCmd
	LastSave(ctx context.Context) *IntCmd
	Save(ctx context.Context) *StatusCmd
	Shutdown(ctx context.Context) *StatusCmd
	ShutdownSave(ctx context.Context) *StatusCmd
	ShutdownNoSave(ctx context.Context) *StatusCmd
	SlaveOf(ctx context.Context, host, port string) *StatusCmd
	Time(ctx context.Context) *TimeCmd
	DebugObject(ctx context.Context, key string) *StringCmd
	ReadOnly(ctx context.Context) *StatusCmd
	ReadWrite(ctx context.Context) *StatusCmd
	MemoryUsage(ctx context.Context, key string, samples ...int) *IntCmd

	Eval(ctx context.Context, script string, keys []string, args ...interface{}) *Cmd
	EvalSha(ctx context.Context, sha1 string, keys []string, args ...interface{}) *Cmd
	ScriptExists(ctx context.Context, hashes ...string) *BoolSliceCmd
	ScriptFlush(ctx context.Context) *StatusCmd
	ScriptKill(ctx context.Context) *StatusCmd
	ScriptLoad(ctx context.Context, script string) *StringCmd

	Publish(ctx context.Context, channel string, message interface{}) *IntCmd
	PubSubChannels(ctx context.Context, pattern string) *StringSliceCmd
	PubSubNumSub(ctx context.Context, channels ...string) *StringIntMapCmd
	PubSubNumPat(ctx context.Context) *IntCmd

	ClusterSlots(ctx context.Context) *ClusterSlotsCmd
	ClusterNodes(ctx context.Context) *StringCmd
	ClusterMeet(ctx context.Context, host, port string) *StatusCmd
	ClusterForget(ctx context.Context, nodeID string) *StatusCmd
	ClusterReplicate(ctx context.Context, nodeID string) *StatusCmd
	ClusterResetSoft(ctx context.Context) *StatusCmd
	ClusterResetHard(ctx context.Context) *StatusCmd
	ClusterInfo(ctx context.Context) *StringCmd
	ClusterKeySlot(ctx context.Context, key string) *IntCmd
	ClusterGetKeysInSlot(ctx context.Context, slot int, count int) *StringSliceCmd
	ClusterCountFailureReports(ctx context.Context, nodeID string) *IntCmd
	ClusterCountKeysInSlot(ctx context.Context, slot int) *IntCmd
	ClusterDelSlots(ctx context.Context, slots ...int) *StatusCmd
	ClusterDelSlotsRange(ctx context.Context, min, max int) *StatusCmd
	ClusterSaveConfig(ctx context.Context) *StatusCmd
	ClusterSlaves(ctx context.Context, nodeID string) *StringSliceCmd
	ClusterFailover(ctx context.Context) *StatusCmd
	ClusterAddSlots(ctx context.Context, slots ...int) *StatusCmd
	ClusterAddSlotsRange(ctx context.Context, min, max int) *StatusCmd

	GeoAdd(ctx context.Context, key string, geoLocation ...*GeoLocation) *IntCmd
	GeoPos(ctx context.Context, key string, members ...string) *GeoPosCmd
	GeoRadius(ctx context.Context, key string, longitude, latitude float64, query *GeoRadiusQuery) *GeoLocationCmd
	GeoRadiusStore(ctx context.Context, key string, longitude, latitude float64, query *GeoRadiusQuery) *IntCmd
	GeoRadiusByMember(ctx context.Context, key, member string, query *GeoRadiusQuery) *GeoLocationCmd
	GeoRadiusByMemberStore(ctx context.Context, key, member string, query *GeoRadiusQuery) *IntCmd
	GeoDist(ctx context.Context, key string, member1, member2, unit string) *FloatCmd
	GeoHash(ctx context.Context, key string, members ...string) *StringSliceCmd
}

type StatefulCmdable interface {
	Cmdable
	Auth(ctx context.Context, password string) *StatusCmd
	AuthACL(ctx context.Context, username, password string) *StatusCmd
	Select(ctx context.Context, index int) *StatusCmd
	SwapDB(ctx context.Context, index1, index2 int) *StatusCmd
	ClientSetName(ctx context.Context, name string) *BoolCmd
	Hello(ctx context.Context, ver int, username, password, clientName string) *MapStringInterfaceCmd
}

var (
	_ Cmdable = (*Client)(nil)
	_ Cmdable = (*Tx)(nil)
	_ Cmdable = (*Ring)(nil)
	_ Cmdable = (*ClusterClient)(nil)
)

type cmdable func(ctx context.Context, cmd Cmder) error

type statefulCmdable func(ctx context.Context, cmd Cmder) error

//------------------------------------------------------------------------------

func (c statefulCmdable) Auth(ctx context.Context, password string) *StatusCmd {
	cmd := NewStatusCmd(ctx, "auth", password)
	_ = c(ctx, cmd)
	return cmd
}

// AuthACL Perform an AUTH command, using the given user and pass.
// Should be used to authenticate the current connection with one of the connections defined in the ACL list
// when connecting to a Redis 6.0 instance, or greater, that is using the Redis ACL system.
func (c statefulCmdable) AuthACL(ctx context.Context, username, password string) *StatusCmd {
	cmd := NewStatusCmd(ctx, "auth", username, password)
	_ = c(ctx, cmd)
	return cmd
}

func (c cmdable) Wait(ctx context.Context, numSlaves int, timeout time.Duration) *IntCmd {
	cmd := NewIntCmd(ctx, "wait", numSlaves, int(timeout/time.Millisecond))
	_ = c(ctx, cmd)
	return cmd
}

func (c statefulCmdable) Select(ctx context.Context, index int) *StatusCmd {
	cmd := NewStatusCmd(ctx, "select", index)
	_ = c(ctx, cmd)
	return cmd
}

func (c statefulCmdable) SwapDB(ctx context.Context, index1, index2 int) *StatusCmd {
	cmd := NewStatusCmd(ctx, "swapdb", index1, index2)
	_ = c(ctx, cmd)
	return cmd
}

// ClientSetName assigns a name to the connection.
func (c statefulCmdable) ClientSetName(ctx context.Context, name string) *BoolCmd {
	cmd := NewBoolCmd(ctx, "client", "setname", name)
	_ = c(ctx, cmd)
	return cmd
}

// Hello Set the resp protocol used.
func (c statefulCmdable) Hello(ctx context.Context,
	ver int, username, password, clientName string) *MapStringInterfaceCmd {
	args := make([]interface{}, 0, 7)
	args = append(args, "hello", ver)
	if password != "" {
		if username != "" {
			args = append(args, "auth", username, password)
		} else {
			args = append(args, "auth", "default", password)
		}
	}
	if clientName != "" {
		args = append(args, "setname", clientName)
	}
	cmd := NewMapStringInterfaceCmd(ctx, args...)
	_ = c(ctx, cmd)
	return cmd
}

//------------------------------------------------------------------------------

func (c cmdable) Command(ctx context.Context) *CommandsInfoCmd {
	cmd := NewCommandsInfoCmd(ctx, "command")
	_ = c(ctx, cmd)
	return cmd
}

// ClientGetName returns the name of the connection.
func (c cmdable) ClientGetName(ctx context.Context) *StringCmd {
	cmd := NewStringCmd(ctx, "client", "getname")
	_ = c(ctx, cmd)
	return cmd
}

func (c cmdable) Echo(ctx context.Context, message interface{}) *StringCmd {
	cmd := NewStringCmd(ctx, "echo", message)
	_ = c(ctx, cmd)
	return cmd
}

func (c cmdable) Ping(ctx context.Context) *StatusCmd {
	cmd := NewStatusCmd(ctx, "ping")
	_ = c(ctx, cmd)
	return cmd
}

func (c cmdable) Quit(_ context.Context) *StatusCmd {
	panic("not implemented")
}

func (c cmdable) Del(ctx context.Context, keys ...string) *IntCmd {
	args := make([]interface{}, 1+len(keys))
	args[0] = "del"
	for i, key := range keys {
		args[1+i] = key
	}
	cmd := NewIntCmd(ctx, args...)
	_ = c(ctx, cmd)
	return cmd
}

func (c cmdable) Unlink(ctx context.Context, keys ...string) *IntCmd {
	args := make([]interface{}, 1+len(keys))
	args[0] = "unlink"
	for i, key := range keys {
		args[1+i] = key
	}
	cmd := NewIntCmd(ctx, args...)
	_ = c(ctx, cmd)
	return cmd
}

func (c cmdable) Dump(ctx context.Context, key string) *StringCmd {
	cmd := NewStringCmd(ctx, "dump", key)
	_ = c(ctx, cmd)
	return cmd
}

func (c cmdable) Exists(ctx context.Context, keys ...string) *IntCmd {
	args := make([]interface{}, 1+len(keys))
	args[0] = "exists"
	for i, key := range keys {
		args[1+i] = key
	}
	cmd := NewIntCmd(ctx, args...)
	_ = c(ctx, cmd)
	return cmd
}

func (c cmdable) Expire(ctx context.Context, key string, expiration time.Duration) *BoolCmd {
	cmd := NewBoolCmd(ctx, "expire", key, formatSec(ctx, expiration))
	_ = c(ctx, cmd)
	return cmd
}

func (c cmdable) ExpireAt(ctx context.Context, key string, tm time.Time) *BoolCmd {
	cmd := NewBoolCmd(ctx, "expireat", key, tm.Unix())
	_ = c(ctx, cmd)
	return cmd
}

func (c cmdable) Keys(ctx context.Context, pattern string) *StringSliceCmd {
	cmd := NewStringSliceCmd(ctx, "keys", pattern)
	_ = c(ctx, cmd)
	return cmd
}

func (c cmdable) Migrate(ctx context.Context, host, port, key string, db int, timeout time.Duration) *StatusCmd {
	cmd := NewStatusCmd(
		ctx,
		"migrate",
		host,
		port,
		key,
		db,
		formatMs(ctx, timeout),
	)
	cmd.setReadTimeout(timeout)
	_ = c(ctx, cmd)
	return cmd
}

func (c cmdable) Move(ctx context.Context, key string, db int) *BoolCmd {
	cmd := NewBoolCmd(ctx, "move", key, db)
	_ = c(ctx, cmd)
	return cmd
}

func (c cmdable) ObjectRefCount(ctx context.Context, key string) *IntCmd {
	cmd := NewIntCmd(ctx, "object", "refcount", key)
	_ = c(ctx, cmd)
	return cmd
}

func (c cmdable) ObjectEncoding(ctx context.Context, key string) *StringCmd {
	cmd := NewStringCmd(ctx, "object", "encoding", key)
	_ = c(ctx, cmd)
	return cmd
}

func (c cmdable) ObjectIdleTime(ctx context.Context, key string) *DurationCmd {
	cmd := NewDurationCmd(ctx, time.Second, "object", "idletime", key)
	_ = c(ctx, cmd)
	return cmd
}

func (c cmdable) Persist(ctx context.Context, key string) *BoolCmd {
	cmd := NewBoolCmd(ctx, "persist", key)
	_ = c(ctx, cmd)
	return cmd
}

func (c cmdable) PExpire(ctx context.Context, key string, expiration time.Duration) *BoolCmd {
	cmd := NewBoolCmd(ctx, "pexpire", key, formatMs(ctx, expiration))
	_ = c(ctx, cmd)
	return cmd
}

func (c cmdable) PExpireAt(ctx context.Context, key string, tm time.Time) *BoolCmd {
	cmd := NewBoolCmd(
		ctx,
		"pexpireat",
		key,
		tm.UnixNano()/int64(time.Millisecond),
	)
	_ = c(ctx, cmd)
	return cmd
}

func (c cmdable) PTTL(ctx context.Context, key string) *DurationCmd {
	cmd := NewDurationCmd(ctx, time.Millisecond, "pttl", key)
	_ = c(ctx, cmd)
	return cmd
}

func (c cmdable) RandomKey(ctx context.Context) *StringCmd {
	cmd := NewStringCmd(ctx, "randomkey")
	_ = c(ctx, cmd)
	return cmd
}

func (c cmdable) Rename(ctx context.Context, key, newkey string) *StatusCmd {
	cmd := NewStatusCmd(ctx, "rename", key, newkey)
	_ = c(ctx, cmd)
	return cmd
}

func (c cmdable) RenameNX(ctx context.Context, key, newkey string) *BoolCmd {
	cmd := NewBoolCmd(ctx, "renamenx", key, newkey)
	_ = c(ctx, cmd)
	return cmd
}

func (c cmdable) Restore(ctx context.Context, key string, ttl time.Duration, value string) *StatusCmd {
	cmd := NewStatusCmd(
		ctx,
		"restore",
		key,
		formatMs(ctx, ttl),
		value,
	)
	_ = c(ctx, cmd)
	return cmd
}

func (c cmdable) RestoreReplace(ctx context.Context, key string, ttl time.Duration, value string) *StatusCmd {
	cmd := NewStatusCmd(
		ctx,
		"restore",
		key,
		formatMs(ctx, ttl),
		value,
		"replace",
	)
	_ = c(ctx, cmd)
	return cmd
}

type Sort struct {
	By            string
	Offset, Count int64
	Get           []string
	Order         string
	Alpha         bool
}

func (sort *Sort) args(key string) []interface{} {
	args := []interface{}{"sort", key}
	if sort.By != "" {
		args = append(args, "by", sort.By)
	}
	if sort.Offset != 0 || sort.Count != 0 {
		args = append(args, "limit", sort.Offset, sort.Count)
	}
	for _, get := range sort.Get {
		args = append(args, "get", get)
	}
	if sort.Order != "" {
		args = append(args, sort.Order)
	}
	if sort.Alpha {
		args = append(args, "alpha")
	}
	return args
}

func (c cmdable) Sort(ctx context.Context, key string, sort *Sort) *StringSliceCmd {
	cmd := NewStringSliceCmd(ctx, sort.args(key)...)
	_ = c(ctx, cmd)
	return cmd
}

func (c cmdable) SortStore(ctx context.Context, key, store string, sort *Sort) *IntCmd {
	args := sort.args(key)
	if store != "" {
		args = append(args, "store", store)
	}
	cmd := NewIntCmd(ctx, args...)
	_ = c(ctx, cmd)
	return cmd
}

func (c cmdable) SortInterfaces(ctx context.Context, key string, sort *Sort) *SliceCmd {
	cmd := NewSliceCmd(ctx, sort.args(key)...)
	_ = c(ctx, cmd)
	return cmd
}

func (c cmdable) Touch(ctx context.Context, keys ...string) *IntCmd {
	args := make([]interface{}, len(keys)+1)
	args[0] = "touch"
	for i, key := range keys {
		args[i+1] = key
	}
	cmd := NewIntCmd(ctx, args...)
	_ = c(ctx, cmd)
	return cmd
}

func (c cmdable) TTL(ctx context.Context, key string) *DurationCmd {
	cmd := NewDurationCmd(ctx, time.Second, "ttl", key)
	_ = c(ctx, cmd)
	return cmd
}

func (c cmdable) Type(ctx context.Context, key string) *StatusCmd {
	cmd := NewStatusCmd(ctx, "type", key)
	_ = c(ctx, cmd)
	return cmd
}

func (c cmdable) Append(ctx context.Context, key, value string) *IntCmd {
	cmd := NewIntCmd(ctx, "append", key, value)
	_ = c(ctx, cmd)
	return cmd
}

func (c cmdable) Decr(ctx context.Context, key string) *IntCmd {
	cmd := NewIntCmd(ctx, "decr", key)
	_ = c(ctx, cmd)
	return cmd
}

func (c cmdable) DecrBy(ctx context.Context, key string, decrement int64) *IntCmd {
	cmd := NewIntCmd(ctx, "decrby", key, decrement)
	_ = c(ctx, cmd)
	return cmd
}

<<<<<<< HEAD
// Get redis `GET key` command. It returns redis.Nil error when key does not exist.
=======
// Get Redis `GET key` command. It returns redis.Nil error when key does not exist.
>>>>>>> b64f0876
func (c cmdable) Get(ctx context.Context, key string) *StringCmd {
	cmd := NewStringCmd(ctx, "get", key)
	_ = c(ctx, cmd)
	return cmd
}

func (c cmdable) GetRange(ctx context.Context, key string, start, end int64) *StringCmd {
	cmd := NewStringCmd(ctx, "getrange", key, start, end)
	_ = c(ctx, cmd)
	return cmd
}

func (c cmdable) GetSet(ctx context.Context, key string, value interface{}) *StringCmd {
	cmd := NewStringCmd(ctx, "getset", key, value)
	_ = c(ctx, cmd)
	return cmd
}

// GetEx An expiration of zero removes the TTL associated with the key (i.e. GETEX key persist).
// Requires Redis >= 6.2.0.
func (c cmdable) GetEx(ctx context.Context, key string, expiration time.Duration) *StringCmd {
	args := make([]interface{}, 0, 4)
	args = append(args, "getex", key)
	if expiration > 0 {
		if usePrecise(expiration) {
			args = append(args, "px", formatMs(ctx, expiration))
		} else {
			args = append(args, "ex", formatSec(ctx, expiration))
		}
	} else if expiration == 0 {
		args = append(args, "persist")
	}

	cmd := NewStringCmd(ctx, args...)
	_ = c(ctx, cmd)
	return cmd
}

// GetDel redis-server version >= 6.2.0.
func (c cmdable) GetDel(ctx context.Context, key string) *StringCmd {
	cmd := NewStringCmd(ctx, "getdel", key)
	_ = c(ctx, cmd)
	return cmd
}

func (c cmdable) Incr(ctx context.Context, key string) *IntCmd {
	cmd := NewIntCmd(ctx, "incr", key)
	_ = c(ctx, cmd)
	return cmd
}

func (c cmdable) IncrBy(ctx context.Context, key string, value int64) *IntCmd {
	cmd := NewIntCmd(ctx, "incrby", key, value)
	_ = c(ctx, cmd)
	return cmd
}

func (c cmdable) IncrByFloat(ctx context.Context, key string, value float64) *FloatCmd {
	cmd := NewFloatCmd(ctx, "incrbyfloat", key, value)
	_ = c(ctx, cmd)
	return cmd
}

func (c cmdable) MGet(ctx context.Context, keys ...string) *SliceCmd {
	args := make([]interface{}, 1+len(keys))
	args[0] = "mget"
	for i, key := range keys {
		args[1+i] = key
	}
	cmd := NewSliceCmd(ctx, args...)
	_ = c(ctx, cmd)
	return cmd
}

// MSet is like Set but accepts multiple values:
//   - MSet("key1", "value1", "key2", "value2")
//   - MSet([]string{"key1", "value1", "key2", "value2"})
//   - MSet(map[string]interface{}{"key1": "value1", "key2": "value2"})
func (c cmdable) MSet(ctx context.Context, values ...interface{}) *StatusCmd {
	args := make([]interface{}, 1, 1+len(values))
	args[0] = "mset"
	args = appendArgs(args, values)
	cmd := NewStatusCmd(ctx, args...)
	_ = c(ctx, cmd)
	return cmd
}

// MSetNX is like SetNX but accepts multiple values:
//   - MSetNX("key1", "value1", "key2", "value2")
//   - MSetNX([]string{"key1", "value1", "key2", "value2"})
//   - MSetNX(map[string]interface{}{"key1": "value1", "key2": "value2"})
func (c cmdable) MSetNX(ctx context.Context, values ...interface{}) *BoolCmd {
	args := make([]interface{}, 1, 1+len(values))
	args[0] = "msetnx"
	args = appendArgs(args, values)
	cmd := NewBoolCmd(ctx, args...)
	_ = c(ctx, cmd)
	return cmd
}

// Set Redis `SET key value [expiration]` command.
// Use expiration for `SETEX`-like behavior.
//
// Zero expiration means the key has no expiration time.
// KeepTTL is a Redis KEEPTTL option to keep existing TTL, it requires your redis-server version >= 6.0,
// otherwise you will receive an error: (error) ERR syntax error.
func (c cmdable) Set(ctx context.Context, key string, value interface{}, expiration time.Duration) *StatusCmd {
	args := make([]interface{}, 3, 5)
	args[0] = "set"
	args[1] = key
	args[2] = value
	if expiration > 0 {
		if usePrecise(expiration) {
			args = append(args, "px", formatMs(ctx, expiration))
		} else {
			args = append(args, "ex", formatSec(ctx, expiration))
		}
	} else if expiration == KeepTTL {
		args = append(args, "keepttl")
	}

	cmd := NewStatusCmd(ctx, args...)
	_ = c(ctx, cmd)
	return cmd
}

// SetArgs provides arguments for the SetArgs function.
type SetArgs struct {
	// Mode can be `NX` or `XX` or empty.
	Mode string

	// Zero `TTL` or `Expiration` means that the key has no expiration time.
	TTL      time.Duration
	ExpireAt time.Time

	// When Get is true, the command returns the old value stored at key, or nil when key did not exist.
	Get bool

	// KeepTTL is a Redis KEEPTTL option to keep existing TTL, it requires your redis-server version >= 6.0,
	// otherwise you will receive an error: (error) ERR syntax error.
	KeepTTL bool
}

// SetArgs supports all the options that the SET command supports.
// It is the alternative to the Set function when you want
// to have more control over the options.
func (c cmdable) SetArgs(ctx context.Context, key string, value interface{}, a SetArgs) *StatusCmd {
	args := []interface{}{"set", key, value}

	if a.KeepTTL {
		args = append(args, "keepttl")
	}

	if !a.ExpireAt.IsZero() {
		args = append(args, "exat", a.ExpireAt.Unix())
	}
	if a.TTL > 0 {
		if usePrecise(a.TTL) {
			args = append(args, "px", formatMs(ctx, a.TTL))
		} else {
			args = append(args, "ex", formatSec(ctx, a.TTL))
		}
	}

	if a.Mode != "" {
		args = append(args, a.Mode)
	}

	if a.Get {
		args = append(args, "get")
	}

	cmd := NewStatusCmd(ctx, args...)
	_ = c(ctx, cmd)
	return cmd
}

// SetEX Redis `SETEX key expiration value` command.
func (c cmdable) SetEX(ctx context.Context, key string, value interface{}, expiration time.Duration) *StatusCmd {
	cmd := NewStatusCmd(ctx, "setex", key, formatSec(ctx, expiration), value)
	_ = c(ctx, cmd)
	return cmd
}

// SetNX Redis `SET key value [expiration] NX` command.
//
// Zero expiration means the key has no expiration time.
// KeepTTL is a Redis KEEPTTL option to keep existing TTL, it requires your redis-server version >= 6.0,
// otherwise you will receive an error: (error) ERR syntax error.
func (c cmdable) SetNX(ctx context.Context, key string, value interface{}, expiration time.Duration) *BoolCmd {
	var cmd *BoolCmd
	switch expiration {
	case 0:
		// Use old `SETNX` to support old Redis versions.
		cmd = NewBoolCmd(ctx, "setnx", key, value)
	case KeepTTL:
		cmd = NewBoolCmd(ctx, "set", key, value, "keepttl", "nx")
	default:
		if usePrecise(expiration) {
			cmd = NewBoolCmd(ctx, "set", key, value, "px", formatMs(ctx, expiration), "nx")
		} else {
			cmd = NewBoolCmd(ctx, "set", key, value, "ex", formatSec(ctx, expiration), "nx")
		}
	}

	_ = c(ctx, cmd)
	return cmd
}

// SetXX Redis `SET key value [expiration] XX` command.
//
// Zero expiration means the key has no expiration time.
// KeepTTL is a Redis KEEPTTL option to keep existing TTL, it requires your redis-server version >= 6.0,
// otherwise you will receive an error: (error) ERR syntax error.
func (c cmdable) SetXX(ctx context.Context, key string, value interface{}, expiration time.Duration) *BoolCmd {
	var cmd *BoolCmd
	switch expiration {
	case 0:
		cmd = NewBoolCmd(ctx, "set", key, value, "xx")
	case KeepTTL:
		cmd = NewBoolCmd(ctx, "set", key, value, "keepttl", "xx")
	default:
		if usePrecise(expiration) {
			cmd = NewBoolCmd(ctx, "set", key, value, "px", formatMs(ctx, expiration), "xx")
		} else {
			cmd = NewBoolCmd(ctx, "set", key, value, "ex", formatSec(ctx, expiration), "xx")
		}
	}

	_ = c(ctx, cmd)
	return cmd
}

func (c cmdable) SetRange(ctx context.Context, key string, offset int64, value string) *IntCmd {
	cmd := NewIntCmd(ctx, "setrange", key, offset, value)
	_ = c(ctx, cmd)
	return cmd
}

func (c cmdable) StrLen(ctx context.Context, key string) *IntCmd {
	cmd := NewIntCmd(ctx, "strlen", key)
	_ = c(ctx, cmd)
	return cmd
}

//------------------------------------------------------------------------------

func (c cmdable) GetBit(ctx context.Context, key string, offset int64) *IntCmd {
	cmd := NewIntCmd(ctx, "getbit", key, offset)
	_ = c(ctx, cmd)
	return cmd
}

func (c cmdable) SetBit(ctx context.Context, key string, offset int64, value int) *IntCmd {
	cmd := NewIntCmd(
		ctx,
		"setbit",
		key,
		offset,
		value,
	)
	_ = c(ctx, cmd)
	return cmd
}

type BitCount struct {
	Start, End int64
}

func (c cmdable) BitCount(ctx context.Context, key string, bitCount *BitCount) *IntCmd {
	args := []interface{}{"bitcount", key}
	if bitCount != nil {
		args = append(
			args,
			bitCount.Start,
			bitCount.End,
		)
	}
	cmd := NewIntCmd(ctx, args...)
	_ = c(ctx, cmd)
	return cmd
}

func (c cmdable) bitOp(ctx context.Context, op, destKey string, keys ...string) *IntCmd {
	args := make([]interface{}, 3+len(keys))
	args[0] = "bitop"
	args[1] = op
	args[2] = destKey
	for i, key := range keys {
		args[3+i] = key
	}
	cmd := NewIntCmd(ctx, args...)
	_ = c(ctx, cmd)
	return cmd
}

func (c cmdable) BitOpAnd(ctx context.Context, destKey string, keys ...string) *IntCmd {
	return c.bitOp(ctx, "and", destKey, keys...)
}

func (c cmdable) BitOpOr(ctx context.Context, destKey string, keys ...string) *IntCmd {
	return c.bitOp(ctx, "or", destKey, keys...)
}

func (c cmdable) BitOpXor(ctx context.Context, destKey string, keys ...string) *IntCmd {
	return c.bitOp(ctx, "xor", destKey, keys...)
}

func (c cmdable) BitOpNot(ctx context.Context, destKey string, key string) *IntCmd {
	return c.bitOp(ctx, "not", destKey, key)
}

func (c cmdable) BitPos(ctx context.Context, key string, bit int64, pos ...int64) *IntCmd {
	args := make([]interface{}, 3+len(pos))
	args[0] = "bitpos"
	args[1] = key
	args[2] = bit
	switch len(pos) {
	case 0:
	case 1:
		args[3] = pos[0]
	case 2:
		args[3] = pos[0]
		args[4] = pos[1]
	default:
		panic("too many arguments")
	}
	cmd := NewIntCmd(ctx, args...)
	_ = c(ctx, cmd)
	return cmd
}

func (c cmdable) BitField(ctx context.Context, key string, args ...interface{}) *IntSliceCmd {
	a := make([]interface{}, 0, 2+len(args))
	a = append(a, "bitfield")
	a = append(a, key)
	a = append(a, args...)
	cmd := NewIntSliceCmd(ctx, a...)
	_ = c(ctx, cmd)
	return cmd
}

//------------------------------------------------------------------------------

func (c cmdable) Scan(ctx context.Context, cursor uint64, match string, count int64) *ScanCmd {
	args := []interface{}{"scan", cursor}
	if match != "" {
		args = append(args, "match", match)
	}
	if count > 0 {
		args = append(args, "count", count)
	}
	cmd := NewScanCmd(ctx, c, args...)
	_ = c(ctx, cmd)
	return cmd
}

func (c cmdable) ScanType(ctx context.Context, cursor uint64, match string, count int64, keyType string) *ScanCmd {
	args := []interface{}{"scan", cursor}
	if match != "" {
		args = append(args, "match", match)
	}
	if count > 0 {
		args = append(args, "count", count)
	}
	if keyType != "" {
		args = append(args, "type", keyType)
	}
	cmd := NewScanCmd(ctx, c, args...)
	_ = c(ctx, cmd)
	return cmd
}

func (c cmdable) SScan(ctx context.Context, key string, cursor uint64, match string, count int64) *ScanCmd {
	args := []interface{}{"sscan", key, cursor}
	if match != "" {
		args = append(args, "match", match)
	}
	if count > 0 {
		args = append(args, "count", count)
	}
	cmd := NewScanCmd(ctx, c, args...)
	_ = c(ctx, cmd)
	return cmd
}

func (c cmdable) HScan(ctx context.Context, key string, cursor uint64, match string, count int64) *ScanCmd {
	args := []interface{}{"hscan", key, cursor}
	if match != "" {
		args = append(args, "match", match)
	}
	if count > 0 {
		args = append(args, "count", count)
	}
	cmd := NewScanCmd(ctx, c, args...)
	_ = c(ctx, cmd)
	return cmd
}

func (c cmdable) ZScan(ctx context.Context, key string, cursor uint64, match string, count int64) *ScanCmd {
	args := []interface{}{"zscan", key, cursor}
	if match != "" {
		args = append(args, "match", match)
	}
	if count > 0 {
		args = append(args, "count", count)
	}
	cmd := NewScanCmd(ctx, c, args...)
	_ = c(ctx, cmd)
	return cmd
}

//------------------------------------------------------------------------------

func (c cmdable) HDel(ctx context.Context, key string, fields ...string) *IntCmd {
	args := make([]interface{}, 2+len(fields))
	args[0] = "hdel"
	args[1] = key
	for i, field := range fields {
		args[2+i] = field
	}
	cmd := NewIntCmd(ctx, args...)
	_ = c(ctx, cmd)
	return cmd
}

func (c cmdable) HExists(ctx context.Context, key, field string) *BoolCmd {
	cmd := NewBoolCmd(ctx, "hexists", key, field)
	_ = c(ctx, cmd)
	return cmd
}

func (c cmdable) HGet(ctx context.Context, key, field string) *StringCmd {
	cmd := NewStringCmd(ctx, "hget", key, field)
	_ = c(ctx, cmd)
	return cmd
}

func (c cmdable) HGetAll(ctx context.Context, key string) *MapStringStringCmd {
	cmd := NewMapStringStringCmd(ctx, "hgetall", key)
	_ = c(ctx, cmd)
	return cmd
}

func (c cmdable) HIncrBy(ctx context.Context, key, field string, incr int64) *IntCmd {
	cmd := NewIntCmd(ctx, "hincrby", key, field, incr)
	_ = c(ctx, cmd)
	return cmd
}

func (c cmdable) HIncrByFloat(ctx context.Context, key, field string, incr float64) *FloatCmd {
	cmd := NewFloatCmd(ctx, "hincrbyfloat", key, field, incr)
	_ = c(ctx, cmd)
	return cmd
}

func (c cmdable) HKeys(ctx context.Context, key string) *StringSliceCmd {
	cmd := NewStringSliceCmd(ctx, "hkeys", key)
	_ = c(ctx, cmd)
	return cmd
}

func (c cmdable) HLen(ctx context.Context, key string) *IntCmd {
	cmd := NewIntCmd(ctx, "hlen", key)
	_ = c(ctx, cmd)
	return cmd
}

// HMGet returns the values for the specified fields in the hash stored at key.
// It returns an interface{} to distinguish between empty string and nil value.
func (c cmdable) HMGet(ctx context.Context, key string, fields ...string) *SliceCmd {
	args := make([]interface{}, 2+len(fields))
	args[0] = "hmget"
	args[1] = key
	for i, field := range fields {
		args[2+i] = field
	}
	cmd := NewSliceCmd(ctx, args...)
	_ = c(ctx, cmd)
	return cmd
}

// HSet accepts values in following formats:
//   - HSet("myhash", "key1", "value1", "key2", "value2")
//   - HSet("myhash", []string{"key1", "value1", "key2", "value2"})
//   - HSet("myhash", map[string]interface{}{"key1": "value1", "key2": "value2"})
//
// Note that it requires Redis v4 for multiple field/value pairs support.
func (c cmdable) HSet(ctx context.Context, key string, values ...interface{}) *IntCmd {
	args := make([]interface{}, 2, 2+len(values))
	args[0] = "hset"
	args[1] = key
	args = appendArgs(args, values)
	cmd := NewIntCmd(ctx, args...)
	_ = c(ctx, cmd)
	return cmd
}

// HMSet is a deprecated version of HSet left for compatibility with Redis 3.
func (c cmdable) HMSet(ctx context.Context, key string, values ...interface{}) *BoolCmd {
	args := make([]interface{}, 2, 2+len(values))
	args[0] = "hmset"
	args[1] = key
	args = appendArgs(args, values)
	cmd := NewBoolCmd(ctx, args...)
	_ = c(ctx, cmd)
	return cmd
}

func (c cmdable) HSetNX(ctx context.Context, key, field string, value interface{}) *BoolCmd {
	cmd := NewBoolCmd(ctx, "hsetnx", key, field, value)
	_ = c(ctx, cmd)
	return cmd
}

func (c cmdable) HVals(ctx context.Context, key string) *StringSliceCmd {
	cmd := NewStringSliceCmd(ctx, "hvals", key)
	_ = c(ctx, cmd)
	return cmd
}

// HRandField redis-server version >= 6.2.0.
<<<<<<< HEAD
func (c cmdable) HRandField(ctx context.Context, key string, count int) *StringSliceCmd {
	cmd := NewStringSliceCmd(ctx, "hrandfield", key, count)
	_ = c(ctx, cmd)
	return cmd
}
=======
func (c cmdable) HRandField(ctx context.Context, key string, count int, withValues bool) *StringSliceCmd {
	args := make([]interface{}, 0, 4)

	// Although count=0 is meaningless, redis accepts count=0.
	args = append(args, "hrandfield", key, count)
	if withValues {
		args = append(args, "withvalues")
	}
>>>>>>> b64f0876

// HRandFieldWithValues redis-server version >= 6.2.0.
func (c cmdable) HRandFieldWithValues(ctx context.Context, key string, count int) *KeyValueSliceCmd {
	cmd := NewKeyValueSliceCmd(ctx, "hrandfield", key, count, "withvalues")
	_ = c(ctx, cmd)
	return cmd
}

//------------------------------------------------------------------------------

func (c cmdable) BLPop(ctx context.Context, timeout time.Duration, keys ...string) *StringSliceCmd {
	args := make([]interface{}, 1+len(keys)+1)
	args[0] = "blpop"
	for i, key := range keys {
		args[1+i] = key
	}
	args[len(args)-1] = formatSec(ctx, timeout)
	cmd := NewStringSliceCmd(ctx, args...)
	cmd.setReadTimeout(timeout)
	_ = c(ctx, cmd)
	return cmd
}

func (c cmdable) BRPop(ctx context.Context, timeout time.Duration, keys ...string) *StringSliceCmd {
	args := make([]interface{}, 1+len(keys)+1)
	args[0] = "brpop"
	for i, key := range keys {
		args[1+i] = key
	}
	args[len(keys)+1] = formatSec(ctx, timeout)
	cmd := NewStringSliceCmd(ctx, args...)
	cmd.setReadTimeout(timeout)
	_ = c(ctx, cmd)
	return cmd
}

func (c cmdable) BRPopLPush(ctx context.Context, source, destination string, timeout time.Duration) *StringCmd {
	cmd := NewStringCmd(
		ctx,
		"brpoplpush",
		source,
		destination,
		formatSec(ctx, timeout),
	)
	cmd.setReadTimeout(timeout)
	_ = c(ctx, cmd)
	return cmd
}

func (c cmdable) LIndex(ctx context.Context, key string, index int64) *StringCmd {
	cmd := NewStringCmd(ctx, "lindex", key, index)
	_ = c(ctx, cmd)
	return cmd
}

func (c cmdable) LInsert(ctx context.Context, key, op string, pivot, value interface{}) *IntCmd {
	cmd := NewIntCmd(ctx, "linsert", key, op, pivot, value)
	_ = c(ctx, cmd)
	return cmd
}

func (c cmdable) LInsertBefore(ctx context.Context, key string, pivot, value interface{}) *IntCmd {
	cmd := NewIntCmd(ctx, "linsert", key, "before", pivot, value)
	_ = c(ctx, cmd)
	return cmd
}

func (c cmdable) LInsertAfter(ctx context.Context, key string, pivot, value interface{}) *IntCmd {
	cmd := NewIntCmd(ctx, "linsert", key, "after", pivot, value)
	_ = c(ctx, cmd)
	return cmd
}

func (c cmdable) LLen(ctx context.Context, key string) *IntCmd {
	cmd := NewIntCmd(ctx, "llen", key)
	_ = c(ctx, cmd)
	return cmd
}

func (c cmdable) LPop(ctx context.Context, key string) *StringCmd {
	cmd := NewStringCmd(ctx, "lpop", key)
	_ = c(ctx, cmd)
	return cmd
}

func (c cmdable) LPopCount(ctx context.Context, key string, count int) *StringSliceCmd {
	cmd := NewStringSliceCmd(ctx, "lpop", key, count)
	_ = c(ctx, cmd)
	return cmd
}

type LPosArgs struct {
	Rank, MaxLen int64
}

func (c cmdable) LPos(ctx context.Context, key string, value string, a LPosArgs) *IntCmd {
	args := []interface{}{"lpos", key, value}
	if a.Rank != 0 {
		args = append(args, "rank", a.Rank)
	}
	if a.MaxLen != 0 {
		args = append(args, "maxlen", a.MaxLen)
	}

	cmd := NewIntCmd(ctx, args...)
	_ = c(ctx, cmd)
	return cmd
}

func (c cmdable) LPosCount(ctx context.Context, key string, value string, count int64, a LPosArgs) *IntSliceCmd {
	args := []interface{}{"lpos", key, value, "count", count}
	if a.Rank != 0 {
		args = append(args, "rank", a.Rank)
	}
	if a.MaxLen != 0 {
		args = append(args, "maxlen", a.MaxLen)
	}
	cmd := NewIntSliceCmd(ctx, args...)
	_ = c(ctx, cmd)
	return cmd
}

func (c cmdable) LPush(ctx context.Context, key string, values ...interface{}) *IntCmd {
	args := make([]interface{}, 2, 2+len(values))
	args[0] = "lpush"
	args[1] = key
	args = appendArgs(args, values)
	cmd := NewIntCmd(ctx, args...)
	_ = c(ctx, cmd)
	return cmd
}

func (c cmdable) LPushX(ctx context.Context, key string, values ...interface{}) *IntCmd {
	args := make([]interface{}, 2, 2+len(values))
	args[0] = "lpushx"
	args[1] = key
	args = appendArgs(args, values)
	cmd := NewIntCmd(ctx, args...)
	_ = c(ctx, cmd)
	return cmd
}

func (c cmdable) LRange(ctx context.Context, key string, start, stop int64) *StringSliceCmd {
	cmd := NewStringSliceCmd(
		ctx,
		"lrange",
		key,
		start,
		stop,
	)
	_ = c(ctx, cmd)
	return cmd
}

func (c cmdable) LRem(ctx context.Context, key string, count int64, value interface{}) *IntCmd {
	cmd := NewIntCmd(ctx, "lrem", key, count, value)
	_ = c(ctx, cmd)
	return cmd
}

func (c cmdable) LSet(ctx context.Context, key string, index int64, value interface{}) *StatusCmd {
	cmd := NewStatusCmd(ctx, "lset", key, index, value)
	_ = c(ctx, cmd)
	return cmd
}

func (c cmdable) LTrim(ctx context.Context, key string, start, stop int64) *StatusCmd {
	cmd := NewStatusCmd(
		ctx,
		"ltrim",
		key,
		start,
		stop,
	)
	_ = c(ctx, cmd)
	return cmd
}

func (c cmdable) RPop(ctx context.Context, key string) *StringCmd {
	cmd := NewStringCmd(ctx, "rpop", key)
	_ = c(ctx, cmd)
	return cmd
}

func (c cmdable) RPopLPush(ctx context.Context, source, destination string) *StringCmd {
	cmd := NewStringCmd(ctx, "rpoplpush", source, destination)
	_ = c(ctx, cmd)
	return cmd
}

func (c cmdable) RPush(ctx context.Context, key string, values ...interface{}) *IntCmd {
	args := make([]interface{}, 2, 2+len(values))
	args[0] = "rpush"
	args[1] = key
	args = appendArgs(args, values)
	cmd := NewIntCmd(ctx, args...)
	_ = c(ctx, cmd)
	return cmd
}

func (c cmdable) RPushX(ctx context.Context, key string, values ...interface{}) *IntCmd {
	args := make([]interface{}, 2, 2+len(values))
	args[0] = "rpushx"
	args[1] = key
	args = appendArgs(args, values)
	cmd := NewIntCmd(ctx, args...)
	_ = c(ctx, cmd)
	return cmd
}

func (c cmdable) LMove(ctx context.Context, source, destination, srcpos, destpos string) *StringCmd {
	cmd := NewStringCmd(ctx, "lmove", source, destination, srcpos, destpos)
	_ = c(ctx, cmd)
	return cmd
}

//------------------------------------------------------------------------------

func (c cmdable) SAdd(ctx context.Context, key string, members ...interface{}) *IntCmd {
	args := make([]interface{}, 2, 2+len(members))
	args[0] = "sadd"
	args[1] = key
	args = appendArgs(args, members)
	cmd := NewIntCmd(ctx, args...)
	_ = c(ctx, cmd)
	return cmd
}

func (c cmdable) SCard(ctx context.Context, key string) *IntCmd {
	cmd := NewIntCmd(ctx, "scard", key)
	_ = c(ctx, cmd)
	return cmd
}

func (c cmdable) SDiff(ctx context.Context, keys ...string) *StringSliceCmd {
	args := make([]interface{}, 1+len(keys))
	args[0] = "sdiff"
	for i, key := range keys {
		args[1+i] = key
	}
	cmd := NewStringSliceCmd(ctx, args...)
	_ = c(ctx, cmd)
	return cmd
}

func (c cmdable) SDiffStore(ctx context.Context, destination string, keys ...string) *IntCmd {
	args := make([]interface{}, 2+len(keys))
	args[0] = "sdiffstore"
	args[1] = destination
	for i, key := range keys {
		args[2+i] = key
	}
	cmd := NewIntCmd(ctx, args...)
	_ = c(ctx, cmd)
	return cmd
}

func (c cmdable) SInter(ctx context.Context, keys ...string) *StringSliceCmd {
	args := make([]interface{}, 1+len(keys))
	args[0] = "sinter"
	for i, key := range keys {
		args[1+i] = key
	}
	cmd := NewStringSliceCmd(ctx, args...)
	_ = c(ctx, cmd)
	return cmd
}

func (c cmdable) SInterStore(ctx context.Context, destination string, keys ...string) *IntCmd {
	args := make([]interface{}, 2+len(keys))
	args[0] = "sinterstore"
	args[1] = destination
	for i, key := range keys {
		args[2+i] = key
	}
	cmd := NewIntCmd(ctx, args...)
	_ = c(ctx, cmd)
	return cmd
}

func (c cmdable) SIsMember(ctx context.Context, key string, member interface{}) *BoolCmd {
	cmd := NewBoolCmd(ctx, "sismember", key, member)
	_ = c(ctx, cmd)
	return cmd
}

// SMIsMember Redis `SMISMEMBER key member [member ...]` command.
func (c cmdable) SMIsMember(ctx context.Context, key string, members ...interface{}) *BoolSliceCmd {
	args := make([]interface{}, 2, 2+len(members))
	args[0] = "smismember"
	args[1] = key
	args = appendArgs(args, members)
	cmd := NewBoolSliceCmd(ctx, args...)
	_ = c(ctx, cmd)
	return cmd
}

// SMembers Redis `SMEMBERS key` command output as a slice.
func (c cmdable) SMembers(ctx context.Context, key string) *StringSliceCmd {
	cmd := NewStringSliceCmd(ctx, "smembers", key)
	_ = c(ctx, cmd)
	return cmd
}

// SMembersMap Redis `SMEMBERS key` command output as a map.
func (c cmdable) SMembersMap(ctx context.Context, key string) *StringStructMapCmd {
	cmd := NewStringStructMapCmd(ctx, "smembers", key)
	_ = c(ctx, cmd)
	return cmd
}

func (c cmdable) SMove(ctx context.Context, source, destination string, member interface{}) *BoolCmd {
	cmd := NewBoolCmd(ctx, "smove", source, destination, member)
	_ = c(ctx, cmd)
	return cmd
}

// SPop Redis `SPOP key` command.
func (c cmdable) SPop(ctx context.Context, key string) *StringCmd {
	cmd := NewStringCmd(ctx, "spop", key)
	_ = c(ctx, cmd)
	return cmd
}

// SPopN Redis `SPOP key count` command.
func (c cmdable) SPopN(ctx context.Context, key string, count int64) *StringSliceCmd {
	cmd := NewStringSliceCmd(ctx, "spop", key, count)
	_ = c(ctx, cmd)
	return cmd
}

// SRandMember Redis `SRANDMEMBER key` command.
func (c cmdable) SRandMember(ctx context.Context, key string) *StringCmd {
	cmd := NewStringCmd(ctx, "srandmember", key)
	_ = c(ctx, cmd)
	return cmd
}

// SRandMemberN Redis `SRANDMEMBER key count` command.
func (c cmdable) SRandMemberN(ctx context.Context, key string, count int64) *StringSliceCmd {
	cmd := NewStringSliceCmd(ctx, "srandmember", key, count)
	_ = c(ctx, cmd)
	return cmd
}

func (c cmdable) SRem(ctx context.Context, key string, members ...interface{}) *IntCmd {
	args := make([]interface{}, 2, 2+len(members))
	args[0] = "srem"
	args[1] = key
	args = appendArgs(args, members)
	cmd := NewIntCmd(ctx, args...)
	_ = c(ctx, cmd)
	return cmd
}

func (c cmdable) SUnion(ctx context.Context, keys ...string) *StringSliceCmd {
	args := make([]interface{}, 1+len(keys))
	args[0] = "sunion"
	for i, key := range keys {
		args[1+i] = key
	}
	cmd := NewStringSliceCmd(ctx, args...)
	_ = c(ctx, cmd)
	return cmd
}

func (c cmdable) SUnionStore(ctx context.Context, destination string, keys ...string) *IntCmd {
	args := make([]interface{}, 2+len(keys))
	args[0] = "sunionstore"
	args[1] = destination
	for i, key := range keys {
		args[2+i] = key
	}
	cmd := NewIntCmd(ctx, args...)
	_ = c(ctx, cmd)
	return cmd
}

//------------------------------------------------------------------------------

// XAddArgs accepts values in the following formats:
//   - XAddArgs.Values = []interface{}{"key1", "value1", "key2", "value2"}
//   - XAddArgs.Values = []string("key1", "value1", "key2", "value2")
//   - XAddArgs.Values = map[string]interface{}{"key1": "value1", "key2": "value2"}
//
// Note that map will not preserve the order of key-value pairs.
// MaxLen/MaxLenApprox and MinID are in conflict, only one of them can be used.
type XAddArgs struct {
	Stream     string
	NoMkStream bool
	MaxLen     int64 // MAXLEN N

	// Deprecated: use MaxLen+Approx, remove in v9.
	MaxLenApprox int64 // MAXLEN ~ N

	MinID string
	// Approx causes MaxLen and MinID to use "~" matcher (instead of "=").
	Approx bool
	Limit  int64
	ID     string
	Values interface{}
}

// XAdd a.Limit has a bug, please confirm it and use it.
// issue: https://github.com/redis/redis/issues/9046
func (c cmdable) XAdd(ctx context.Context, a *XAddArgs) *StringCmd {
	args := make([]interface{}, 0, 11)
	args = append(args, "xadd", a.Stream)
	if a.NoMkStream {
		args = append(args, "nomkstream")
	}
	switch {
	case a.MaxLen > 0:
		if a.Approx {
			args = append(args, "maxlen", "~", a.MaxLen)
		} else {
			args = append(args, "maxlen", a.MaxLen)
		}
	case a.MaxLenApprox > 0:
		// TODO remove in v9.
		args = append(args, "maxlen", "~", a.MaxLenApprox)
	case a.MinID != "":
		if a.Approx {
			args = append(args, "minid", "~", a.MinID)
		} else {
			args = append(args, "minid", a.MinID)
		}
	}
	if a.Limit > 0 {
		args = append(args, "limit", a.Limit)
	}
	if a.ID != "" {
		args = append(args, a.ID)
	} else {
		args = append(args, "*")
	}
	args = appendArg(args, a.Values)

	cmd := NewStringCmd(ctx, args...)
	_ = c(ctx, cmd)
	return cmd
}

func (c cmdable) XDel(ctx context.Context, stream string, ids ...string) *IntCmd {
	args := []interface{}{"xdel", stream}
	for _, id := range ids {
		args = append(args, id)
	}
	cmd := NewIntCmd(ctx, args...)
	_ = c(ctx, cmd)
	return cmd
}

func (c cmdable) XLen(ctx context.Context, stream string) *IntCmd {
	cmd := NewIntCmd(ctx, "xlen", stream)
	_ = c(ctx, cmd)
	return cmd
}

func (c cmdable) XRange(ctx context.Context, stream, start, stop string) *XMessageSliceCmd {
	cmd := NewXMessageSliceCmd(ctx, "xrange", stream, start, stop)
	_ = c(ctx, cmd)
	return cmd
}

func (c cmdable) XRangeN(ctx context.Context, stream, start, stop string, count int64) *XMessageSliceCmd {
	cmd := NewXMessageSliceCmd(ctx, "xrange", stream, start, stop, "count", count)
	_ = c(ctx, cmd)
	return cmd
}

func (c cmdable) XRevRange(ctx context.Context, stream, start, stop string) *XMessageSliceCmd {
	cmd := NewXMessageSliceCmd(ctx, "xrevrange", stream, start, stop)
	_ = c(ctx, cmd)
	return cmd
}

func (c cmdable) XRevRangeN(ctx context.Context, stream, start, stop string, count int64) *XMessageSliceCmd {
	cmd := NewXMessageSliceCmd(ctx, "xrevrange", stream, start, stop, "count", count)
	_ = c(ctx, cmd)
	return cmd
}

type XReadArgs struct {
	Streams []string // list of streams and ids, e.g. stream1 stream2 id1 id2
	Count   int64
	Block   time.Duration
}

func (c cmdable) XRead(ctx context.Context, a *XReadArgs) *XStreamSliceCmd {
	args := make([]interface{}, 0, 5+len(a.Streams))
	args = append(args, "xread")

	keyPos := int8(1)
	if a.Count > 0 {
		args = append(args, "count")
		args = append(args, a.Count)
		keyPos += 2
	}
	if a.Block >= 0 {
		args = append(args, "block")
		args = append(args, int64(a.Block/time.Millisecond))
		keyPos += 2
	}
	args = append(args, "streams")
	keyPos++
	for _, s := range a.Streams {
		args = append(args, s)
	}

	cmd := NewXStreamSliceCmd(ctx, args...)
	if a.Block >= 0 {
		cmd.setReadTimeout(a.Block)
	}
	cmd.setFirstKeyPos(keyPos)
	_ = c(ctx, cmd)
	return cmd
}

func (c cmdable) XReadStreams(ctx context.Context, streams ...string) *XStreamSliceCmd {
	return c.XRead(ctx, &XReadArgs{
		Streams: streams,
		Block:   -1,
	})
}

func (c cmdable) XGroupCreate(ctx context.Context, stream, group, start string) *StatusCmd {
	cmd := NewStatusCmd(ctx, "xgroup", "create", stream, group, start)
	_ = c(ctx, cmd)
	return cmd
}

func (c cmdable) XGroupCreateMkStream(ctx context.Context, stream, group, start string) *StatusCmd {
	cmd := NewStatusCmd(ctx, "xgroup", "create", stream, group, start, "mkstream")
	_ = c(ctx, cmd)
	return cmd
}

func (c cmdable) XGroupSetID(ctx context.Context, stream, group, start string) *StatusCmd {
	cmd := NewStatusCmd(ctx, "xgroup", "setid", stream, group, start)
	_ = c(ctx, cmd)
	return cmd
}

func (c cmdable) XGroupDestroy(ctx context.Context, stream, group string) *IntCmd {
	cmd := NewIntCmd(ctx, "xgroup", "destroy", stream, group)
	_ = c(ctx, cmd)
	return cmd
}

func (c cmdable) XGroupCreateConsumer(ctx context.Context, stream, group, consumer string) *IntCmd {
	cmd := NewIntCmd(ctx, "xgroup", "createconsumer", stream, group, consumer)
	_ = c(ctx, cmd)
	return cmd
}

func (c cmdable) XGroupDelConsumer(ctx context.Context, stream, group, consumer string) *IntCmd {
	cmd := NewIntCmd(ctx, "xgroup", "delconsumer", stream, group, consumer)
	_ = c(ctx, cmd)
	return cmd
}

type XReadGroupArgs struct {
	Group    string
	Consumer string
	Streams  []string // list of streams and ids, e.g. stream1 stream2 id1 id2
	Count    int64
	Block    time.Duration
	NoAck    bool
}

func (c cmdable) XReadGroup(ctx context.Context, a *XReadGroupArgs) *XStreamSliceCmd {
	args := make([]interface{}, 0, 8+len(a.Streams))
	args = append(args, "xreadgroup", "group", a.Group, a.Consumer)

	keyPos := int8(4)
	if a.Count > 0 {
		args = append(args, "count", a.Count)
		keyPos += 2
	}
	if a.Block >= 0 {
		args = append(args, "block", int64(a.Block/time.Millisecond))
		keyPos += 2
	}
	if a.NoAck {
		args = append(args, "noack")
		keyPos++
	}
	args = append(args, "streams")
	keyPos++
	for _, s := range a.Streams {
		args = append(args, s)
	}

	cmd := NewXStreamSliceCmd(ctx, args...)
	if a.Block >= 0 {
		cmd.setReadTimeout(a.Block)
	}
	cmd.setFirstKeyPos(keyPos)
	_ = c(ctx, cmd)
	return cmd
}

func (c cmdable) XAck(ctx context.Context, stream, group string, ids ...string) *IntCmd {
	args := []interface{}{"xack", stream, group}
	for _, id := range ids {
		args = append(args, id)
	}
	cmd := NewIntCmd(ctx, args...)
	_ = c(ctx, cmd)
	return cmd
}

func (c cmdable) XPending(ctx context.Context, stream, group string) *XPendingCmd {
	cmd := NewXPendingCmd(ctx, "xpending", stream, group)
	_ = c(ctx, cmd)
	return cmd
}

type XPendingExtArgs struct {
	Stream   string
	Group    string
	Idle     time.Duration
	Start    string
	End      string
	Count    int64
	Consumer string
}

func (c cmdable) XPendingExt(ctx context.Context, a *XPendingExtArgs) *XPendingExtCmd {
	args := make([]interface{}, 0, 9)
	args = append(args, "xpending", a.Stream, a.Group)
	if a.Idle != 0 {
		args = append(args, "idle", formatMs(ctx, a.Idle))
	}
	args = append(args, a.Start, a.End, a.Count)
	if a.Consumer != "" {
		args = append(args, a.Consumer)
	}
	cmd := NewXPendingExtCmd(ctx, args...)
	_ = c(ctx, cmd)
	return cmd
}

type XAutoClaimArgs struct {
	Stream   string
	Group    string
	MinIdle  time.Duration
	Start    string
	Count    int64
	Consumer string
}

func (c cmdable) XAutoClaim(ctx context.Context, a *XAutoClaimArgs) *XAutoClaimCmd {
	args := xAutoClaimArgs(ctx, a)
	cmd := NewXAutoClaimCmd(ctx, args...)
	_ = c(ctx, cmd)
	return cmd
}

func (c cmdable) XAutoClaimJustID(ctx context.Context, a *XAutoClaimArgs) *XAutoClaimJustIDCmd {
	args := xAutoClaimArgs(ctx, a)
	args = append(args, "justid")
	cmd := NewXAutoClaimJustIDCmd(ctx, args...)
	_ = c(ctx, cmd)
	return cmd
}

func xAutoClaimArgs(ctx context.Context, a *XAutoClaimArgs) []interface{} {
	args := make([]interface{}, 0, 9)
	args = append(args, "xautoclaim", a.Stream, a.Group, a.Consumer, formatMs(ctx, a.MinIdle), a.Start)
	if a.Count > 0 {
		args = append(args, "count", a.Count)
	}
	return args
}

type XClaimArgs struct {
	Stream   string
	Group    string
	Consumer string
	MinIdle  time.Duration
	Messages []string
}

func (c cmdable) XClaim(ctx context.Context, a *XClaimArgs) *XMessageSliceCmd {
	args := xClaimArgs(a)
	cmd := NewXMessageSliceCmd(ctx, args...)
	_ = c(ctx, cmd)
	return cmd
}

func (c cmdable) XClaimJustID(ctx context.Context, a *XClaimArgs) *StringSliceCmd {
	args := xClaimArgs(a)
	args = append(args, "justid")
	cmd := NewStringSliceCmd(ctx, args...)
	_ = c(ctx, cmd)
	return cmd
}

func xClaimArgs(a *XClaimArgs) []interface{} {
	args := make([]interface{}, 0, 4+len(a.Messages))
	args = append(args,
		"xclaim",
		a.Stream,
		a.Group, a.Consumer,
		int64(a.MinIdle/time.Millisecond))
	for _, id := range a.Messages {
		args = append(args, id)
	}
	return args
}

// xTrim If approx is true, add the "~" parameter, otherwise it is the default "=" (redis default).
// example:
//		XTRIM key MAXLEN/MINID threshold LIMIT limit.
//		XTRIM key MAXLEN/MINID ~ threshold LIMIT limit.
// The redis-server version is lower than 6.2, please set limit to 0.
func (c cmdable) xTrim(
	ctx context.Context, key, strategy string,
	approx bool, threshold interface{}, limit int64,
) *IntCmd {
	args := make([]interface{}, 0, 7)
	args = append(args, "xtrim", key, strategy)
	if approx {
		args = append(args, "~")
	}
	args = append(args, threshold)
	if limit > 0 {
		args = append(args, "limit", limit)
	}
	cmd := NewIntCmd(ctx, args...)
	_ = c(ctx, cmd)
	return cmd
}

// Deprecated: use XTrimMaxLen, remove in v9.
func (c cmdable) XTrim(ctx context.Context, key string, maxLen int64) *IntCmd {
	return c.xTrim(ctx, key, "maxlen", false, maxLen, 0)
}

// Deprecated: use XTrimMaxLenApprox, remove in v9.
func (c cmdable) XTrimApprox(ctx context.Context, key string, maxLen int64) *IntCmd {
	return c.xTrim(ctx, key, "maxlen", true, maxLen, 0)
}

// XTrimMaxLen No `~` rules are used, `limit` cannot be used.
// cmd: XTRIM key MAXLEN maxLen
func (c cmdable) XTrimMaxLen(ctx context.Context, key string, maxLen int64) *IntCmd {
	return c.xTrim(ctx, key, "maxlen", false, maxLen, 0)
}

// XTrimMaxLenApprox LIMIT has a bug, please confirm it and use it.
// issue: https://github.com/redis/redis/issues/9046
// cmd: XTRIM key MAXLEN ~ maxLen LIMIT limit
func (c cmdable) XTrimMaxLenApprox(ctx context.Context, key string, maxLen, limit int64) *IntCmd {
	return c.xTrim(ctx, key, "maxlen", true, maxLen, limit)
}

// XTrimMinID No `~` rules are used, `limit` cannot be used.
// cmd: XTRIM key MINID minID
func (c cmdable) XTrimMinID(ctx context.Context, key string, minID string) *IntCmd {
	return c.xTrim(ctx, key, "minid", false, minID, 0)
}

// XTrimMinIDApprox LIMIT has a bug, please confirm it and use it.
// issue: https://github.com/redis/redis/issues/9046
// cmd: XTRIM key MINID ~ minID LIMIT limit
func (c cmdable) XTrimMinIDApprox(ctx context.Context, key string, minID string, limit int64) *IntCmd {
	return c.xTrim(ctx, key, "minid", true, minID, limit)
}

func (c cmdable) XInfoConsumers(ctx context.Context, key string, group string) *XInfoConsumersCmd {
	cmd := NewXInfoConsumersCmd(ctx, key, group)
	_ = c(ctx, cmd)
	return cmd
}

func (c cmdable) XInfoGroups(ctx context.Context, key string) *XInfoGroupsCmd {
	cmd := NewXInfoGroupsCmd(ctx, key)
	_ = c(ctx, cmd)
	return cmd
}

func (c cmdable) XInfoStream(ctx context.Context, key string) *XInfoStreamCmd {
	cmd := NewXInfoStreamCmd(ctx, key)
	_ = c(ctx, cmd)
	return cmd
}

// XInfoStreamFull XINFO STREAM FULL [COUNT count]
// redis-server >= 6.0.
func (c cmdable) XInfoStreamFull(ctx context.Context, key string, count int) *XInfoStreamFullCmd {
	args := make([]interface{}, 0, 6)
	args = append(args, "xinfo", "stream", key, "full")
	if count > 0 {
		args = append(args, "count", count)
	}
	cmd := NewXInfoStreamFullCmd(ctx, args...)
	_ = c(ctx, cmd)
	return cmd
}

//------------------------------------------------------------------------------

// Z represents sorted set member.
type Z struct {
	Score  float64
	Member interface{}
}

// ZWithKey represents sorted set member including the name of the key where it was popped.
type ZWithKey struct {
	Z
	Key string
}

// ZStore is used as an arg to ZInter/ZInterStore and ZUnion/ZUnionStore.
type ZStore struct {
	Keys    []string
	Weights []float64
	// Can be SUM, MIN or MAX.
	Aggregate string
}

func (z ZStore) len() (n int) {
	n = len(z.Keys)
	if len(z.Weights) > 0 {
		n += 1 + len(z.Weights)
	}
	if z.Aggregate != "" {
		n += 2
	}
	return n
}

<<<<<<< HEAD
=======
func (z ZStore) appendArgs(args []interface{}) []interface{} {
	for _, key := range z.Keys {
		args = append(args, key)
	}
	if len(z.Weights) > 0 {
		args = append(args, "weights")
		for _, weights := range z.Weights {
			args = append(args, weights)
		}
	}
	if z.Aggregate != "" {
		args = append(args, "aggregate", z.Aggregate)
	}
	return args
}

>>>>>>> b64f0876
// BZPopMax Redis `BZPOPMAX key [key ...] timeout` command.
func (c cmdable) BZPopMax(ctx context.Context, timeout time.Duration, keys ...string) *ZWithKeyCmd {
	args := make([]interface{}, 1+len(keys)+1)
	args[0] = "bzpopmax"
	for i, key := range keys {
		args[1+i] = key
	}
	args[len(args)-1] = formatSec(ctx, timeout)
	cmd := NewZWithKeyCmd(ctx, args...)
	cmd.setReadTimeout(timeout)
	_ = c(ctx, cmd)
	return cmd
}

// BZPopMin Redis `BZPOPMIN key [key ...] timeout` command.
func (c cmdable) BZPopMin(ctx context.Context, timeout time.Duration, keys ...string) *ZWithKeyCmd {
	args := make([]interface{}, 1+len(keys)+1)
	args[0] = "bzpopmin"
	for i, key := range keys {
		args[1+i] = key
	}
	args[len(args)-1] = formatSec(ctx, timeout)
	cmd := NewZWithKeyCmd(ctx, args...)
	cmd.setReadTimeout(timeout)
	_ = c(ctx, cmd)
	return cmd
}

// ZAddArgs WARN: The GT, LT and NX options are mutually exclusive.
type ZAddArgs struct {
	NX      bool
	XX      bool
	LT      bool
	GT      bool
	Ch      bool
	Members []Z
}

func (c cmdable) zAddArgs(key string, args ZAddArgs, incr bool) []interface{} {
	a := make([]interface{}, 0, 6+2*len(args.Members))
	a = append(a, "zadd", key)

	// The GT, LT and NX options are mutually exclusive.
	if args.NX {
		a = append(a, "nx")
	} else {
		if args.XX {
			a = append(a, "xx")
		}
		if args.GT {
			a = append(a, "gt")
		} else if args.LT {
			a = append(a, "lt")
		}
	}
	if args.Ch {
		a = append(a, "ch")
	}
	if incr {
		a = append(a, "incr")
	}
	for _, m := range args.Members {
		a = append(a, m.Score)
		a = append(a, m.Member)
	}
	return a
}

func (c cmdable) ZAddArgs(ctx context.Context, key string, args ZAddArgs) *IntCmd {
	cmd := NewIntCmd(ctx, c.zAddArgs(key, args, false)...)
	_ = c(ctx, cmd)
	return cmd
}

func (c cmdable) ZAddArgsIncr(ctx context.Context, key string, args ZAddArgs) *FloatCmd {
	cmd := NewFloatCmd(ctx, c.zAddArgs(key, args, true)...)
	_ = c(ctx, cmd)
	return cmd
}

// TODO: Compatible with v8 api, will be removed in v9.
func (c cmdable) zAdd(ctx context.Context, key string, args ZAddArgs, members ...*Z) *IntCmd {
	args.Members = make([]Z, len(members))
	for i, m := range members {
		args.Members[i] = *m
	}
	cmd := NewIntCmd(ctx, c.zAddArgs(key, args, false)...)
	_ = c(ctx, cmd)
	return cmd
}

// ZAdd Redis `ZADD key score member [score member ...]` command.
func (c cmdable) ZAdd(ctx context.Context, key string, members ...*Z) *IntCmd {
	return c.zAdd(ctx, key, ZAddArgs{}, members...)
}

// ZAddNX Redis `ZADD key NX score member [score member ...]` command.
func (c cmdable) ZAddNX(ctx context.Context, key string, members ...*Z) *IntCmd {
	return c.zAdd(ctx, key, ZAddArgs{
		NX: true,
	}, members...)
}

// ZAddXX Redis `ZADD key XX score member [score member ...]` command.
func (c cmdable) ZAddXX(ctx context.Context, key string, members ...*Z) *IntCmd {
<<<<<<< HEAD
	const n = 3
	a := make([]interface{}, n+2*len(members))
	a[0], a[1], a[2] = "zadd", key, "xx"
	return c.zAdd(ctx, a, n, members...)
}

// ZAddCh Redis `ZADD key CH score member [score member ...]` command.
func (c cmdable) ZAddCh(ctx context.Context, key string, members ...*Z) *IntCmd {
	const n = 3
	a := make([]interface{}, n+2*len(members))
	a[0], a[1], a[2] = "zadd", key, "ch"
	return c.zAdd(ctx, a, n, members...)
}

// ZAddNXCh Redis `ZADD key NX CH score member [score member ...]` command.
func (c cmdable) ZAddNXCh(ctx context.Context, key string, members ...*Z) *IntCmd {
	const n = 4
	a := make([]interface{}, n+2*len(members))
	a[0], a[1], a[2], a[3] = "zadd", key, "nx", "ch"
	return c.zAdd(ctx, a, n, members...)
}

// ZAddXXCh Redis `ZADD key XX CH score member [score member ...]` command.
func (c cmdable) ZAddXXCh(ctx context.Context, key string, members ...*Z) *IntCmd {
	const n = 4
	a := make([]interface{}, n+2*len(members))
	a[0], a[1], a[2], a[3] = "zadd", key, "xx", "ch"
	return c.zAdd(ctx, a, n, members...)
}

func (c cmdable) zIncr(ctx context.Context, a []interface{}, n int, members ...*Z) *FloatCmd {
	for i, m := range members {
		a[n+2*i] = m.Score
		a[n+2*i+1] = m.Member
	}
	cmd := NewFloatCmd(ctx, a...)
	_ = c(ctx, cmd)
	return cmd
}

// ZIncr Redis `ZADD key INCR score member` command.
=======
	return c.zAdd(ctx, key, ZAddArgs{
		XX: true,
	}, members...)
}

// ZAddCh Redis `ZADD key CH score member [score member ...]` command.
// Deprecated: Use
//		client.ZAddArgs(ctx, ZAddArgs{
//			Ch: true,
//			Members: []Z,
//		})
//	remove in v9.
func (c cmdable) ZAddCh(ctx context.Context, key string, members ...*Z) *IntCmd {
	return c.zAdd(ctx, key, ZAddArgs{
		Ch: true,
	}, members...)
}

// ZAddNXCh Redis `ZADD key NX CH score member [score member ...]` command.
// Deprecated: Use
//		client.ZAddArgs(ctx, ZAddArgs{
//			NX: true,
//			Ch: true,
//			Members: []Z,
//		})
//	remove in v9.
func (c cmdable) ZAddNXCh(ctx context.Context, key string, members ...*Z) *IntCmd {
	return c.zAdd(ctx, key, ZAddArgs{
		NX: true,
		Ch: true,
	}, members...)
}

// ZAddXXCh Redis `ZADD key XX CH score member [score member ...]` command.
// Deprecated: Use
//		client.ZAddArgs(ctx, ZAddArgs{
//			XX: true,
//			Ch: true,
//			Members: []Z,
//		})
//	remove in v9.
func (c cmdable) ZAddXXCh(ctx context.Context, key string, members ...*Z) *IntCmd {
	return c.zAdd(ctx, key, ZAddArgs{
		XX: true,
		Ch: true,
	}, members...)
}

// ZIncr Redis `ZADD key INCR score member` command.
// Deprecated: Use
//		client.ZAddArgsIncr(ctx, ZAddArgs{
//			Members: []Z,
//		})
//	remove in v9.
>>>>>>> b64f0876
func (c cmdable) ZIncr(ctx context.Context, key string, member *Z) *FloatCmd {
	return c.ZAddArgsIncr(ctx, key, ZAddArgs{
		Members: []Z{*member},
	})
}

// ZIncrNX Redis `ZADD key NX INCR score member` command.
<<<<<<< HEAD
=======
// Deprecated: Use
//		client.ZAddArgsIncr(ctx, ZAddArgs{
//			NX: true,
//			Members: []Z,
//		})
//	remove in v9.
>>>>>>> b64f0876
func (c cmdable) ZIncrNX(ctx context.Context, key string, member *Z) *FloatCmd {
	return c.ZAddArgsIncr(ctx, key, ZAddArgs{
		NX:      true,
		Members: []Z{*member},
	})
}

// ZIncrXX Redis `ZADD key XX INCR score member` command.
<<<<<<< HEAD
=======
// Deprecated: Use
//		client.ZAddArgsIncr(ctx, ZAddArgs{
//			XX: true,
//			Members: []Z,
//		})
//	remove in v9.
>>>>>>> b64f0876
func (c cmdable) ZIncrXX(ctx context.Context, key string, member *Z) *FloatCmd {
	return c.ZAddArgsIncr(ctx, key, ZAddArgs{
		XX:      true,
		Members: []Z{*member},
	})
}

func (c cmdable) ZCard(ctx context.Context, key string) *IntCmd {
	cmd := NewIntCmd(ctx, "zcard", key)
	_ = c(ctx, cmd)
	return cmd
}

func (c cmdable) ZCount(ctx context.Context, key, min, max string) *IntCmd {
	cmd := NewIntCmd(ctx, "zcount", key, min, max)
	_ = c(ctx, cmd)
	return cmd
}

func (c cmdable) ZLexCount(ctx context.Context, key, min, max string) *IntCmd {
	cmd := NewIntCmd(ctx, "zlexcount", key, min, max)
	_ = c(ctx, cmd)
	return cmd
}

func (c cmdable) ZIncrBy(ctx context.Context, key string, increment float64, member string) *FloatCmd {
	cmd := NewFloatCmd(ctx, "zincrby", key, increment, member)
	_ = c(ctx, cmd)
	return cmd
}

func (c cmdable) ZInterStore(ctx context.Context, destination string, store *ZStore) *IntCmd {
	args := make([]interface{}, 0, 3+store.len())
	args = append(args, "zinterstore", destination, len(store.Keys))
	args = store.appendArgs(args)
	cmd := NewIntCmd(ctx, args...)
	cmd.setFirstKeyPos(3)
	_ = c(ctx, cmd)
	return cmd
}

func (c cmdable) ZInter(ctx context.Context, store *ZStore) *StringSliceCmd {
	args := make([]interface{}, 0, 2+store.len())
	args = append(args, "zinter", len(store.Keys))
	args = store.appendArgs(args)
	cmd := NewStringSliceCmd(ctx, args...)
	cmd.setFirstKeyPos(2)
	_ = c(ctx, cmd)
	return cmd
}

func (c cmdable) ZInterWithScores(ctx context.Context, store *ZStore) *ZSliceCmd {
	args := make([]interface{}, 0, 3+store.len())
	args = append(args, "zinter", len(store.Keys))
	args = store.appendArgs(args)
	args = append(args, "withscores")
	cmd := NewZSliceCmd(ctx, args...)
	cmd.setFirstKeyPos(2)
	_ = c(ctx, cmd)
	return cmd
}

func (c cmdable) ZMScore(ctx context.Context, key string, members ...string) *FloatSliceCmd {
	args := make([]interface{}, 2+len(members))
	args[0] = "zmscore"
	args[1] = key
	for i, member := range members {
		args[2+i] = member
	}
	cmd := NewFloatSliceCmd(ctx, args...)
	_ = c(ctx, cmd)
	return cmd
}

func (c cmdable) ZPopMax(ctx context.Context, key string, count ...int64) *ZSliceCmd {
	args := []interface{}{
		"zpopmax",
		key,
	}

	switch len(count) {
	case 0:
		break
	case 1:
		args = append(args, count[0])
	default:
		panic("too many arguments")
	}

	cmd := NewZSliceCmd(ctx, args...)
	_ = c(ctx, cmd)
	return cmd
}

func (c cmdable) ZPopMin(ctx context.Context, key string, count ...int64) *ZSliceCmd {
	args := []interface{}{
		"zpopmin",
		key,
	}

	switch len(count) {
	case 0:
		break
	case 1:
		args = append(args, count[0])
	default:
		panic("too many arguments")
	}

	cmd := NewZSliceCmd(ctx, args...)
	_ = c(ctx, cmd)
	return cmd
}

// ZRangeArgs is all the options of the ZRange command.
// In version> 6.2.0, you can replace the(cmd):
//		ZREVRANGE,
//		ZRANGEBYSCORE,
//		ZREVRANGEBYSCORE,
//		ZRANGEBYLEX,
//		ZREVRANGEBYLEX.
// Please pay attention to your redis-server version.
//
// Rev, ByScore, ByLex and Offset+Count options require redis-server 6.2.0 and higher.
type ZRangeArgs struct {
	Key string

	// When the ByScore option is provided, the open interval(exclusive) can be set.
	// By default, the score intervals specified by <Start> and <Stop> are closed (inclusive).
	// It is similar to the deprecated(6.2.0+) ZRangeByScore command.
	// For example:
	//		ZRangeArgs{
	//			Key: 				"example-key",
	//	 		Start: 				"(3",
	//	 		Stop: 				8,
	//			ByScore:			true,
	//	 	}
	// 	 	cmd: "ZRange example-key (3 8 ByScore"  (3 < score <= 8).
	//
	// For the ByLex option, it is similar to the deprecated(6.2.0+) ZRangeByLex command.
	// You can set the <Start> and <Stop> options as follows:
	//		ZRangeArgs{
	//			Key: 				"example-key",
	//	 		Start: 				"[abc",
	//	 		Stop: 				"(def",
	//			ByLex:				true,
	//	 	}
	//		cmd: "ZRange example-key [abc (def ByLex"
	//
	// For normal cases (ByScore==false && ByLex==false), <Start> and <Stop> should be set to the index range (int).
	// You can read the documentation for more information: https://redis.io/commands/zrange
	Start interface{}
	Stop  interface{}

	// The ByScore and ByLex options are mutually exclusive.
	ByScore bool
	ByLex   bool

	Rev bool

	// limit offset count.
	Offset int64
	Count  int64
}

func (z ZRangeArgs) appendArgs(args []interface{}) []interface{} {
	// For Rev+ByScore/ByLex, we need to adjust the position of <Start> and <Stop>.
	if z.Rev && (z.ByScore || z.ByLex) {
		args = append(args, z.Key, z.Stop, z.Start)
	} else {
		args = append(args, z.Key, z.Start, z.Stop)
	}

	if z.ByScore {
		args = append(args, "byscore")
	} else if z.ByLex {
		args = append(args, "bylex")
	}
	if z.Rev {
		args = append(args, "rev")
	}
	if z.Offset != 0 || z.Count != 0 {
		args = append(args, "limit", z.Offset, z.Count)
	}
	return args
}

func (c cmdable) ZRangeArgs(ctx context.Context, z ZRangeArgs) *StringSliceCmd {
	args := make([]interface{}, 0, 9)
	args = append(args, "zrange")
	args = z.appendArgs(args)
	cmd := NewStringSliceCmd(ctx, args...)
	_ = c(ctx, cmd)
	return cmd
}

func (c cmdable) ZRangeArgsWithScores(ctx context.Context, z ZRangeArgs) *ZSliceCmd {
	args := make([]interface{}, 0, 10)
	args = append(args, "zrange")
	args = z.appendArgs(args)
	args = append(args, "withscores")
	cmd := NewZSliceCmd(ctx, args...)
	_ = c(ctx, cmd)
	return cmd
}

func (c cmdable) ZRange(ctx context.Context, key string, start, stop int64) *StringSliceCmd {
	return c.ZRangeArgs(ctx, ZRangeArgs{
		Key:   key,
		Start: start,
		Stop:  stop,
	})
}

func (c cmdable) ZRangeWithScores(ctx context.Context, key string, start, stop int64) *ZSliceCmd {
	return c.ZRangeArgsWithScores(ctx, ZRangeArgs{
		Key:   key,
		Start: start,
		Stop:  stop,
	})
}

type ZRangeBy struct {
	Min, Max      string
	Offset, Count int64
}

func (c cmdable) zRangeBy(ctx context.Context, zcmd, key string, opt *ZRangeBy, withScores bool) *StringSliceCmd {
	args := []interface{}{zcmd, key, opt.Min, opt.Max}
	if withScores {
		args = append(args, "withscores")
	}
	if opt.Offset != 0 || opt.Count != 0 {
		args = append(
			args,
			"limit",
			opt.Offset,
			opt.Count,
		)
	}
	cmd := NewStringSliceCmd(ctx, args...)
	_ = c(ctx, cmd)
	return cmd
}

func (c cmdable) ZRangeByScore(ctx context.Context, key string, opt *ZRangeBy) *StringSliceCmd {
	return c.zRangeBy(ctx, "zrangebyscore", key, opt, false)
}

func (c cmdable) ZRangeByLex(ctx context.Context, key string, opt *ZRangeBy) *StringSliceCmd {
	return c.zRangeBy(ctx, "zrangebylex", key, opt, false)
}

func (c cmdable) ZRangeByScoreWithScores(ctx context.Context, key string, opt *ZRangeBy) *ZSliceCmd {
	args := []interface{}{"zrangebyscore", key, opt.Min, opt.Max, "withscores"}
	if opt.Offset != 0 || opt.Count != 0 {
		args = append(
			args,
			"limit",
			opt.Offset,
			opt.Count,
		)
	}
	cmd := NewZSliceCmd(ctx, args...)
	_ = c(ctx, cmd)
	return cmd
}

func (c cmdable) ZRangeStore(ctx context.Context, dst string, z ZRangeArgs) *IntCmd {
	args := make([]interface{}, 0, 10)
	args = append(args, "zrangestore", dst)
	args = z.appendArgs(args)
	cmd := NewIntCmd(ctx, args...)
	_ = c(ctx, cmd)
	return cmd
}

func (c cmdable) ZRank(ctx context.Context, key, member string) *IntCmd {
	cmd := NewIntCmd(ctx, "zrank", key, member)
	_ = c(ctx, cmd)
	return cmd
}

func (c cmdable) ZRem(ctx context.Context, key string, members ...interface{}) *IntCmd {
	args := make([]interface{}, 2, 2+len(members))
	args[0] = "zrem"
	args[1] = key
	args = appendArgs(args, members)
	cmd := NewIntCmd(ctx, args...)
	_ = c(ctx, cmd)
	return cmd
}

func (c cmdable) ZRemRangeByRank(ctx context.Context, key string, start, stop int64) *IntCmd {
	cmd := NewIntCmd(
		ctx,
		"zremrangebyrank",
		key,
		start,
		stop,
	)
	_ = c(ctx, cmd)
	return cmd
}

func (c cmdable) ZRemRangeByScore(ctx context.Context, key, min, max string) *IntCmd {
	cmd := NewIntCmd(ctx, "zremrangebyscore", key, min, max)
	_ = c(ctx, cmd)
	return cmd
}

func (c cmdable) ZRemRangeByLex(ctx context.Context, key, min, max string) *IntCmd {
	cmd := NewIntCmd(ctx, "zremrangebylex", key, min, max)
	_ = c(ctx, cmd)
	return cmd
}

func (c cmdable) ZRevRange(ctx context.Context, key string, start, stop int64) *StringSliceCmd {
	cmd := NewStringSliceCmd(ctx, "zrevrange", key, start, stop)
	_ = c(ctx, cmd)
	return cmd
}

func (c cmdable) ZRevRangeWithScores(ctx context.Context, key string, start, stop int64) *ZSliceCmd {
	cmd := NewZSliceCmd(ctx, "zrevrange", key, start, stop, "withscores")
	_ = c(ctx, cmd)
	return cmd
}

func (c cmdable) zRevRangeBy(ctx context.Context, zcmd, key string, opt *ZRangeBy) *StringSliceCmd {
	args := []interface{}{zcmd, key, opt.Max, opt.Min}
	if opt.Offset != 0 || opt.Count != 0 {
		args = append(
			args,
			"limit",
			opt.Offset,
			opt.Count,
		)
	}
	cmd := NewStringSliceCmd(ctx, args...)
	_ = c(ctx, cmd)
	return cmd
}

func (c cmdable) ZRevRangeByScore(ctx context.Context, key string, opt *ZRangeBy) *StringSliceCmd {
	return c.zRevRangeBy(ctx, "zrevrangebyscore", key, opt)
}

func (c cmdable) ZRevRangeByLex(ctx context.Context, key string, opt *ZRangeBy) *StringSliceCmd {
	return c.zRevRangeBy(ctx, "zrevrangebylex", key, opt)
}

func (c cmdable) ZRevRangeByScoreWithScores(ctx context.Context, key string, opt *ZRangeBy) *ZSliceCmd {
	args := []interface{}{"zrevrangebyscore", key, opt.Max, opt.Min, "withscores"}
	if opt.Offset != 0 || opt.Count != 0 {
		args = append(
			args,
			"limit",
			opt.Offset,
			opt.Count,
		)
	}
	cmd := NewZSliceCmd(ctx, args...)
	_ = c(ctx, cmd)
	return cmd
}

func (c cmdable) ZRevRank(ctx context.Context, key, member string) *IntCmd {
	cmd := NewIntCmd(ctx, "zrevrank", key, member)
	_ = c(ctx, cmd)
	return cmd
}

func (c cmdable) ZScore(ctx context.Context, key, member string) *FloatCmd {
	cmd := NewFloatCmd(ctx, "zscore", key, member)
	_ = c(ctx, cmd)
	return cmd
}

func (c cmdable) ZUnion(ctx context.Context, store ZStore) *StringSliceCmd {
	args := make([]interface{}, 0, 2+store.len())
	args = append(args, "zunion", len(store.Keys))
	args = store.appendArgs(args)
	cmd := NewStringSliceCmd(ctx, args...)
	cmd.setFirstKeyPos(2)
	_ = c(ctx, cmd)
	return cmd
}

func (c cmdable) ZUnionWithScores(ctx context.Context, store ZStore) *ZSliceCmd {
	args := make([]interface{}, 0, 3+store.len())
	args = append(args, "zunion", len(store.Keys))
	args = store.appendArgs(args)
	args = append(args, "withscores")
	cmd := NewZSliceCmd(ctx, args...)
	cmd.setFirstKeyPos(2)
	_ = c(ctx, cmd)
	return cmd
}

func (c cmdable) ZUnionStore(ctx context.Context, dest string, store *ZStore) *IntCmd {
	args := make([]interface{}, 0, 3+store.len())
	args = append(args, "zunionstore", dest, len(store.Keys))
	args = store.appendArgs(args)
	cmd := NewIntCmd(ctx, args...)
	cmd.setFirstKeyPos(3)
	_ = c(ctx, cmd)
	return cmd
}

// ZRandMember redis-server version >= 6.2.0.
<<<<<<< HEAD
func (c cmdable) ZRandMember(ctx context.Context, key string, count int) *StringSliceCmd {
	cmd := NewStringSliceCmd(ctx, "zrandmember", key, count)
	_ = c(ctx, cmd)
	return cmd
}
=======
func (c cmdable) ZRandMember(ctx context.Context, key string, count int, withScores bool) *StringSliceCmd {
	args := make([]interface{}, 0, 4)

	// Although count=0 is meaningless, redis accepts count=0.
	args = append(args, "zrandmember", key, count)
	if withScores {
		args = append(args, "withscores")
	}
>>>>>>> b64f0876

// ZRandMemberWithScores redis-server version >= 6.2.0.
func (c cmdable) ZRandMemberWithScores(ctx context.Context, key string, count int) *ZSliceCmd {
	cmd := NewZSliceCmd(ctx, "zrandmember", key, count, "withscores")
	_ = c(ctx, cmd)
	return cmd
}

// ZDiff redis-server version >= 6.2.0.
func (c cmdable) ZDiff(ctx context.Context, keys ...string) *StringSliceCmd {
	args := make([]interface{}, 2+len(keys))
	args[0] = "zdiff"
	args[1] = len(keys)
	for i, key := range keys {
		args[i+2] = key
	}

	cmd := NewStringSliceCmd(ctx, args...)
	cmd.setFirstKeyPos(2)
	_ = c(ctx, cmd)
	return cmd
}

// ZDiffWithScores redis-server version >= 6.2.0.
func (c cmdable) ZDiffWithScores(ctx context.Context, keys ...string) *ZSliceCmd {
	args := make([]interface{}, 3+len(keys))
	args[0] = "zdiff"
	args[1] = len(keys)
	for i, key := range keys {
		args[i+2] = key
	}
	args[len(keys)+2] = "withscores"

	cmd := NewZSliceCmd(ctx, args...)
	cmd.setFirstKeyPos(2)
	_ = c(ctx, cmd)
	return cmd
}

// ZDiffStore redis-server version >=6.2.0.
func (c cmdable) ZDiffStore(ctx context.Context, destination string, keys ...string) *IntCmd {
	args := make([]interface{}, 0, 3+len(keys))
	args = append(args, "zdiffstore", destination, len(keys))
	for _, key := range keys {
		args = append(args, key)
	}
	cmd := NewIntCmd(ctx, args...)
	_ = c(ctx, cmd)
	return cmd
}

//------------------------------------------------------------------------------

func (c cmdable) PFAdd(ctx context.Context, key string, els ...interface{}) *IntCmd {
	args := make([]interface{}, 2, 2+len(els))
	args[0] = "pfadd"
	args[1] = key
	args = appendArgs(args, els)
	cmd := NewIntCmd(ctx, args...)
	_ = c(ctx, cmd)
	return cmd
}

func (c cmdable) PFCount(ctx context.Context, keys ...string) *IntCmd {
	args := make([]interface{}, 1+len(keys))
	args[0] = "pfcount"
	for i, key := range keys {
		args[1+i] = key
	}
	cmd := NewIntCmd(ctx, args...)
	_ = c(ctx, cmd)
	return cmd
}

func (c cmdable) PFMerge(ctx context.Context, dest string, keys ...string) *StatusCmd {
	args := make([]interface{}, 2+len(keys))
	args[0] = "pfmerge"
	args[1] = dest
	for i, key := range keys {
		args[2+i] = key
	}
	cmd := NewStatusCmd(ctx, args...)
	_ = c(ctx, cmd)
	return cmd
}

//------------------------------------------------------------------------------

func (c cmdable) BgRewriteAOF(ctx context.Context) *StatusCmd {
	cmd := NewStatusCmd(ctx, "bgrewriteaof")
	_ = c(ctx, cmd)
	return cmd
}

func (c cmdable) BgSave(ctx context.Context) *StatusCmd {
	cmd := NewStatusCmd(ctx, "bgsave")
	_ = c(ctx, cmd)
	return cmd
}

func (c cmdable) ClientKill(ctx context.Context, ipPort string) *StatusCmd {
	cmd := NewStatusCmd(ctx, "client", "kill", ipPort)
	_ = c(ctx, cmd)
	return cmd
}

// ClientKillByFilter is new style syntax, while the ClientKill is old
//
//   CLIENT KILL <option> [value] ... <option> [value]
func (c cmdable) ClientKillByFilter(ctx context.Context, keys ...string) *IntCmd {
	args := make([]interface{}, 2+len(keys))
	args[0] = "client"
	args[1] = "kill"
	for i, key := range keys {
		args[2+i] = key
	}
	cmd := NewIntCmd(ctx, args...)
	_ = c(ctx, cmd)
	return cmd
}

func (c cmdable) ClientList(ctx context.Context) *StringCmd {
	cmd := NewStringCmd(ctx, "client", "list")
	_ = c(ctx, cmd)
	return cmd
}

func (c cmdable) ClientPause(ctx context.Context, dur time.Duration) *BoolCmd {
	cmd := NewBoolCmd(ctx, "client", "pause", formatMs(ctx, dur))
	_ = c(ctx, cmd)
	return cmd
}

func (c cmdable) ClientID(ctx context.Context) *IntCmd {
	cmd := NewIntCmd(ctx, "client", "id")
	_ = c(ctx, cmd)
	return cmd
}

func (c cmdable) ClientUnblock(ctx context.Context, id int64) *IntCmd {
	cmd := NewIntCmd(ctx, "client", "unblock", id)
	_ = c(ctx, cmd)
	return cmd
}

func (c cmdable) ClientUnblockWithError(ctx context.Context, id int64) *IntCmd {
	cmd := NewIntCmd(ctx, "client", "unblock", id, "error")
	_ = c(ctx, cmd)
	return cmd
}

func (c cmdable) ConfigGet(ctx context.Context, parameter string) *MapStringStringCmd {
	cmd := NewMapStringStringCmd(ctx, "config", "get", parameter)
	_ = c(ctx, cmd)
	return cmd
}

func (c cmdable) ConfigResetStat(ctx context.Context) *StatusCmd {
	cmd := NewStatusCmd(ctx, "config", "resetstat")
	_ = c(ctx, cmd)
	return cmd
}

func (c cmdable) ConfigSet(ctx context.Context, parameter, value string) *StatusCmd {
	cmd := NewStatusCmd(ctx, "config", "set", parameter, value)
	_ = c(ctx, cmd)
	return cmd
}

func (c cmdable) ConfigRewrite(ctx context.Context) *StatusCmd {
	cmd := NewStatusCmd(ctx, "config", "rewrite")
	_ = c(ctx, cmd)
	return cmd
}

func (c cmdable) DBSize(ctx context.Context) *IntCmd {
	cmd := NewIntCmd(ctx, "dbsize")
	_ = c(ctx, cmd)
	return cmd
}

func (c cmdable) FlushAll(ctx context.Context) *StatusCmd {
	cmd := NewStatusCmd(ctx, "flushall")
	_ = c(ctx, cmd)
	return cmd
}

func (c cmdable) FlushAllAsync(ctx context.Context) *StatusCmd {
	cmd := NewStatusCmd(ctx, "flushall", "async")
	_ = c(ctx, cmd)
	return cmd
}

func (c cmdable) FlushDB(ctx context.Context) *StatusCmd {
	cmd := NewStatusCmd(ctx, "flushdb")
	_ = c(ctx, cmd)
	return cmd
}

func (c cmdable) FlushDBAsync(ctx context.Context) *StatusCmd {
	cmd := NewStatusCmd(ctx, "flushdb", "async")
	_ = c(ctx, cmd)
	return cmd
}

func (c cmdable) Info(ctx context.Context, section ...string) *StringCmd {
	args := []interface{}{"info"}
	if len(section) > 0 {
		args = append(args, section[0])
	}
	cmd := NewStringCmd(ctx, args...)
	_ = c(ctx, cmd)
	return cmd
}

func (c cmdable) LastSave(ctx context.Context) *IntCmd {
	cmd := NewIntCmd(ctx, "lastsave")
	_ = c(ctx, cmd)
	return cmd
}

func (c cmdable) Save(ctx context.Context) *StatusCmd {
	cmd := NewStatusCmd(ctx, "save")
	_ = c(ctx, cmd)
	return cmd
}

func (c cmdable) shutdown(ctx context.Context, modifier string) *StatusCmd {
	var args []interface{}
	if modifier == "" {
		args = []interface{}{"shutdown"}
	} else {
		args = []interface{}{"shutdown", modifier}
	}
	cmd := NewStatusCmd(ctx, args...)
	_ = c(ctx, cmd)
	if err := cmd.Err(); err != nil {
		if err == io.EOF {
			// Server quit as expected.
			cmd.err = nil
		}
	} else {
		// Server did not quit. String reply contains the reason.
		cmd.err = errors.New(cmd.val)
		cmd.val = ""
	}
	return cmd
}

func (c cmdable) Shutdown(ctx context.Context) *StatusCmd {
	return c.shutdown(ctx, "")
}

func (c cmdable) ShutdownSave(ctx context.Context) *StatusCmd {
	return c.shutdown(ctx, "save")
}

func (c cmdable) ShutdownNoSave(ctx context.Context) *StatusCmd {
	return c.shutdown(ctx, "nosave")
}

func (c cmdable) SlaveOf(ctx context.Context, host, port string) *StatusCmd {
	cmd := NewStatusCmd(ctx, "slaveof", host, port)
	_ = c(ctx, cmd)
	return cmd
}

func (c cmdable) SlowLogGet(ctx context.Context, num int64) *SlowLogCmd {
	cmd := NewSlowLogCmd(context.Background(), "slowlog", "get", num)
	_ = c(ctx, cmd)
	return cmd
}

func (c cmdable) Sync(_ context.Context) {
	panic("not implemented")
}

func (c cmdable) Time(ctx context.Context) *TimeCmd {
	cmd := NewTimeCmd(ctx, "time")
	_ = c(ctx, cmd)
	return cmd
}

func (c cmdable) DebugObject(ctx context.Context, key string) *StringCmd {
	cmd := NewStringCmd(ctx, "debug", "object", key)
	_ = c(ctx, cmd)
	return cmd
}

func (c cmdable) ReadOnly(ctx context.Context) *StatusCmd {
	cmd := NewStatusCmd(ctx, "readonly")
	_ = c(ctx, cmd)
	return cmd
}

func (c cmdable) ReadWrite(ctx context.Context) *StatusCmd {
	cmd := NewStatusCmd(ctx, "readwrite")
	_ = c(ctx, cmd)
	return cmd
}

func (c cmdable) MemoryUsage(ctx context.Context, key string, samples ...int) *IntCmd {
	args := []interface{}{"memory", "usage", key}
	if len(samples) > 0 {
		if len(samples) != 1 {
			panic("MemoryUsage expects single sample count")
		}
		args = append(args, "SAMPLES", samples[0])
	}
	cmd := NewIntCmd(ctx, args...)
	cmd.setFirstKeyPos(2)
	_ = c(ctx, cmd)
	return cmd
}

//------------------------------------------------------------------------------

func (c cmdable) Eval(ctx context.Context, script string, keys []string, args ...interface{}) *Cmd {
	cmdArgs := make([]interface{}, 3+len(keys), 3+len(keys)+len(args))
	cmdArgs[0] = "eval"
	cmdArgs[1] = script
	cmdArgs[2] = len(keys)
	for i, key := range keys {
		cmdArgs[3+i] = key
	}
	cmdArgs = appendArgs(cmdArgs, args)
	cmd := NewCmd(ctx, cmdArgs...)
	cmd.setFirstKeyPos(3)
	_ = c(ctx, cmd)
	return cmd
}

func (c cmdable) EvalSha(ctx context.Context, sha1 string, keys []string, args ...interface{}) *Cmd {
	cmdArgs := make([]interface{}, 3+len(keys), 3+len(keys)+len(args))
	cmdArgs[0] = "evalsha"
	cmdArgs[1] = sha1
	cmdArgs[2] = len(keys)
	for i, key := range keys {
		cmdArgs[3+i] = key
	}
	cmdArgs = appendArgs(cmdArgs, args)
	cmd := NewCmd(ctx, cmdArgs...)
	cmd.setFirstKeyPos(3)
	_ = c(ctx, cmd)
	return cmd
}

func (c cmdable) ScriptExists(ctx context.Context, hashes ...string) *BoolSliceCmd {
	args := make([]interface{}, 2+len(hashes))
	args[0] = "script"
	args[1] = "exists"
	for i, hash := range hashes {
		args[2+i] = hash
	}
	cmd := NewBoolSliceCmd(ctx, args...)
	_ = c(ctx, cmd)
	return cmd
}

func (c cmdable) ScriptFlush(ctx context.Context) *StatusCmd {
	cmd := NewStatusCmd(ctx, "script", "flush")
	_ = c(ctx, cmd)
	return cmd
}

func (c cmdable) ScriptKill(ctx context.Context) *StatusCmd {
	cmd := NewStatusCmd(ctx, "script", "kill")
	_ = c(ctx, cmd)
	return cmd
}

func (c cmdable) ScriptLoad(ctx context.Context, script string) *StringCmd {
	cmd := NewStringCmd(ctx, "script", "load", script)
	_ = c(ctx, cmd)
	return cmd
}

//------------------------------------------------------------------------------

// Publish posts the message to the channel.
func (c cmdable) Publish(ctx context.Context, channel string, message interface{}) *IntCmd {
	cmd := NewIntCmd(ctx, "publish", channel, message)
	_ = c(ctx, cmd)
	return cmd
}

func (c cmdable) PubSubChannels(ctx context.Context, pattern string) *StringSliceCmd {
	args := []interface{}{"pubsub", "channels"}
	if pattern != "*" {
		args = append(args, pattern)
	}
	cmd := NewStringSliceCmd(ctx, args...)
	_ = c(ctx, cmd)
	return cmd
}

func (c cmdable) PubSubNumSub(ctx context.Context, channels ...string) *StringIntMapCmd {
	args := make([]interface{}, 2+len(channels))
	args[0] = "pubsub"
	args[1] = "numsub"
	for i, channel := range channels {
		args[2+i] = channel
	}
	cmd := NewStringIntMapCmd(ctx, args...)
	_ = c(ctx, cmd)
	return cmd
}

func (c cmdable) PubSubNumPat(ctx context.Context) *IntCmd {
	cmd := NewIntCmd(ctx, "pubsub", "numpat")
	_ = c(ctx, cmd)
	return cmd
}

//------------------------------------------------------------------------------

func (c cmdable) ClusterSlots(ctx context.Context) *ClusterSlotsCmd {
	cmd := NewClusterSlotsCmd(ctx, "cluster", "slots")
	_ = c(ctx, cmd)
	return cmd
}

func (c cmdable) ClusterNodes(ctx context.Context) *StringCmd {
	cmd := NewStringCmd(ctx, "cluster", "nodes")
	_ = c(ctx, cmd)
	return cmd
}

func (c cmdable) ClusterMeet(ctx context.Context, host, port string) *StatusCmd {
	cmd := NewStatusCmd(ctx, "cluster", "meet", host, port)
	_ = c(ctx, cmd)
	return cmd
}

func (c cmdable) ClusterForget(ctx context.Context, nodeID string) *StatusCmd {
	cmd := NewStatusCmd(ctx, "cluster", "forget", nodeID)
	_ = c(ctx, cmd)
	return cmd
}

func (c cmdable) ClusterReplicate(ctx context.Context, nodeID string) *StatusCmd {
	cmd := NewStatusCmd(ctx, "cluster", "replicate", nodeID)
	_ = c(ctx, cmd)
	return cmd
}

func (c cmdable) ClusterResetSoft(ctx context.Context) *StatusCmd {
	cmd := NewStatusCmd(ctx, "cluster", "reset", "soft")
	_ = c(ctx, cmd)
	return cmd
}

func (c cmdable) ClusterResetHard(ctx context.Context) *StatusCmd {
	cmd := NewStatusCmd(ctx, "cluster", "reset", "hard")
	_ = c(ctx, cmd)
	return cmd
}

func (c cmdable) ClusterInfo(ctx context.Context) *StringCmd {
	cmd := NewStringCmd(ctx, "cluster", "info")
	_ = c(ctx, cmd)
	return cmd
}

func (c cmdable) ClusterKeySlot(ctx context.Context, key string) *IntCmd {
	cmd := NewIntCmd(ctx, "cluster", "keyslot", key)
	_ = c(ctx, cmd)
	return cmd
}

func (c cmdable) ClusterGetKeysInSlot(ctx context.Context, slot int, count int) *StringSliceCmd {
	cmd := NewStringSliceCmd(ctx, "cluster", "getkeysinslot", slot, count)
	_ = c(ctx, cmd)
	return cmd
}

func (c cmdable) ClusterCountFailureReports(ctx context.Context, nodeID string) *IntCmd {
	cmd := NewIntCmd(ctx, "cluster", "count-failure-reports", nodeID)
	_ = c(ctx, cmd)
	return cmd
}

func (c cmdable) ClusterCountKeysInSlot(ctx context.Context, slot int) *IntCmd {
	cmd := NewIntCmd(ctx, "cluster", "countkeysinslot", slot)
	_ = c(ctx, cmd)
	return cmd
}

func (c cmdable) ClusterDelSlots(ctx context.Context, slots ...int) *StatusCmd {
	args := make([]interface{}, 2+len(slots))
	args[0] = "cluster"
	args[1] = "delslots"
	for i, slot := range slots {
		args[2+i] = slot
	}
	cmd := NewStatusCmd(ctx, args...)
	_ = c(ctx, cmd)
	return cmd
}

func (c cmdable) ClusterDelSlotsRange(ctx context.Context, min, max int) *StatusCmd {
	size := max - min + 1
	slots := make([]int, size)
	for i := 0; i < size; i++ {
		slots[i] = min + i
	}
	return c.ClusterDelSlots(ctx, slots...)
}

func (c cmdable) ClusterSaveConfig(ctx context.Context) *StatusCmd {
	cmd := NewStatusCmd(ctx, "cluster", "saveconfig")
	_ = c(ctx, cmd)
	return cmd
}

func (c cmdable) ClusterSlaves(ctx context.Context, nodeID string) *StringSliceCmd {
	cmd := NewStringSliceCmd(ctx, "cluster", "slaves", nodeID)
	_ = c(ctx, cmd)
	return cmd
}

func (c cmdable) ClusterFailover(ctx context.Context) *StatusCmd {
	cmd := NewStatusCmd(ctx, "cluster", "failover")
	_ = c(ctx, cmd)
	return cmd
}

func (c cmdable) ClusterAddSlots(ctx context.Context, slots ...int) *StatusCmd {
	args := make([]interface{}, 2+len(slots))
	args[0] = "cluster"
	args[1] = "addslots"
	for i, num := range slots {
		args[2+i] = num
	}
	cmd := NewStatusCmd(ctx, args...)
	_ = c(ctx, cmd)
	return cmd
}

func (c cmdable) ClusterAddSlotsRange(ctx context.Context, min, max int) *StatusCmd {
	size := max - min + 1
	slots := make([]int, size)
	for i := 0; i < size; i++ {
		slots[i] = min + i
	}
	return c.ClusterAddSlots(ctx, slots...)
}

//------------------------------------------------------------------------------

func (c cmdable) GeoAdd(ctx context.Context, key string, geoLocation ...*GeoLocation) *IntCmd {
	args := make([]interface{}, 2+3*len(geoLocation))
	args[0] = "geoadd"
	args[1] = key
	for i, eachLoc := range geoLocation {
		args[2+3*i] = eachLoc.Longitude
		args[2+3*i+1] = eachLoc.Latitude
		args[2+3*i+2] = eachLoc.Name
	}
	cmd := NewIntCmd(ctx, args...)
	_ = c(ctx, cmd)
	return cmd
}

// GeoRadius is a read-only GEORADIUS_RO command.
func (c cmdable) GeoRadius(
	ctx context.Context, key string, longitude, latitude float64, query *GeoRadiusQuery,
) *GeoLocationCmd {
	cmd := NewGeoLocationCmd(ctx, query, "georadius_ro", key, longitude, latitude)
	if query.Store != "" || query.StoreDist != "" {
		cmd.SetErr(errors.New("GeoRadius does not support Store or StoreDist"))
		return cmd
	}
	_ = c(ctx, cmd)
	return cmd
}

// GeoRadiusStore is a writing GEORADIUS command.
func (c cmdable) GeoRadiusStore(
	ctx context.Context, key string, longitude, latitude float64, query *GeoRadiusQuery,
) *IntCmd {
	args := geoLocationArgs(query, "georadius", key, longitude, latitude)
	cmd := NewIntCmd(ctx, args...)
	if query.Store == "" && query.StoreDist == "" {
		cmd.SetErr(errors.New("GeoRadiusStore requires Store or StoreDist"))
		return cmd
	}
	_ = c(ctx, cmd)
	return cmd
}

// GeoRadiusByMember is a read-only GEORADIUSBYMEMBER_RO command.
func (c cmdable) GeoRadiusByMember(
	ctx context.Context, key, member string, query *GeoRadiusQuery,
) *GeoLocationCmd {
	cmd := NewGeoLocationCmd(ctx, query, "georadiusbymember_ro", key, member)
	if query.Store != "" || query.StoreDist != "" {
		cmd.SetErr(errors.New("GeoRadiusByMember does not support Store or StoreDist"))
		return cmd
	}
	_ = c(ctx, cmd)
	return cmd
}

// GeoRadiusByMemberStore is a writing GEORADIUSBYMEMBER command.
func (c cmdable) GeoRadiusByMemberStore(
	ctx context.Context, key, member string, query *GeoRadiusQuery,
) *IntCmd {
	args := geoLocationArgs(query, "georadiusbymember", key, member)
	cmd := NewIntCmd(ctx, args...)
	if query.Store == "" && query.StoreDist == "" {
		cmd.SetErr(errors.New("GeoRadiusByMemberStore requires Store or StoreDist"))
		return cmd
	}
	_ = c(ctx, cmd)
	return cmd
}

func (c cmdable) GeoDist(
	ctx context.Context, key string, member1, member2, unit string,
) *FloatCmd {
	if unit == "" {
		unit = "km"
	}
	cmd := NewFloatCmd(ctx, "geodist", key, member1, member2, unit)
	_ = c(ctx, cmd)
	return cmd
}

func (c cmdable) GeoHash(ctx context.Context, key string, members ...string) *StringSliceCmd {
	args := make([]interface{}, 2+len(members))
	args[0] = "geohash"
	args[1] = key
	for i, member := range members {
		args[2+i] = member
	}
	cmd := NewStringSliceCmd(ctx, args...)
	_ = c(ctx, cmd)
	return cmd
}

func (c cmdable) GeoPos(ctx context.Context, key string, members ...string) *GeoPosCmd {
	args := make([]interface{}, 2+len(members))
	args[0] = "geopos"
	args[1] = key
	for i, member := range members {
		args[2+i] = member
	}
	cmd := NewGeoPosCmd(ctx, args...)
	_ = c(ctx, cmd)
	return cmd
}<|MERGE_RESOLUTION|>--- conflicted
+++ resolved
@@ -133,8 +133,7 @@
 	MSetNX(ctx context.Context, values ...interface{}) *BoolCmd
 	Set(ctx context.Context, key string, value interface{}, expiration time.Duration) *StatusCmd
 	SetArgs(ctx context.Context, key string, value interface{}, a SetArgs) *StatusCmd
-	// TODO: rename to SetEx
-	SetEX(ctx context.Context, key string, value interface{}, expiration time.Duration) *StatusCmd
+	SetEx(ctx context.Context, key string, value interface{}, expiration time.Duration) *StatusCmd
 	SetNX(ctx context.Context, key string, value interface{}, expiration time.Duration) *BoolCmd
 	SetXX(ctx context.Context, key string, value interface{}, expiration time.Duration) *BoolCmd
 	SetRange(ctx context.Context, key string, offset int64, value string) *IntCmd
@@ -237,9 +236,6 @@
 	XClaim(ctx context.Context, a *XClaimArgs) *XMessageSliceCmd
 	XClaimJustID(ctx context.Context, a *XClaimArgs) *StringSliceCmd
 
-	// TODO: XTrim and XTrimApprox remove in v9.
-	XTrim(ctx context.Context, key string, maxLen int64) *IntCmd
-	XTrimApprox(ctx context.Context, key string, maxLen int64) *IntCmd
 	XTrimMaxLen(ctx context.Context, key string, maxLen int64) *IntCmd
 	XTrimMaxLenApprox(ctx context.Context, key string, maxLen, limit int64) *IntCmd
 	XTrimMinID(ctx context.Context, key string, minID string) *IntCmd
@@ -251,27 +247,11 @@
 	BZPopMax(ctx context.Context, timeout time.Duration, keys ...string) *ZWithKeyCmd
 	BZPopMin(ctx context.Context, timeout time.Duration, keys ...string) *ZWithKeyCmd
 
-	// TODO: remove
-	//		ZAddCh
-	//		ZIncr
-	//		ZAddNXCh
-	//		ZAddXXCh
-	//		ZIncrNX
-	//		ZIncrXX
-	// 	in v9.
-	// 	use ZAddArgs and ZAddArgsIncr.
-
-	ZAdd(ctx context.Context, key string, members ...*Z) *IntCmd
-	ZAddNX(ctx context.Context, key string, members ...*Z) *IntCmd
-	ZAddXX(ctx context.Context, key string, members ...*Z) *IntCmd
-	ZAddCh(ctx context.Context, key string, members ...*Z) *IntCmd
-	ZAddNXCh(ctx context.Context, key string, members ...*Z) *IntCmd
-	ZAddXXCh(ctx context.Context, key string, members ...*Z) *IntCmd
+	ZAdd(ctx context.Context, key string, members ...Z) *IntCmd
+	ZAddNX(ctx context.Context, key string, members ...Z) *IntCmd
+	ZAddXX(ctx context.Context, key string, members ...Z) *IntCmd
 	ZAddArgs(ctx context.Context, key string, args ZAddArgs) *IntCmd
 	ZAddArgsIncr(ctx context.Context, key string, args ZAddArgs) *FloatCmd
-	ZIncr(ctx context.Context, key string, member *Z) *FloatCmd
-	ZIncrNX(ctx context.Context, key string, member *Z) *FloatCmd
-	ZIncrXX(ctx context.Context, key string, member *Z) *FloatCmd
 	ZCard(ctx context.Context, key string) *IntCmd
 	ZCount(ctx context.Context, key, min, max string) *IntCmd
 	ZLexCount(ctx context.Context, key, min, max string) *IntCmd
@@ -303,14 +283,10 @@
 	ZRevRank(ctx context.Context, key, member string) *IntCmd
 	ZScore(ctx context.Context, key, member string) *FloatCmd
 	ZUnionStore(ctx context.Context, dest string, store *ZStore) *IntCmd
-<<<<<<< HEAD
 	ZRandMember(ctx context.Context, key string, count int) *StringSliceCmd
 	ZRandMemberWithScores(ctx context.Context, key string, count int) *ZSliceCmd
-=======
 	ZUnion(ctx context.Context, store ZStore) *StringSliceCmd
 	ZUnionWithScores(ctx context.Context, store ZStore) *ZSliceCmd
-	ZRandMember(ctx context.Context, key string, count int, withScores bool) *StringSliceCmd
->>>>>>> b64f0876
 	ZDiff(ctx context.Context, keys ...string) *StringSliceCmd
 	ZDiffWithScores(ctx context.Context, keys ...string) *ZSliceCmd
 	ZDiffStore(ctx context.Context, destination string, keys ...string) *IntCmd
@@ -763,11 +739,7 @@
 	return cmd
 }
 
-<<<<<<< HEAD
-// Get redis `GET key` command. It returns redis.Nil error when key does not exist.
-=======
 // Get Redis `GET key` command. It returns redis.Nil error when key does not exist.
->>>>>>> b64f0876
 func (c cmdable) Get(ctx context.Context, key string) *StringCmd {
 	cmd := NewStringCmd(ctx, "get", key)
 	_ = c(ctx, cmd)
@@ -869,7 +841,7 @@
 }
 
 // Set Redis `SET key value [expiration]` command.
-// Use expiration for `SETEX`-like behavior.
+// Use expiration for `SETEx`-like behavior.
 //
 // Zero expiration means the key has no expiration time.
 // KeepTTL is a Redis KEEPTTL option to keep existing TTL, it requires your redis-server version >= 6.0,
@@ -945,8 +917,8 @@
 	return cmd
 }
 
-// SetEX Redis `SETEX key expiration value` command.
-func (c cmdable) SetEX(ctx context.Context, key string, value interface{}, expiration time.Duration) *StatusCmd {
+// SetEx Redis `SETEx key expiration value` command.
+func (c cmdable) SetEx(ctx context.Context, key string, value interface{}, expiration time.Duration) *StatusCmd {
 	cmd := NewStatusCmd(ctx, "setex", key, formatSec(ctx, expiration), value)
 	_ = c(ctx, cmd)
 	return cmd
@@ -1290,22 +1262,11 @@
 }
 
 // HRandField redis-server version >= 6.2.0.
-<<<<<<< HEAD
 func (c cmdable) HRandField(ctx context.Context, key string, count int) *StringSliceCmd {
 	cmd := NewStringSliceCmd(ctx, "hrandfield", key, count)
 	_ = c(ctx, cmd)
 	return cmd
 }
-=======
-func (c cmdable) HRandField(ctx context.Context, key string, count int, withValues bool) *StringSliceCmd {
-	args := make([]interface{}, 0, 4)
-
-	// Although count=0 is meaningless, redis accepts count=0.
-	args = append(args, "hrandfield", key, count)
-	if withValues {
-		args = append(args, "withvalues")
-	}
->>>>>>> b64f0876
 
 // HRandFieldWithValues redis-server version >= 6.2.0.
 func (c cmdable) HRandFieldWithValues(ctx context.Context, key string, count int) *KeyValueSliceCmd {
@@ -1697,11 +1658,8 @@
 	Stream     string
 	NoMkStream bool
 	MaxLen     int64 // MAXLEN N
-
-	// Deprecated: use MaxLen+Approx, remove in v9.
-	MaxLenApprox int64 // MAXLEN ~ N
-
-	MinID string
+	MinID      string
+
 	// Approx causes MaxLen and MinID to use "~" matcher (instead of "=").
 	Approx bool
 	Limit  int64
@@ -1724,9 +1682,6 @@
 		} else {
 			args = append(args, "maxlen", a.MaxLen)
 		}
-	case a.MaxLenApprox > 0:
-		// TODO remove in v9.
-		args = append(args, "maxlen", "~", a.MaxLenApprox)
 	case a.MinID != "":
 		if a.Approx {
 			args = append(args, "minid", "~", a.MinID)
@@ -2042,16 +1997,6 @@
 	return cmd
 }
 
-// Deprecated: use XTrimMaxLen, remove in v9.
-func (c cmdable) XTrim(ctx context.Context, key string, maxLen int64) *IntCmd {
-	return c.xTrim(ctx, key, "maxlen", false, maxLen, 0)
-}
-
-// Deprecated: use XTrimMaxLenApprox, remove in v9.
-func (c cmdable) XTrimApprox(ctx context.Context, key string, maxLen int64) *IntCmd {
-	return c.xTrim(ctx, key, "maxlen", true, maxLen, 0)
-}
-
 // XTrimMaxLen No `~` rules are used, `limit` cannot be used.
 // cmd: XTRIM key MAXLEN maxLen
 func (c cmdable) XTrimMaxLen(ctx context.Context, key string, maxLen int64) *IntCmd {
@@ -2142,8 +2087,6 @@
 	return n
 }
 
-<<<<<<< HEAD
-=======
 func (z ZStore) appendArgs(args []interface{}) []interface{} {
 	for _, key := range z.Keys {
 		args = append(args, key)
@@ -2160,7 +2103,6 @@
 	return args
 }
 
->>>>>>> b64f0876
 // BZPopMax Redis `BZPOPMAX key [key ...] timeout` command.
 func (c cmdable) BZPopMax(ctx context.Context, timeout time.Duration, keys ...string) *ZWithKeyCmd {
 	args := make([]interface{}, 1+len(keys)+1)
@@ -2241,166 +2183,26 @@
 	return cmd
 }
 
-// TODO: Compatible with v8 api, will be removed in v9.
-func (c cmdable) zAdd(ctx context.Context, key string, args ZAddArgs, members ...*Z) *IntCmd {
-	args.Members = make([]Z, len(members))
-	for i, m := range members {
-		args.Members[i] = *m
-	}
-	cmd := NewIntCmd(ctx, c.zAddArgs(key, args, false)...)
-	_ = c(ctx, cmd)
-	return cmd
-}
-
 // ZAdd Redis `ZADD key score member [score member ...]` command.
-func (c cmdable) ZAdd(ctx context.Context, key string, members ...*Z) *IntCmd {
-	return c.zAdd(ctx, key, ZAddArgs{}, members...)
+func (c cmdable) ZAdd(ctx context.Context, key string, members ...Z) *IntCmd {
+	return c.ZAddArgs(ctx, key, ZAddArgs{
+		Members: members,
+	})
 }
 
 // ZAddNX Redis `ZADD key NX score member [score member ...]` command.
-func (c cmdable) ZAddNX(ctx context.Context, key string, members ...*Z) *IntCmd {
-	return c.zAdd(ctx, key, ZAddArgs{
-		NX: true,
-	}, members...)
+func (c cmdable) ZAddNX(ctx context.Context, key string, members ...Z) *IntCmd {
+	return c.ZAddArgs(ctx, key, ZAddArgs{
+		NX:      true,
+		Members: members,
+	})
 }
 
 // ZAddXX Redis `ZADD key XX score member [score member ...]` command.
-func (c cmdable) ZAddXX(ctx context.Context, key string, members ...*Z) *IntCmd {
-<<<<<<< HEAD
-	const n = 3
-	a := make([]interface{}, n+2*len(members))
-	a[0], a[1], a[2] = "zadd", key, "xx"
-	return c.zAdd(ctx, a, n, members...)
-}
-
-// ZAddCh Redis `ZADD key CH score member [score member ...]` command.
-func (c cmdable) ZAddCh(ctx context.Context, key string, members ...*Z) *IntCmd {
-	const n = 3
-	a := make([]interface{}, n+2*len(members))
-	a[0], a[1], a[2] = "zadd", key, "ch"
-	return c.zAdd(ctx, a, n, members...)
-}
-
-// ZAddNXCh Redis `ZADD key NX CH score member [score member ...]` command.
-func (c cmdable) ZAddNXCh(ctx context.Context, key string, members ...*Z) *IntCmd {
-	const n = 4
-	a := make([]interface{}, n+2*len(members))
-	a[0], a[1], a[2], a[3] = "zadd", key, "nx", "ch"
-	return c.zAdd(ctx, a, n, members...)
-}
-
-// ZAddXXCh Redis `ZADD key XX CH score member [score member ...]` command.
-func (c cmdable) ZAddXXCh(ctx context.Context, key string, members ...*Z) *IntCmd {
-	const n = 4
-	a := make([]interface{}, n+2*len(members))
-	a[0], a[1], a[2], a[3] = "zadd", key, "xx", "ch"
-	return c.zAdd(ctx, a, n, members...)
-}
-
-func (c cmdable) zIncr(ctx context.Context, a []interface{}, n int, members ...*Z) *FloatCmd {
-	for i, m := range members {
-		a[n+2*i] = m.Score
-		a[n+2*i+1] = m.Member
-	}
-	cmd := NewFloatCmd(ctx, a...)
-	_ = c(ctx, cmd)
-	return cmd
-}
-
-// ZIncr Redis `ZADD key INCR score member` command.
-=======
-	return c.zAdd(ctx, key, ZAddArgs{
-		XX: true,
-	}, members...)
-}
-
-// ZAddCh Redis `ZADD key CH score member [score member ...]` command.
-// Deprecated: Use
-//		client.ZAddArgs(ctx, ZAddArgs{
-//			Ch: true,
-//			Members: []Z,
-//		})
-//	remove in v9.
-func (c cmdable) ZAddCh(ctx context.Context, key string, members ...*Z) *IntCmd {
-	return c.zAdd(ctx, key, ZAddArgs{
-		Ch: true,
-	}, members...)
-}
-
-// ZAddNXCh Redis `ZADD key NX CH score member [score member ...]` command.
-// Deprecated: Use
-//		client.ZAddArgs(ctx, ZAddArgs{
-//			NX: true,
-//			Ch: true,
-//			Members: []Z,
-//		})
-//	remove in v9.
-func (c cmdable) ZAddNXCh(ctx context.Context, key string, members ...*Z) *IntCmd {
-	return c.zAdd(ctx, key, ZAddArgs{
-		NX: true,
-		Ch: true,
-	}, members...)
-}
-
-// ZAddXXCh Redis `ZADD key XX CH score member [score member ...]` command.
-// Deprecated: Use
-//		client.ZAddArgs(ctx, ZAddArgs{
-//			XX: true,
-//			Ch: true,
-//			Members: []Z,
-//		})
-//	remove in v9.
-func (c cmdable) ZAddXXCh(ctx context.Context, key string, members ...*Z) *IntCmd {
-	return c.zAdd(ctx, key, ZAddArgs{
-		XX: true,
-		Ch: true,
-	}, members...)
-}
-
-// ZIncr Redis `ZADD key INCR score member` command.
-// Deprecated: Use
-//		client.ZAddArgsIncr(ctx, ZAddArgs{
-//			Members: []Z,
-//		})
-//	remove in v9.
->>>>>>> b64f0876
-func (c cmdable) ZIncr(ctx context.Context, key string, member *Z) *FloatCmd {
-	return c.ZAddArgsIncr(ctx, key, ZAddArgs{
-		Members: []Z{*member},
-	})
-}
-
-// ZIncrNX Redis `ZADD key NX INCR score member` command.
-<<<<<<< HEAD
-=======
-// Deprecated: Use
-//		client.ZAddArgsIncr(ctx, ZAddArgs{
-//			NX: true,
-//			Members: []Z,
-//		})
-//	remove in v9.
->>>>>>> b64f0876
-func (c cmdable) ZIncrNX(ctx context.Context, key string, member *Z) *FloatCmd {
-	return c.ZAddArgsIncr(ctx, key, ZAddArgs{
-		NX:      true,
-		Members: []Z{*member},
-	})
-}
-
-// ZIncrXX Redis `ZADD key XX INCR score member` command.
-<<<<<<< HEAD
-=======
-// Deprecated: Use
-//		client.ZAddArgsIncr(ctx, ZAddArgs{
-//			XX: true,
-//			Members: []Z,
-//		})
-//	remove in v9.
->>>>>>> b64f0876
-func (c cmdable) ZIncrXX(ctx context.Context, key string, member *Z) *FloatCmd {
-	return c.ZAddArgsIncr(ctx, key, ZAddArgs{
+func (c cmdable) ZAddXX(ctx context.Context, key string, members ...Z) *IntCmd {
+	return c.ZAddArgs(ctx, key, ZAddArgs{
 		XX:      true,
-		Members: []Z{*member},
+		Members: members,
 	})
 }
 
@@ -2808,22 +2610,11 @@
 }
 
 // ZRandMember redis-server version >= 6.2.0.
-<<<<<<< HEAD
 func (c cmdable) ZRandMember(ctx context.Context, key string, count int) *StringSliceCmd {
 	cmd := NewStringSliceCmd(ctx, "zrandmember", key, count)
 	_ = c(ctx, cmd)
 	return cmd
 }
-=======
-func (c cmdable) ZRandMember(ctx context.Context, key string, count int, withScores bool) *StringSliceCmd {
-	args := make([]interface{}, 0, 4)
-
-	// Although count=0 is meaningless, redis accepts count=0.
-	args = append(args, "zrandmember", key, count)
-	if withScores {
-		args = append(args, "withscores")
-	}
->>>>>>> b64f0876
 
 // ZRandMemberWithScores redis-server version >= 6.2.0.
 func (c cmdable) ZRandMemberWithScores(ctx context.Context, key string, count int) *ZSliceCmd {
