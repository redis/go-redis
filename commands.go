--- conflicted
+++ resolved
@@ -505,14 +505,9 @@
 
 	ModuleLoadex(ctx context.Context, conf *ModuleLoadexConfig) *StringCmd
 
-<<<<<<< HEAD
 	GearsCmdable
 	ProbabilisticCmdable
-=======
-	gearsCmdable
-	probabilisticCmdable
 	TimeseriesCmdable
->>>>>>> 017466b6
 }
 
 type StatefulCmdable interface {
