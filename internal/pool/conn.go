// Package pool implements the pool management
package pool

import (
	"bufio"
	"context"
	"errors"
	"fmt"
	"net"
	"sync"
	"sync/atomic"
	"time"

	"github.com/redis/go-redis/v9/internal"
	"github.com/redis/go-redis/v9/internal/maintnotifications/logs"
	"github.com/redis/go-redis/v9/internal/proto"
)

var noDeadline = time.Time{}

<<<<<<< HEAD
// Global time cache updated every 100ms by background goroutine.
// This avoids expensive time.Now() syscalls in hot paths like getEffectiveReadTimeout.
// Max staleness: 100ms, which is acceptable for timeout deadline checks (timeouts are typically 3-30 seconds).
=======
// Global time cache updated every 50ms by background goroutine.
// This avoids expensive time.Now() syscalls in hot paths like getEffectiveReadTimeout.
// Max staleness: 50ms, which is acceptable for timeout deadline checks (timeouts are typically 3-30 seconds).
>>>>>>> d91800d6
var globalTimeCache struct {
	nowNs atomic.Int64
}

func init() {
	// Initialize immediately
	globalTimeCache.nowNs.Store(time.Now().UnixNano())

	// Start background updater
	go func() {
<<<<<<< HEAD
		ticker := time.NewTicker(100 * time.Millisecond)
=======
		ticker := time.NewTicker(50 * time.Millisecond)
>>>>>>> d91800d6
		defer ticker.Stop()

		for range ticker.C {
			globalTimeCache.nowNs.Store(time.Now().UnixNano())
		}
	}()
}

// getCachedTimeNs returns the current time in nanoseconds from the global cache.
<<<<<<< HEAD
// This is updated every 100ms by a background goroutine, avoiding expensive syscalls.
// Max staleness: 100ms.
=======
// This is updated every 50ms by a background goroutine, avoiding expensive syscalls.
// Max staleness: 50ms.
>>>>>>> d91800d6
func getCachedTimeNs() int64 {
	return globalTimeCache.nowNs.Load()
}

// GetCachedTimeNs returns the current time in nanoseconds from the global cache.
<<<<<<< HEAD
// This is updated every 100ms by a background goroutine, avoiding expensive syscalls.
// Max staleness: 100ms.
=======
// This is updated every 50ms by a background goroutine, avoiding expensive syscalls.
// Max staleness: 50ms.
>>>>>>> d91800d6
// Exported for use by other packages that need fast time access.
func GetCachedTimeNs() int64 {
	return getCachedTimeNs()
}

// Global atomic counter for connection IDs
var connIDCounter uint64

// HandoffState represents the atomic state for connection handoffs
// This struct is stored atomically to prevent race conditions between
// checking handoff status and reading handoff parameters
type HandoffState struct {
	ShouldHandoff bool   // Whether connection should be handed off
	Endpoint      string // New endpoint for handoff
	SeqID         int64  // Sequence ID from MOVING notification
}

// atomicNetConn is a wrapper to ensure consistent typing in atomic.Value
type atomicNetConn struct {
	conn net.Conn
}

// generateConnID generates a fast unique identifier for a connection with zero allocations
func generateConnID() uint64 {
	return atomic.AddUint64(&connIDCounter, 1)
}

type Conn struct {
	// Connection identifier for unique tracking
	id uint64

	usedAt    atomic.Int64
	lastPutAt atomic.Int64

	// Lock-free netConn access using atomic.Value
	// Contains *atomicNetConn wrapper, accessed atomically for better performance
	netConnAtomic atomic.Value // stores *atomicNetConn

	rd *proto.Reader
	bw *bufio.Writer
	wr *proto.Writer

	// Lightweight mutex to protect reader operations during handoff
	// Only used for the brief period during SetNetConn and HasBufferedData/PeekReplyTypeSafe
	readerMu sync.RWMutex

	// State machine for connection state management
	// Replaces: usable, Inited, used
	// Provides thread-safe state transitions with FIFO waiting queue
	// States: CREATED → INITIALIZING → IDLE ⇄ IN_USE
	//                                    ↓
	//                                UNUSABLE (handoff/reauth)
	//                                    ↓
	//                                IDLE/CLOSED
	stateMachine *ConnStateMachine

	// Handoff metadata - managed separately from state machine
	// These are atomic for lock-free access during handoff operations
	handoffStateAtomic   atomic.Value  // stores *HandoffState
	handoffRetriesAtomic atomic.Uint32 // retry counter

	pooled    bool
	pubsub    bool
	closed    atomic.Bool
	createdAt time.Time
	expiresAt time.Time

	// maintenanceNotifications upgrade support: relaxed timeouts during migrations/failovers

	// Using atomic operations for lock-free access to avoid mutex contention
	relaxedReadTimeoutNs  atomic.Int64 // time.Duration as nanoseconds
	relaxedWriteTimeoutNs atomic.Int64 // time.Duration as nanoseconds
	relaxedDeadlineNs     atomic.Int64 // time.Time as nanoseconds since epoch

	// Counter to track multiple relaxed timeout setters if we have nested calls
	// will be decremented when ClearRelaxedTimeout is called or deadline is reached
	// if counter reaches 0, we clear the relaxed timeouts
	relaxedCounter atomic.Int32

	// Connection initialization function for reconnections
	initConnFunc func(context.Context, *Conn) error

	onClose func() error
}

func NewConn(netConn net.Conn) *Conn {
	return NewConnWithBufferSize(netConn, proto.DefaultBufferSize, proto.DefaultBufferSize)
}

func NewConnWithBufferSize(netConn net.Conn, readBufSize, writeBufSize int) *Conn {
	now := time.Now()
	cn := &Conn{
		createdAt:    now,
		id:           generateConnID(), // Generate unique ID for this connection
		stateMachine: NewConnStateMachine(),
	}

	// Use specified buffer sizes, or fall back to 32KiB defaults if 0
	if readBufSize > 0 {
		cn.rd = proto.NewReaderSize(netConn, readBufSize)
	} else {
		cn.rd = proto.NewReader(netConn) // Uses 32KiB default
	}

	if writeBufSize > 0 {
		cn.bw = bufio.NewWriterSize(netConn, writeBufSize)
	} else {
		cn.bw = bufio.NewWriterSize(netConn, proto.DefaultBufferSize)
	}

	// Store netConn atomically for lock-free access using wrapper
	cn.netConnAtomic.Store(&atomicNetConn{conn: netConn})

	cn.wr = proto.NewWriter(cn.bw)
	cn.SetUsedAt(now)
	// Initialize handoff state atomically
	initialHandoffState := &HandoffState{
		ShouldHandoff: false,
		Endpoint:      "",
		SeqID:         0,
	}
	cn.handoffStateAtomic.Store(initialHandoffState)
	return cn
}

func (cn *Conn) UsedAt() time.Time {
<<<<<<< HEAD
	unixNano := atomic.LoadInt64(&cn.usedAt)
	return time.Unix(0, unixNano)
}
func (cn *Conn) UsedAtNs() int64 {
	return atomic.LoadInt64(&cn.usedAt)
=======
	return time.Unix(0, cn.usedAt.Load())
>>>>>>> d91800d6
}
func (cn *Conn) SetUsedAt(tm time.Time) {
<<<<<<< HEAD
	atomic.StoreInt64(&cn.usedAt, tm.UnixNano())
}

=======
	cn.usedAt.Store(tm.UnixNano())
}

func (cn *Conn) UsedAtNs() int64 {
	return cn.usedAt.Load()
}
func (cn *Conn) SetUsedAtNs(ns int64) {
	cn.usedAt.Store(ns)
}

func (cn *Conn) LastPutAtNs() int64 {
	return cn.lastPutAt.Load()
}
func (cn *Conn) SetLastPutAtNs(ns int64) {
	cn.lastPutAt.Store(ns)
}

>>>>>>> d91800d6
// Backward-compatible wrapper methods for state machine
// These maintain the existing API while using the new state machine internally

// CompareAndSwapUsable atomically compares and swaps the usable flag (lock-free).
//
// This is used by background operations (handoff, re-auth) to acquire exclusive
// access to a connection. The operation sets usable to false, preventing the pool
// from returning the connection to clients.
//
// Returns true if the swap was successful (old value matched), false otherwise.
//
// Implementation note: This is a compatibility wrapper around the state machine.
// It checks if the current state is "usable" (IDLE or IN_USE) and transitions accordingly.
// Deprecated: Use GetStateMachine().TryTransition() directly for better state management.
func (cn *Conn) CompareAndSwapUsable(old, new bool) bool {
	currentState := cn.stateMachine.GetState()

	// Check if current state matches the "old" usable value
	currentUsable := (currentState == StateIdle || currentState == StateInUse)
	if currentUsable != old {
		return false
	}

	// If we're trying to set to the same value, succeed immediately
	if old == new {
		return true
	}

	// Transition based on new value
	if new {
		// Trying to make usable - transition from UNUSABLE to IDLE
		// This should only work from UNUSABLE or INITIALIZING states
		_, err := cn.stateMachine.TryTransition(
			[]ConnState{StateInitializing, StateUnusable},
			StateIdle,
		)
		return err == nil
	} else {
		// Trying to make unusable - transition from IDLE to UNUSABLE
		// This is typically for acquiring the connection for background operations
		_, err := cn.stateMachine.TryTransition(
			[]ConnState{StateIdle},
			StateUnusable,
		)
		return err == nil
	}
}

// IsUsable returns true if the connection is safe to use for new commands (lock-free).
//
// A connection is "usable" when it's in a stable state and can be returned to clients.
// It becomes unusable during:
//   - Handoff operations (network connection replacement)
//   - Re-authentication (credential updates)
//   - Other background operations that need exclusive access
//
// Note: CREATED state is considered usable because new connections need to pass OnGet() hook
// before initialization. The initialization happens after OnGet() in the client code.
func (cn *Conn) IsUsable() bool {
	state := cn.stateMachine.GetState()
	// CREATED, IDLE, and IN_USE states are considered usable
	// CREATED: new connection, not yet initialized (will be initialized by client)
	// IDLE: initialized and ready to be acquired
	// IN_USE: usable but currently acquired by someone
	return state == StateCreated || state == StateIdle || state == StateInUse
}

// SetUsable sets the usable flag for the connection (lock-free).
//
// Deprecated: Use GetStateMachine().Transition() directly for better state management.
// This method is kept for backwards compatibility.
//
// This should be called to mark a connection as usable after initialization or
// to release it after a background operation completes.
//
// Prefer CompareAndSwapUsable() when acquiring exclusive access to avoid race conditions.
// Deprecated: Use GetStateMachine().Transition() directly for better state management.
func (cn *Conn) SetUsable(usable bool) {
	if usable {
		// Transition to IDLE state (ready to be acquired)
		cn.stateMachine.Transition(StateIdle)
	} else {
		// Transition to UNUSABLE state (for background operations)
		cn.stateMachine.Transition(StateUnusable)
	}
}

// IsInited returns true if the connection has been initialized.
// This is a backward-compatible wrapper around the state machine.
func (cn *Conn) IsInited() bool {
	state := cn.stateMachine.GetState()
	// Connection is initialized if it's in IDLE or any post-initialization state
	return state != StateCreated && state != StateInitializing && state != StateClosed
}

// Used - State machine based implementation

// CompareAndSwapUsed atomically compares and swaps the used flag (lock-free).
// This method is kept for backwards compatibility.
//
// This is the preferred method for acquiring a connection from the pool, as it
// ensures that only one goroutine marks the connection as used.
//
// Implementation: Uses state machine transitions IDLE ⇄ IN_USE
//
// Returns true if the swap was successful (old value matched), false otherwise.
// Deprecated: Use GetStateMachine().TryTransition() directly for better state management.
func (cn *Conn) CompareAndSwapUsed(old, new bool) bool {
	if old == new {
		// No change needed
		currentState := cn.stateMachine.GetState()
		currentUsed := (currentState == StateInUse)
		return currentUsed == old
	}

	if !old && new {
		// Acquiring: IDLE → IN_USE
		// Use predefined slice to avoid allocation
		_, err := cn.stateMachine.TryTransition(validFromCreatedOrIdle, StateInUse)
		return err == nil
	} else {
		// Releasing: IN_USE → IDLE
		// Use predefined slice to avoid allocation
		_, err := cn.stateMachine.TryTransition(validFromInUse, StateIdle)
		return err == nil
	}
}

// IsUsed returns true if the connection is currently in use (lock-free).
//
// Deprecated: Use GetStateMachine().GetState() == StateInUse directly for better clarity.
// This method is kept for backwards compatibility.
//
// A connection is "used" when it has been retrieved from the pool and is
// actively processing a command. Background operations (like re-auth) should
// wait until the connection is not used before executing commands.
func (cn *Conn) IsUsed() bool {
	return cn.stateMachine.GetState() == StateInUse
}

// SetUsed sets the used flag for the connection (lock-free).
//
// This should be called when returning a connection to the pool (set to false)
// or when a single-connection pool retrieves its connection (set to true).
//
// Prefer CompareAndSwapUsed() when acquiring from a multi-connection pool to
// avoid race conditions.
// Deprecated: Use GetStateMachine().Transition() directly for better state management.
func (cn *Conn) SetUsed(val bool) {
	if val {
		cn.stateMachine.Transition(StateInUse)
	} else {
		cn.stateMachine.Transition(StateIdle)
	}
}

// getNetConn returns the current network connection using atomic load (lock-free).
// This is the fast path for accessing netConn without mutex overhead.
func (cn *Conn) getNetConn() net.Conn {
	if v := cn.netConnAtomic.Load(); v != nil {
		if wrapper, ok := v.(*atomicNetConn); ok {
			return wrapper.conn
		}
	}
	return nil
}

// setNetConn stores the network connection atomically (lock-free).
// This is used for the fast path of connection replacement.
func (cn *Conn) setNetConn(netConn net.Conn) {
	cn.netConnAtomic.Store(&atomicNetConn{conn: netConn})
}

// Handoff state management - atomic access to handoff metadata

// ShouldHandoff returns true if connection needs handoff (lock-free).
func (cn *Conn) ShouldHandoff() bool {
	if v := cn.handoffStateAtomic.Load(); v != nil {
		return v.(*HandoffState).ShouldHandoff
	}
	return false
}

// GetHandoffEndpoint returns the new endpoint for handoff (lock-free).
func (cn *Conn) GetHandoffEndpoint() string {
	if v := cn.handoffStateAtomic.Load(); v != nil {
		return v.(*HandoffState).Endpoint
	}
	return ""
}

// GetMovingSeqID returns the sequence ID from the MOVING notification (lock-free).
func (cn *Conn) GetMovingSeqID() int64 {
	if v := cn.handoffStateAtomic.Load(); v != nil {
		return v.(*HandoffState).SeqID
	}
	return 0
}

// GetHandoffInfo returns all handoff information atomically (lock-free).
// This method prevents race conditions by returning all handoff state in a single atomic operation.
// Returns (shouldHandoff, endpoint, seqID).
func (cn *Conn) GetHandoffInfo() (bool, string, int64) {
	if v := cn.handoffStateAtomic.Load(); v != nil {
		state := v.(*HandoffState)
		return state.ShouldHandoff, state.Endpoint, state.SeqID
	}
	return false, "", 0
}

// HandoffRetries returns the current handoff retry count (lock-free).
func (cn *Conn) HandoffRetries() int {
	return int(cn.handoffRetriesAtomic.Load())
}

// IncrementAndGetHandoffRetries atomically increments and returns handoff retries (lock-free).
func (cn *Conn) IncrementAndGetHandoffRetries(n int) int {
	return int(cn.handoffRetriesAtomic.Add(uint32(n)))
}

// IsPooled returns true if the connection is managed by a pool and will be pooled on Put.
func (cn *Conn) IsPooled() bool {
	return cn.pooled
}

// IsPubSub returns true if the connection is used for PubSub.
func (cn *Conn) IsPubSub() bool {
	return cn.pubsub
}

// SetRelaxedTimeout sets relaxed timeouts for this connection during maintenanceNotifications upgrades.
// These timeouts will be used for all subsequent commands until the deadline expires.
// Uses atomic operations for lock-free access.
func (cn *Conn) SetRelaxedTimeout(readTimeout, writeTimeout time.Duration) {
	cn.relaxedCounter.Add(1)
	cn.relaxedReadTimeoutNs.Store(int64(readTimeout))
	cn.relaxedWriteTimeoutNs.Store(int64(writeTimeout))
}

// SetRelaxedTimeoutWithDeadline sets relaxed timeouts with an expiration deadline.
// After the deadline, timeouts automatically revert to normal values.
// Uses atomic operations for lock-free access.
func (cn *Conn) SetRelaxedTimeoutWithDeadline(readTimeout, writeTimeout time.Duration, deadline time.Time) {
	cn.SetRelaxedTimeout(readTimeout, writeTimeout)
	cn.relaxedDeadlineNs.Store(deadline.UnixNano())
}

// ClearRelaxedTimeout removes relaxed timeouts, returning to normal timeout behavior.
// Uses atomic operations for lock-free access.
func (cn *Conn) ClearRelaxedTimeout() {
	// Atomically decrement counter and check if we should clear
	newCount := cn.relaxedCounter.Add(-1)
	deadlineNs := cn.relaxedDeadlineNs.Load()
	if newCount <= 0 && (deadlineNs == 0 || time.Now().UnixNano() >= deadlineNs) {
		// Use atomic load to get current value for CAS to avoid stale value race
		current := cn.relaxedCounter.Load()
		if current <= 0 && cn.relaxedCounter.CompareAndSwap(current, 0) {
			cn.clearRelaxedTimeout()
		}
	}
}

func (cn *Conn) clearRelaxedTimeout() {
	cn.relaxedReadTimeoutNs.Store(0)
	cn.relaxedWriteTimeoutNs.Store(0)
	cn.relaxedDeadlineNs.Store(0)
	cn.relaxedCounter.Store(0)
}

// HasRelaxedTimeout returns true if relaxed timeouts are currently active on this connection.
// This checks both the timeout values and the deadline (if set).
// Uses atomic operations for lock-free access.
func (cn *Conn) HasRelaxedTimeout() bool {
	// Fast path: no relaxed timeouts are set
	if cn.relaxedCounter.Load() <= 0 {
		return false
	}

	readTimeoutNs := cn.relaxedReadTimeoutNs.Load()
	writeTimeoutNs := cn.relaxedWriteTimeoutNs.Load()

	// If no relaxed timeouts are set, return false
	if readTimeoutNs <= 0 && writeTimeoutNs <= 0 {
		return false
	}

	deadlineNs := cn.relaxedDeadlineNs.Load()
	// If no deadline is set, relaxed timeouts are active
	if deadlineNs == 0 {
		return true
	}

	// If deadline is set, check if it's still in the future
	return time.Now().UnixNano() < deadlineNs
}

// getEffectiveReadTimeout returns the timeout to use for read operations.
// If relaxed timeout is set and not expired, it takes precedence over the provided timeout.
// This method automatically clears expired relaxed timeouts using atomic operations.
func (cn *Conn) getEffectiveReadTimeout(normalTimeout time.Duration) time.Duration {
	readTimeoutNs := cn.relaxedReadTimeoutNs.Load()

	// Fast path: no relaxed timeout set
	if readTimeoutNs <= 0 {
		return normalTimeout
	}

	deadlineNs := cn.relaxedDeadlineNs.Load()
	// If no deadline is set, use relaxed timeout
	if deadlineNs == 0 {
		return time.Duration(readTimeoutNs)
	}

<<<<<<< HEAD
	// Use cached time to avoid expensive syscall (max 100ms staleness is acceptable for timeout checks)
=======
	// Use cached time to avoid expensive syscall (max 50ms staleness is acceptable for timeout checks)
>>>>>>> d91800d6
	nowNs := getCachedTimeNs()
	// Check if deadline has passed
	if nowNs < deadlineNs {
		// Deadline is in the future, use relaxed timeout
		return time.Duration(readTimeoutNs)
	} else {
		// Deadline has passed, clear relaxed timeouts atomically and use normal timeout
		newCount := cn.relaxedCounter.Add(-1)
		if newCount <= 0 {
			internal.Logger.Printf(context.Background(), logs.UnrelaxedTimeoutAfterDeadline(cn.GetID()))
			cn.clearRelaxedTimeout()
		}
		return normalTimeout
	}
}

// getEffectiveWriteTimeout returns the timeout to use for write operations.
// If relaxed timeout is set and not expired, it takes precedence over the provided timeout.
// This method automatically clears expired relaxed timeouts using atomic operations.
func (cn *Conn) getEffectiveWriteTimeout(normalTimeout time.Duration) time.Duration {
	writeTimeoutNs := cn.relaxedWriteTimeoutNs.Load()

	// Fast path: no relaxed timeout set
	if writeTimeoutNs <= 0 {
		return normalTimeout
	}

	deadlineNs := cn.relaxedDeadlineNs.Load()
	// If no deadline is set, use relaxed timeout
	if deadlineNs == 0 {
		return time.Duration(writeTimeoutNs)
	}

<<<<<<< HEAD
	// Use cached time to avoid expensive syscall (max 100ms staleness is acceptable for timeout checks)
=======
	// Use cached time to avoid expensive syscall (max 50ms staleness is acceptable for timeout checks)
>>>>>>> d91800d6
	nowNs := getCachedTimeNs()
	// Check if deadline has passed
	if nowNs < deadlineNs {
		// Deadline is in the future, use relaxed timeout
		return time.Duration(writeTimeoutNs)
	} else {
		// Deadline has passed, clear relaxed timeouts atomically and use normal timeout
		newCount := cn.relaxedCounter.Add(-1)
		if newCount <= 0 {
			internal.Logger.Printf(context.Background(), logs.UnrelaxedTimeoutAfterDeadline(cn.GetID()))
			cn.clearRelaxedTimeout()
		}
		return normalTimeout
	}
}

func (cn *Conn) SetOnClose(fn func() error) {
	cn.onClose = fn
}

// SetInitConnFunc sets the connection initialization function to be called on reconnections.
func (cn *Conn) SetInitConnFunc(fn func(context.Context, *Conn) error) {
	cn.initConnFunc = fn
}

// ExecuteInitConn runs the stored connection initialization function if available.
func (cn *Conn) ExecuteInitConn(ctx context.Context) error {
	if cn.initConnFunc != nil {
		return cn.initConnFunc(ctx, cn)
	}
	return fmt.Errorf("redis: no initConnFunc set for conn[%d]", cn.GetID())
}

func (cn *Conn) SetNetConn(netConn net.Conn) {
	// Store the new connection atomically first (lock-free)
	cn.setNetConn(netConn)
	// Protect reader reset operations to avoid data races
	// Use write lock since we're modifying the reader state
	cn.readerMu.Lock()
	cn.rd.Reset(netConn)
	cn.readerMu.Unlock()

	cn.bw.Reset(netConn)
}

// GetNetConn safely returns the current network connection using atomic load (lock-free).
// This method is used by the pool for health checks and provides better performance.
func (cn *Conn) GetNetConn() net.Conn {
	return cn.getNetConn()
}

// SetNetConnAndInitConn replaces the underlying connection and executes the initialization.
// This method ensures only one initialization can happen at a time by using atomic state transitions.
// If another goroutine is currently initializing, this will wait for it to complete.
func (cn *Conn) SetNetConnAndInitConn(ctx context.Context, netConn net.Conn) error {
	// Wait for and transition to INITIALIZING state - this prevents concurrent initializations
	// Valid from states: CREATED (first init), IDLE (reconnect), UNUSABLE (handoff/reauth)
	// If another goroutine is initializing, we'll wait for it to finish
	// if the context has a deadline, use that, otherwise use the connection read (relaxed) timeout
	// which should be set during handoff. If it is not set, use a 5 second default
	deadline, ok := ctx.Deadline()
	if !ok {
		deadline = time.Now().Add(cn.getEffectiveReadTimeout(5 * time.Second))
	}
	waitCtx, cancel := context.WithDeadline(ctx, deadline)
	defer cancel()
	finalState, err := cn.stateMachine.AwaitAndTransition(
		waitCtx,
		[]ConnState{StateCreated, StateIdle, StateUnusable},
		StateInitializing,
	)
	if err != nil {
		return fmt.Errorf("cannot initialize connection from state %s: %w", finalState, err)
	}

	// Replace the underlying connection
	cn.SetNetConn(netConn)

	// Execute initialization
	// NOTE: ExecuteInitConn (via baseClient.initConn) will transition to IDLE on success
	// or CLOSED on failure. We don't need to do it here.
	// NOTE: Initconn returns conn in IDLE state
	initErr := cn.ExecuteInitConn(ctx)
	if initErr != nil {
		// ExecuteInitConn already transitioned to CLOSED, just return the error
		return initErr
	}

	// ExecuteInitConn already transitioned to IDLE
	return nil
}

// MarkForHandoff marks the connection for handoff due to MOVING notification.
// Returns an error if the connection is already marked for handoff.
// Note: This only sets metadata - the connection state is not changed until OnPut.
// This allows the current user to finish using the connection before handoff.
func (cn *Conn) MarkForHandoff(newEndpoint string, seqID int64) error {
	// Check if already marked for handoff
	if cn.ShouldHandoff() {
		return errors.New("connection is already marked for handoff")
	}

	// Set handoff metadata atomically
	cn.handoffStateAtomic.Store(&HandoffState{
		ShouldHandoff: true,
		Endpoint:      newEndpoint,
		SeqID:         seqID,
	})
	return nil
}

// MarkQueuedForHandoff marks the connection as queued for handoff processing.
// This makes the connection unusable until handoff completes.
// This is called from OnPut hook, where the connection is typically in IN_USE state.
// The pool will preserve the UNUSABLE state and not overwrite it with IDLE.
func (cn *Conn) MarkQueuedForHandoff() error {
	// Get current handoff state
	currentState := cn.handoffStateAtomic.Load()
	if currentState == nil {
		return errors.New("connection was not marked for handoff")
	}

	state := currentState.(*HandoffState)
	if !state.ShouldHandoff {
		return errors.New("connection was not marked for handoff")
	}

	// Create new state with ShouldHandoff=false but preserve endpoint and seqID
	// This prevents the connection from being queued multiple times while still
	// allowing the worker to access the handoff metadata
	newState := &HandoffState{
		ShouldHandoff: false,
		Endpoint:      state.Endpoint, // Preserve endpoint for handoff processing
		SeqID:         state.SeqID,    // Preserve seqID for handoff processing
	}

	// Atomic compare-and-swap to update state
	if !cn.handoffStateAtomic.CompareAndSwap(currentState, newState) {
		// State changed between load and CAS - retry or return error
		return errors.New("handoff state changed during marking")
	}

	// Transition to UNUSABLE from IN_USE (normal flow), IDLE (edge cases), or CREATED (tests/uninitialized)
	// The connection is typically in IN_USE state when OnPut is called (normal Put flow)
	// But in some edge cases or tests, it might be in IDLE or CREATED state
	// The pool will detect this state change and preserve it (not overwrite with IDLE)
	// Use predefined slice to avoid allocation
	finalState, err := cn.stateMachine.TryTransition(validFromCreatedInUseOrIdle, StateUnusable)
	if err != nil {
		// Check if already in UNUSABLE state (race condition or retry)
		// ShouldHandoff should be false now, but check just in case
		if finalState == StateUnusable && !cn.ShouldHandoff() {
			// Already unusable - this is fine, keep the new handoff state
			return nil
		}
		// Restore the original state if transition fails for other reasons
		cn.handoffStateAtomic.Store(currentState)
		return fmt.Errorf("failed to mark connection as unusable: %w", err)
	}
	return nil
}

// GetID returns the unique identifier for this connection.
func (cn *Conn) GetID() uint64 {
	return cn.id
}

// GetStateMachine returns the connection's state machine for advanced state management.
// This is primarily used by internal packages like maintnotifications for handoff processing.
func (cn *Conn) GetStateMachine() *ConnStateMachine {
	return cn.stateMachine
}

// TryAcquire attempts to acquire the connection for use.
// This is an optimized inline method for the hot path (Get operation).
//
// It tries to transition from IDLE -> IN_USE or CREATED -> CREATED.
// Returns true if the connection was successfully acquired, false otherwise.
// The CREATED->CREATED is done so we can keep the state correct for later
// initialization of the connection in initConn.
//
// Performance: This is faster than calling GetStateMachine() + TryTransitionFast()
//
// NOTE: We directly access cn.stateMachine.state here instead of using the state machine's
// methods. This breaks encapsulation but is necessary for performance.
// The IDLE->IN_USE and CREATED->CREATED transitions don't need
// waiter notification, and benchmarks show 1-3% improvement. If the state machine ever
// needs to notify waiters on these transitions, update this to use TryTransitionFast().
func (cn *Conn) TryAcquire() bool {
	// The || operator short-circuits, so only 1 CAS in the common case
	return cn.stateMachine.state.CompareAndSwap(uint32(StateIdle), uint32(StateInUse)) ||
<<<<<<< HEAD
		cn.stateMachine.state.CompareAndSwap(uint32(StateCreated), uint32(StateCreated))
=======
		cn.stateMachine.state.Load() == uint32(StateCreated)
>>>>>>> d91800d6
}

// Release releases the connection back to the pool.
// This is an optimized inline method for the hot path (Put operation).
//
// It tries to transition from IN_USE -> IDLE.
// Returns true if the connection was successfully released, false otherwise.
//
// Performance: This is faster than calling GetStateMachine() + TryTransitionFast().
//
// NOTE: We directly access cn.stateMachine.state here instead of using the state machine's
// methods. This breaks encapsulation but is necessary for performance.
// If the state machine ever needs to notify waiters
// on this transition, update this to use TryTransitionFast().
func (cn *Conn) Release() bool {
	// Inline the hot path - single CAS operation
	return cn.stateMachine.state.CompareAndSwap(uint32(StateInUse), uint32(StateIdle))
}

// ClearHandoffState clears the handoff state after successful handoff.
// Makes the connection usable again.
func (cn *Conn) ClearHandoffState() {
	// Clear handoff metadata
	cn.handoffStateAtomic.Store(&HandoffState{
		ShouldHandoff: false,
		Endpoint:      "",
		SeqID:         0,
	})
<<<<<<< HEAD

	// Reset retry counter
	cn.handoffRetriesAtomic.Store(0)

=======

	// Reset retry counter
	cn.handoffRetriesAtomic.Store(0)

>>>>>>> d91800d6
	// Mark connection as usable again
	// Use state machine directly instead of deprecated SetUsable
	// probably done by initConn
	cn.stateMachine.Transition(StateIdle)
}

// HasBufferedData safely checks if the connection has buffered data.
// This method is used to avoid data races when checking for push notifications.
func (cn *Conn) HasBufferedData() bool {
	// Use read lock for concurrent access to reader state
	cn.readerMu.RLock()
	defer cn.readerMu.RUnlock()
	return cn.rd.Buffered() > 0
}

// PeekReplyTypeSafe safely peeks at the reply type.
// This method is used to avoid data races when checking for push notifications.
func (cn *Conn) PeekReplyTypeSafe() (byte, error) {
	// Use read lock for concurrent access to reader state
	cn.readerMu.RLock()
	defer cn.readerMu.RUnlock()

	if cn.rd.Buffered() <= 0 {
		return 0, fmt.Errorf("redis: can't peek reply type, no data available")
	}
	return cn.rd.PeekReplyType()
}

func (cn *Conn) Write(b []byte) (int, error) {
	// Lock-free netConn access for better performance
	if netConn := cn.getNetConn(); netConn != nil {
		return netConn.Write(b)
	}
	return 0, net.ErrClosed
}

func (cn *Conn) RemoteAddr() net.Addr {
	// Lock-free netConn access for better performance
	if netConn := cn.getNetConn(); netConn != nil {
		return netConn.RemoteAddr()
	}
	return nil
}

func (cn *Conn) WithReader(
	ctx context.Context, timeout time.Duration, fn func(rd *proto.Reader) error,
) error {
	if timeout >= 0 {
		// Use relaxed timeout if set, otherwise use provided timeout
		effectiveTimeout := cn.getEffectiveReadTimeout(timeout)

		// Get the connection directly from atomic storage
		netConn := cn.getNetConn()
		if netConn == nil {
			return fmt.Errorf("redis: connection not available")
		}

		if err := netConn.SetReadDeadline(cn.deadline(ctx, effectiveTimeout)); err != nil {
			return err
		}
	}
	return fn(cn.rd)
}

func (cn *Conn) WithWriter(
	ctx context.Context, timeout time.Duration, fn func(wr *proto.Writer) error,
) error {
	if timeout >= 0 {
		// Use relaxed timeout if set, otherwise use provided timeout
		effectiveTimeout := cn.getEffectiveWriteTimeout(timeout)

		// Set write deadline on the connection
		if netConn := cn.getNetConn(); netConn != nil {
			if err := netConn.SetWriteDeadline(cn.deadline(ctx, effectiveTimeout)); err != nil {
				return err
			}
		} else {
			// Connection is not available - return error
			return fmt.Errorf("redis: conn[%d] not available for write operation", cn.GetID())
		}
	}

	// Reset the buffered writer if needed, should not happen
	if cn.bw.Buffered() > 0 {
		if netConn := cn.getNetConn(); netConn != nil {
			cn.bw.Reset(netConn)
		}
	}

	if err := fn(cn.wr); err != nil {
		return err
	}

	return cn.bw.Flush()
}

func (cn *Conn) IsClosed() bool {
	return cn.closed.Load() || cn.stateMachine.GetState() == StateClosed
}

func (cn *Conn) Close() error {
	cn.closed.Store(true)

	// Transition to CLOSED state
	cn.stateMachine.Transition(StateClosed)

	if cn.onClose != nil {
		// ignore error
		_ = cn.onClose()
	}

	// Lock-free netConn access for better performance
	if netConn := cn.getNetConn(); netConn != nil {
		return netConn.Close()
	}
	return nil
}

// MaybeHasData tries to peek at the next byte in the socket without consuming it
// This is used to check if there are push notifications available
// Important: This will work on Linux, but not on Windows
func (cn *Conn) MaybeHasData() bool {
	// Lock-free netConn access for better performance
	if netConn := cn.getNetConn(); netConn != nil {
		return maybeHasData(netConn)
	}
	return false
}

// deadline computes the effective deadline time based on context and timeout.
// It updates the usedAt timestamp to now.
<<<<<<< HEAD
// Uses cached time to avoid expensive syscall (max 100ms staleness is acceptable for deadline calculation).
func (cn *Conn) deadline(ctx context.Context, timeout time.Duration) time.Time {
	// Use cached time for deadline calculation (called 2x per command: read + write)
	tm := time.Unix(0, getCachedTimeNs())
	cn.SetUsedAt(tm)
=======
// Uses cached time to avoid expensive syscall (max 50ms staleness is acceptable for deadline calculation).
func (cn *Conn) deadline(ctx context.Context, timeout time.Duration) time.Time {
	// Use cached time for deadline calculation (called 2x per command: read + write)
	nowNs := getCachedTimeNs()
	cn.SetUsedAtNs(nowNs)
	tm := time.Unix(0, nowNs)
>>>>>>> d91800d6

	if timeout > 0 {
		tm = tm.Add(timeout)
	}

	if ctx != nil {
		deadline, ok := ctx.Deadline()
		if ok {
			if timeout == 0 {
				return deadline
			}
			if deadline.Before(tm) {
				return deadline
			}
			return tm
		}
	}

	if timeout > 0 {
		return tm
	}

	return noDeadline
}<|MERGE_RESOLUTION|>--- conflicted
+++ resolved
@@ -18,15 +18,46 @@
 
 var noDeadline = time.Time{}
 
-<<<<<<< HEAD
 // Global time cache updated every 100ms by background goroutine.
 // This avoids expensive time.Now() syscalls in hot paths like getEffectiveReadTimeout.
 // Max staleness: 100ms, which is acceptable for timeout deadline checks (timeouts are typically 3-30 seconds).
-=======
+var globalTimeCache struct {
+	nowNs atomic.Int64
+}
+
+func init() {
+	// Initialize immediately
+	globalTimeCache.nowNs.Store(time.Now().UnixNano())
+
+	// Start background updater
+	go func() {
+		ticker := time.NewTicker(100 * time.Millisecond)
+		defer ticker.Stop()
+
+		for range ticker.C {
+			globalTimeCache.nowNs.Store(time.Now().UnixNano())
+		}
+	}()
+}
+
+// getCachedTimeNs returns the current time in nanoseconds from the global cache.
+// This is updated every 100ms by a background goroutine, avoiding expensive syscalls.
+// Max staleness: 100ms.
+func getCachedTimeNs() int64 {
+	return globalTimeCache.nowNs.Load()
+}
+
+// GetCachedTimeNs returns the current time in nanoseconds from the global cache.
+// This is updated every 100ms by a background goroutine, avoiding expensive syscalls.
+// Max staleness: 100ms.
+// Exported for use by other packages that need fast time access.
+func GetCachedTimeNs() int64 {
+	return getCachedTimeNs()
+}
+
 // Global time cache updated every 50ms by background goroutine.
 // This avoids expensive time.Now() syscalls in hot paths like getEffectiveReadTimeout.
 // Max staleness: 50ms, which is acceptable for timeout deadline checks (timeouts are typically 3-30 seconds).
->>>>>>> d91800d6
 var globalTimeCache struct {
 	nowNs atomic.Int64
 }
@@ -37,11 +68,7 @@
 
 	// Start background updater
 	go func() {
-<<<<<<< HEAD
-		ticker := time.NewTicker(100 * time.Millisecond)
-=======
 		ticker := time.NewTicker(50 * time.Millisecond)
->>>>>>> d91800d6
 		defer ticker.Stop()
 
 		for range ticker.C {
@@ -51,25 +78,15 @@
 }
 
 // getCachedTimeNs returns the current time in nanoseconds from the global cache.
-<<<<<<< HEAD
-// This is updated every 100ms by a background goroutine, avoiding expensive syscalls.
-// Max staleness: 100ms.
-=======
 // This is updated every 50ms by a background goroutine, avoiding expensive syscalls.
 // Max staleness: 50ms.
->>>>>>> d91800d6
 func getCachedTimeNs() int64 {
 	return globalTimeCache.nowNs.Load()
 }
 
 // GetCachedTimeNs returns the current time in nanoseconds from the global cache.
-<<<<<<< HEAD
-// This is updated every 100ms by a background goroutine, avoiding expensive syscalls.
-// Max staleness: 100ms.
-=======
 // This is updated every 50ms by a background goroutine, avoiding expensive syscalls.
 // Max staleness: 50ms.
->>>>>>> d91800d6
 // Exported for use by other packages that need fast time access.
 func GetCachedTimeNs() int64 {
 	return getCachedTimeNs()
@@ -196,22 +213,9 @@
 }
 
 func (cn *Conn) UsedAt() time.Time {
-<<<<<<< HEAD
-	unixNano := atomic.LoadInt64(&cn.usedAt)
-	return time.Unix(0, unixNano)
-}
-func (cn *Conn) UsedAtNs() int64 {
-	return atomic.LoadInt64(&cn.usedAt)
-=======
 	return time.Unix(0, cn.usedAt.Load())
->>>>>>> d91800d6
 }
 func (cn *Conn) SetUsedAt(tm time.Time) {
-<<<<<<< HEAD
-	atomic.StoreInt64(&cn.usedAt, tm.UnixNano())
-}
-
-=======
 	cn.usedAt.Store(tm.UnixNano())
 }
 
@@ -229,7 +233,6 @@
 	cn.lastPutAt.Store(ns)
 }
 
->>>>>>> d91800d6
 // Backward-compatible wrapper methods for state machine
 // These maintain the existing API while using the new state machine internally
 
@@ -543,11 +546,7 @@
 		return time.Duration(readTimeoutNs)
 	}
 
-<<<<<<< HEAD
-	// Use cached time to avoid expensive syscall (max 100ms staleness is acceptable for timeout checks)
-=======
 	// Use cached time to avoid expensive syscall (max 50ms staleness is acceptable for timeout checks)
->>>>>>> d91800d6
 	nowNs := getCachedTimeNs()
 	// Check if deadline has passed
 	if nowNs < deadlineNs {
@@ -581,11 +580,7 @@
 		return time.Duration(writeTimeoutNs)
 	}
 
-<<<<<<< HEAD
-	// Use cached time to avoid expensive syscall (max 100ms staleness is acceptable for timeout checks)
-=======
 	// Use cached time to avoid expensive syscall (max 50ms staleness is acceptable for timeout checks)
->>>>>>> d91800d6
 	nowNs := getCachedTimeNs()
 	// Check if deadline has passed
 	if nowNs < deadlineNs {
@@ -777,11 +772,7 @@
 func (cn *Conn) TryAcquire() bool {
 	// The || operator short-circuits, so only 1 CAS in the common case
 	return cn.stateMachine.state.CompareAndSwap(uint32(StateIdle), uint32(StateInUse)) ||
-<<<<<<< HEAD
-		cn.stateMachine.state.CompareAndSwap(uint32(StateCreated), uint32(StateCreated))
-=======
 		cn.stateMachine.state.Load() == uint32(StateCreated)
->>>>>>> d91800d6
 }
 
 // Release releases the connection back to the pool.
@@ -810,17 +801,10 @@
 		Endpoint:      "",
 		SeqID:         0,
 	})
-<<<<<<< HEAD
 
 	// Reset retry counter
 	cn.handoffRetriesAtomic.Store(0)
 
-=======
-
-	// Reset retry counter
-	cn.handoffRetriesAtomic.Store(0)
-
->>>>>>> d91800d6
 	// Mark connection as usable again
 	// Use state machine directly instead of deprecated SetUsable
 	// probably done by initConn
@@ -952,20 +936,12 @@
 
 // deadline computes the effective deadline time based on context and timeout.
 // It updates the usedAt timestamp to now.
-<<<<<<< HEAD
-// Uses cached time to avoid expensive syscall (max 100ms staleness is acceptable for deadline calculation).
-func (cn *Conn) deadline(ctx context.Context, timeout time.Duration) time.Time {
-	// Use cached time for deadline calculation (called 2x per command: read + write)
-	tm := time.Unix(0, getCachedTimeNs())
-	cn.SetUsedAt(tm)
-=======
 // Uses cached time to avoid expensive syscall (max 50ms staleness is acceptable for deadline calculation).
 func (cn *Conn) deadline(ctx context.Context, timeout time.Duration) time.Time {
 	// Use cached time for deadline calculation (called 2x per command: read + write)
 	nowNs := getCachedTimeNs()
 	cn.SetUsedAtNs(nowNs)
 	tm := time.Unix(0, nowNs)
->>>>>>> d91800d6
 
 	if timeout > 0 {
 		tm = tm.Add(timeout)
