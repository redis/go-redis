package pool_test

import (
	"context"
	"net"
	"sync"
	"testing"
	"time"

	. "github.com/bsm/ginkgo/v2"
	. "github.com/bsm/gomega"

	"github.com/redis/go-redis/v9/internal/pool"
)

var _ = Describe("ConnPool", func() {
	ctx := context.Background()
	var connPool *pool.ConnPool

	BeforeEach(func() {
		connPool = pool.NewConnPool(&pool.Options{
			Dialer:          dummyDialer,
			PoolSize:        10,
			PoolTimeout:     time.Hour,
			DialTimeout:     1 * time.Second,
			ConnMaxIdleTime: time.Millisecond,
		})
	})

	AfterEach(func() {
		connPool.Close()
	})

	It("should safe close", func() {
		const minIdleConns = 10

		var (
			wg         sync.WaitGroup
			closedChan = make(chan struct{})
		)
		wg.Add(minIdleConns)
		connPool = pool.NewConnPool(&pool.Options{
			Dialer: func(ctx context.Context) (net.Conn, error) {
				wg.Done()
				<-closedChan
				return &net.TCPConn{}, nil
			},
			PoolSize:        10,
			PoolTimeout:     time.Hour,
			DialTimeout:     1 * time.Second,
			ConnMaxIdleTime: time.Millisecond,
			MinIdleConns:    minIdleConns,
		})
		wg.Wait()
		Expect(connPool.Close()).NotTo(HaveOccurred())
		close(closedChan)

		// We wait for 1 second and believe that checkMinIdleConns has been executed.
		time.Sleep(time.Second)

		Expect(connPool.Stats()).To(Equal(&pool.Stats{
			Hits:           0,
			Misses:         0,
			Timeouts:       0,
			WaitCount:      0,
			WaitDurationNs: 0,
			TotalConns:     0,
			IdleConns:      0,
			StaleConns:     0,
		}))
	})

	It("should unblock client when conn is removed", func() {
		// Reserve one connection.
		cn, err := connPool.Get(ctx)
		Expect(err).NotTo(HaveOccurred())

		// Reserve all other connections.
		var cns []*pool.Conn
		for i := 0; i < 9; i++ {
			cn, err := connPool.Get(ctx)
			Expect(err).NotTo(HaveOccurred())
			cns = append(cns, cn)
		}

		started := make(chan bool, 1)
		done := make(chan bool, 1)
		go func() {
			defer GinkgoRecover()

			started <- true
			_, err := connPool.Get(ctx)
			Expect(err).NotTo(HaveOccurred())
			done <- true

			connPool.Put(ctx, cn)
		}()
		<-started

		// Check that Get is blocked.
		select {
		case <-done:
			Fail("Get is not blocked")
		case <-time.After(time.Millisecond):
			// ok
		}

		connPool.Remove(ctx, cn, nil)

		// Check that Get is unblocked.
		select {
		case <-done:
			// ok
		case <-time.After(time.Second):
			Fail("Get is not unblocked")
		}

		for _, cn := range cns {
			connPool.Put(ctx, cn)
		}
	})
})

var _ = Describe("MinIdleConns", func() {
	const poolSize = 100
	ctx := context.Background()
	var minIdleConns int
	var connPool *pool.ConnPool

	newConnPool := func() *pool.ConnPool {
		connPool := pool.NewConnPool(&pool.Options{
			Dialer:          dummyDialer,
			PoolSize:        poolSize,
			MinIdleConns:    minIdleConns,
			PoolTimeout:     100 * time.Millisecond,
			DialTimeout:     1 * time.Second,
			ConnMaxIdleTime: -1,
		})
		Eventually(func() int {
			return connPool.Len()
		}).Should(Equal(minIdleConns))
		return connPool
	}

	assert := func() {
		It("has idle connections when created", func() {
			Expect(connPool.Len()).To(Equal(minIdleConns))
			Expect(connPool.IdleLen()).To(Equal(minIdleConns))
		})

		Context("after Get", func() {
			var cn *pool.Conn

			BeforeEach(func() {
				var err error
				cn, err = connPool.Get(ctx)
				Expect(err).NotTo(HaveOccurred())

				Eventually(func() int {
					return connPool.Len()
				}).Should(Equal(minIdleConns + 1))
			})

			It("has idle connections", func() {
				Expect(connPool.Len()).To(Equal(minIdleConns + 1))
				Expect(connPool.IdleLen()).To(Equal(minIdleConns))
			})

			Context("after Remove", func() {
				BeforeEach(func() {
					connPool.Remove(ctx, cn, nil)
				})

				It("has idle connections", func() {
					Expect(connPool.Len()).To(Equal(minIdleConns))
					Expect(connPool.IdleLen()).To(Equal(minIdleConns))
				})
			})
		})

		Describe("Get does not exceed pool size", func() {
			var mu sync.RWMutex
			var cns []*pool.Conn

			BeforeEach(func() {
				cns = make([]*pool.Conn, 0)

				perform(poolSize, func(_ int) {
					defer GinkgoRecover()

					cn, err := connPool.Get(ctx)
					Expect(err).NotTo(HaveOccurred())
					mu.Lock()
					cns = append(cns, cn)
					mu.Unlock()
				})

				Eventually(func() int {
					return connPool.Len()
				}).Should(BeNumerically(">=", poolSize))
			})

			It("Get is blocked", func() {
				done := make(chan struct{})
				go func() {
					connPool.Get(ctx)
					close(done)
				}()

				select {
				case <-done:
					Fail("Get is not blocked")
				case <-time.After(time.Millisecond):
					// ok
				}

				select {
				case <-done:
					// ok
				case <-time.After(time.Second):
					Fail("Get is not unblocked")
				}
			})

			Context("after Put", func() {
				BeforeEach(func() {
					perform(len(cns), func(i int) {
						mu.RLock()
						connPool.Put(ctx, cns[i])
						mu.RUnlock()
					})

					Eventually(func() int {
						return connPool.Len()
					}).Should(Equal(poolSize))
				})

				It("pool.Len is back to normal", func() {
					Expect(connPool.Len()).To(Equal(poolSize))
					Expect(connPool.IdleLen()).To(Equal(poolSize))
				})
			})

			Context("after Remove", func() {
				BeforeEach(func() {
					perform(len(cns), func(i int) {
						mu.RLock()
						connPool.Remove(ctx, cns[i], nil)
						mu.RUnlock()
					})

					Eventually(func() int {
						return connPool.Len()
					}).Should(Equal(minIdleConns))
				})

				It("has idle connections", func() {
					Expect(connPool.Len()).To(Equal(minIdleConns))
					Expect(connPool.IdleLen()).To(Equal(minIdleConns))
				})
			})
		})
	}

	Context("minIdleConns = 1", func() {
		BeforeEach(func() {
			minIdleConns = 1
			connPool = newConnPool()
		})

		AfterEach(func() {
			connPool.Close()
		})

		assert()
	})

	Context("minIdleConns = 32", func() {
		BeforeEach(func() {
			minIdleConns = 32
			connPool = newConnPool()
		})

		AfterEach(func() {
			connPool.Close()
		})

		assert()
	})
})

var _ = Describe("race", func() {
	ctx := context.Background()
	var connPool *pool.ConnPool
	var C, N int

	BeforeEach(func() {
		C, N = 10, 1000
		if testing.Short() {
			C = 2
			N = 50
		}
	})

	AfterEach(func() {
		connPool.Close()
	})

	It("does not happen on Get, Put, and Remove", func() {
		connPool = pool.NewConnPool(&pool.Options{
			Dialer:          dummyDialer,
			PoolSize:        10,
			PoolTimeout:     time.Minute,
			DialTimeout:     1 * time.Second,
			ConnMaxIdleTime: time.Millisecond,
		})

		perform(C, func(id int) {
			for i := 0; i < N; i++ {
				cn, err := connPool.Get(ctx)
				Expect(err).NotTo(HaveOccurred())
				if err == nil {
					connPool.Put(ctx, cn)
				}
			}
		}, func(id int) {
			for i := 0; i < N; i++ {
				cn, err := connPool.Get(ctx)
				Expect(err).NotTo(HaveOccurred())
				if err == nil {
					connPool.Remove(ctx, cn, nil)
				}
			}
		})
	})

	It("limit the number of connections", func() {
		opt := &pool.Options{
			Dialer: func(ctx context.Context) (net.Conn, error) {
				return &net.TCPConn{}, nil
			},
			PoolSize:     1000,
			MinIdleConns: 50,
			PoolTimeout:  3 * time.Second,
			DialTimeout:  1 * time.Second,
		}
		p := pool.NewConnPool(opt)

		var wg sync.WaitGroup
		for i := 0; i < opt.PoolSize; i++ {
			wg.Add(1)
			go func() {
				defer wg.Done()
				_, _ = p.Get(ctx)
			}()
		}
		wg.Wait()

		stats := p.Stats()
		Expect(stats.IdleConns).To(Equal(uint32(0)))
		Expect(stats.TotalConns).To(Equal(uint32(opt.PoolSize)))
	})

<<<<<<< HEAD
	It("recover addIdleConn panic", func() {
		opt := &pool.Options{
			Dialer: func(ctx context.Context) (net.Conn, error) {
				panic("test panic")
			},
			PoolSize:     100,
			MinIdleConns: 30,
		}
		p := pool.NewConnPool(opt)

		p.CheckMinIdleConns()

		Eventually(func() bool {
			state := p.Stats()
			return state.TotalConns == 0 && state.IdleConns == 0 && p.QueueLen() == 0
		}, "3s", "50ms").Should(BeTrue())
=======
	It("wait", func() {
		opt := &pool.Options{
			Dialer: func(ctx context.Context) (net.Conn, error) {
				return &net.TCPConn{}, nil
			},
			PoolSize:    1,
			PoolTimeout: 3 * time.Second,
		}
		p := pool.NewConnPool(opt)

		wait := make(chan struct{})
		conn, _ := p.Get(ctx)
		go func() {
			_, _ = p.Get(ctx)
			wait <- struct{}{}
		}()
		time.Sleep(time.Second)
		p.Put(ctx, conn)
		<-wait

		stats := p.Stats()
		Expect(stats.IdleConns).To(Equal(uint32(0)))
		Expect(stats.TotalConns).To(Equal(uint32(1)))
		Expect(stats.WaitCount).To(Equal(uint32(1)))
		Expect(stats.WaitDurationNs).To(BeNumerically("~", time.Second.Nanoseconds(), 100*time.Millisecond.Nanoseconds()))
	})

	It("timeout", func() {
		testPoolTimeout := 1 * time.Second
		opt := &pool.Options{
			Dialer: func(ctx context.Context) (net.Conn, error) {
				// Artificial delay to force pool timeout
				time.Sleep(3 * testPoolTimeout)

				return &net.TCPConn{}, nil
			},
			PoolSize:    1,
			PoolTimeout: testPoolTimeout,
		}
		p := pool.NewConnPool(opt)

		stats := p.Stats()
		Expect(stats.Timeouts).To(Equal(uint32(0)))

		conn, err := p.Get(ctx)
		Expect(err).NotTo(HaveOccurred())
		_, err = p.Get(ctx)
		Expect(err).To(MatchError(pool.ErrPoolTimeout))
		p.Put(ctx, conn)
		_, err = p.Get(ctx)
		Expect(err).NotTo(HaveOccurred())

		stats = p.Stats()
		Expect(stats.Timeouts).To(Equal(uint32(1)))
>>>>>>> 4767d9df
	})
})<|MERGE_RESOLUTION|>--- conflicted
+++ resolved
@@ -361,7 +361,6 @@
 		Expect(stats.TotalConns).To(Equal(uint32(opt.PoolSize)))
 	})
 
-<<<<<<< HEAD
 	It("recover addIdleConn panic", func() {
 		opt := &pool.Options{
 			Dialer: func(ctx context.Context) (net.Conn, error) {
@@ -378,7 +377,8 @@
 			state := p.Stats()
 			return state.TotalConns == 0 && state.IdleConns == 0 && p.QueueLen() == 0
 		}, "3s", "50ms").Should(BeTrue())
-=======
+  })
+  
 	It("wait", func() {
 		opt := &pool.Options{
 			Dialer: func(ctx context.Context) (net.Conn, error) {
@@ -433,6 +433,5 @@
 
 		stats = p.Stats()
 		Expect(stats.Timeouts).To(Equal(uint32(1)))
->>>>>>> 4767d9df
 	})
 })