package pool_test

import (
	"context"
	"errors"
	"fmt"
	"net"
	"sync"
	"sync/atomic"
	"testing"
	"time"

	. "github.com/bsm/ginkgo/v2"
	. "github.com/bsm/gomega"
	"github.com/redis/go-redis/v9/internal/pool"
	"github.com/redis/go-redis/v9/logging"
)

var _ = Describe("ConnPool", func() {
	ctx := context.Background()
	var connPool *pool.ConnPool

	BeforeEach(func() {
		connPool = pool.NewConnPool(&pool.Options{
			Dialer:             dummyDialer,
			PoolSize:           int32(10),
			MaxConcurrentDials: 10,
			PoolTimeout:        time.Hour,
			DialTimeout:        1 * time.Second,
			ConnMaxIdleTime:    time.Millisecond,
		})
	})

	AfterEach(func() {
		connPool.Close()
	})

	It("should safe close", func() {
		const minIdleConns = 10

		var (
			wg         sync.WaitGroup
			closedChan = make(chan struct{})
		)
		wg.Add(minIdleConns)
		connPool = pool.NewConnPool(&pool.Options{
			Dialer: func(ctx context.Context) (net.Conn, error) {
				wg.Done()
				<-closedChan
				return &net.TCPConn{}, nil
			},
			PoolSize:           int32(10),
			MaxConcurrentDials: 10,
			PoolTimeout:        time.Hour,
			DialTimeout:        1 * time.Second,
			ConnMaxIdleTime:    time.Millisecond,
			MinIdleConns:       int32(minIdleConns),
		})
		wg.Wait()
		Expect(connPool.Close()).NotTo(HaveOccurred())
		close(closedChan)

		// We wait for 1 second and believe that checkIdleConns has been executed.
		time.Sleep(time.Second)

		Expect(connPool.Stats()).To(Equal(&pool.Stats{
			Hits:           0,
			Misses:         0,
			Timeouts:       0,
			WaitCount:      0,
			WaitDurationNs: 0,
			TotalConns:     0,
			IdleConns:      0,
			StaleConns:     0,
		}))
	})

	It("should unblock client when conn is removed", func() {
		// Reserve one connection.
		cn, err := connPool.Get(ctx)
		Expect(err).NotTo(HaveOccurred())

		// Reserve all other connections.
		var cns []*pool.Conn
		for i := 0; i < 9; i++ {
			cn, err := connPool.Get(ctx)
			Expect(err).NotTo(HaveOccurred())
			cns = append(cns, cn)
		}

		started := make(chan bool, 1)
		done := make(chan bool, 1)
		go func() {
			defer GinkgoRecover()

			started <- true
			_, err := connPool.Get(ctx)
			Expect(err).NotTo(HaveOccurred())
			done <- true

			connPool.Put(ctx, cn)
		}()
		<-started

		// Check that Get is blocked.
		select {
		case <-done:
			Fail("Get is not blocked")
		case <-time.After(time.Millisecond):
			// ok
		}

		connPool.Remove(ctx, cn, errors.New("test"))

		// Check that Get is unblocked.
		select {
		case <-done:
			// ok
		case <-time.After(time.Second):
			Fail("Get is not unblocked")
		}

		for _, cn := range cns {
			connPool.Put(ctx, cn)
		}
	})
})

var _ = Describe("MinIdleConns", func() {
	const poolSize = 100
	ctx := context.Background()
	var minIdleConns int
	var connPool *pool.ConnPool

	newConnPool := func() *pool.ConnPool {
		connPool := pool.NewConnPool(&pool.Options{
			Dialer:             dummyDialer,
			PoolSize:           int32(poolSize),
			MaxConcurrentDials: poolSize,
			MinIdleConns:       int32(minIdleConns),
			PoolTimeout:        100 * time.Millisecond,
			DialTimeout:        1 * time.Second,
			ConnMaxIdleTime:    -1,
		})
		Eventually(func() int {
			return connPool.Len()
		}).Should(Equal(minIdleConns))
		return connPool
	}

	assert := func() {
		It("has idle connections when created", func() {
			Expect(connPool.Len()).To(Equal(minIdleConns))
			Expect(connPool.IdleLen()).To(Equal(minIdleConns))
		})

		Context("after Get", func() {
			var cn *pool.Conn

			BeforeEach(func() {
				var err error
				cn, err = connPool.Get(ctx)
				Expect(err).NotTo(HaveOccurred())

				Eventually(func() int {
					return connPool.Len()
				}).Should(Equal(minIdleConns + 1))
			})

			It("has idle connections", func() {
				Expect(connPool.Len()).To(Equal(minIdleConns + 1))
				Expect(connPool.IdleLen()).To(Equal(minIdleConns))
			})

			Context("after Remove", func() {
				BeforeEach(func() {
					connPool.Remove(ctx, cn, errors.New("test"))
				})

				It("has idle connections", func() {
					Expect(connPool.Len()).To(Equal(minIdleConns))
					Expect(connPool.IdleLen()).To(Equal(minIdleConns))
				})
			})
		})

		Describe("Get does not exceed pool size", func() {
			var mu sync.RWMutex
			var cns []*pool.Conn

			BeforeEach(func() {
				cns = make([]*pool.Conn, 0)

				perform(poolSize, func(_ int) {
					defer GinkgoRecover()

					cn, err := connPool.Get(ctx)
					Expect(err).NotTo(HaveOccurred())
					mu.Lock()
					cns = append(cns, cn)
					mu.Unlock()
				})

				Eventually(func() int {
					return connPool.Len()
				}).Should(BeNumerically(">=", poolSize))
			})

			It("Get is blocked", func() {
				done := make(chan struct{})
				go func() {
					connPool.Get(ctx)
					close(done)
				}()

				select {
				case <-done:
					Fail("Get is not blocked")
				case <-time.After(time.Millisecond):
					// ok
				}

				select {
				case <-done:
					// ok
				case <-time.After(time.Second):
					Fail("Get is not unblocked")
				}
			})

			Context("after Put", func() {
				BeforeEach(func() {
					perform(len(cns), func(i int) {
						mu.RLock()
						connPool.Put(ctx, cns[i])
						mu.RUnlock()
					})

					Eventually(func() int {
						return connPool.Len()
					}).Should(Equal(poolSize))
				})

				It("pool.Len is back to normal", func() {
					Expect(connPool.Len()).To(Equal(poolSize))
					Expect(connPool.IdleLen()).To(Equal(poolSize))
				})
			})

			Context("after Remove", func() {
				BeforeEach(func() {
					perform(len(cns), func(i int) {
						mu.RLock()
						connPool.Remove(ctx, cns[i], errors.New("test"))
						mu.RUnlock()
					})

					Eventually(func() int {
						return connPool.Len()
					}).Should(Equal(minIdleConns))
				})

				It("has idle connections", func() {
					Expect(connPool.Len()).To(Equal(minIdleConns))
					Expect(connPool.IdleLen()).To(Equal(minIdleConns))
				})
			})
		})
	}

	Context("minIdleConns = 1", func() {
		BeforeEach(func() {
			minIdleConns = 1
			connPool = newConnPool()
		})

		AfterEach(func() {
			connPool.Close()
		})

		assert()
	})

	Context("minIdleConns = 32", func() {
		BeforeEach(func() {
			minIdleConns = 32
			connPool = newConnPool()
		})

		AfterEach(func() {
			connPool.Close()
		})

		assert()
	})
})

var _ = Describe("race", func() {
	ctx := context.Background()
	var connPool *pool.ConnPool
	var C, N int

	BeforeEach(func() {
		C, N = 10, 1000
		if testing.Short() {
			C = 2
			N = 50
		}
	})

	AfterEach(func() {
		connPool.Close()
	})

	It("does not happen on Get, Put, and Remove", func() {
		connPool = pool.NewConnPool(&pool.Options{
			Dialer:             dummyDialer,
			PoolSize:           int32(10),
			MaxConcurrentDials: 10,
			PoolTimeout:        time.Minute,
			DialTimeout:        1 * time.Second,
			ConnMaxIdleTime:    time.Millisecond,
		})

		perform(C, func(id int) {
			for i := 0; i < N; i++ {
				cn, err := connPool.Get(ctx)
				Expect(err).NotTo(HaveOccurred())
				if err == nil {
					connPool.Put(ctx, cn)
				}
			}
		}, func(id int) {
			for i := 0; i < N; i++ {
				cn, err := connPool.Get(ctx)
				Expect(err).NotTo(HaveOccurred())
				if err == nil {
					connPool.Remove(ctx, cn, errors.New("test"))
				}
			}
		})
	})

	It("limit the number of connections", func() {
		opt := &pool.Options{
			Dialer: func(ctx context.Context) (net.Conn, error) {
				return &net.TCPConn{}, nil
			},
			PoolSize:           int32(1000),
			MaxConcurrentDials: 1000,
			MinIdleConns:       int32(50),
			PoolTimeout:        3 * time.Second,
			DialTimeout:        1 * time.Second,
		}
		p := pool.NewConnPool(opt)

		var wg sync.WaitGroup
		for i := int32(0); i < opt.PoolSize; i++ {
			wg.Add(1)
			go func() {
				defer wg.Done()
				_, _ = p.Get(ctx)
			}()
		}
		wg.Wait()

		stats := p.Stats()
		Expect(stats.IdleConns).To(Equal(uint32(0)))
		Expect(stats.TotalConns).To(Equal(uint32(opt.PoolSize)))
	})

	It("recover addIdleConn panic", func() {
		opt := &pool.Options{
			Dialer: func(ctx context.Context) (net.Conn, error) {
				panic("test panic")
			},
			PoolSize:           int32(100),
			MaxConcurrentDials: 100,
			MinIdleConns:       int32(30),
		}
		p := pool.NewConnPool(opt)

		p.CheckMinIdleConns()

		Eventually(func() bool {
			state := p.Stats()
			return state.TotalConns == 0 && state.IdleConns == 0 && p.QueueLen() == 0
		}, "3s", "50ms").Should(BeTrue())
	})

	It("wait", func() {
		opt := &pool.Options{
			Dialer: func(ctx context.Context) (net.Conn, error) {
				return &net.TCPConn{}, nil
			},
			PoolSize:           int32(1),
			MaxConcurrentDials: 1,
			PoolTimeout:        3 * time.Second,
		}
		p := pool.NewConnPool(opt)

		wait := make(chan struct{})
		conn, _ := p.Get(ctx)
		go func() {
			_, _ = p.Get(ctx)
			wait <- struct{}{}
		}()
		time.Sleep(time.Second)
		p.Put(ctx, conn)
		<-wait

		stats := p.Stats()
		Expect(stats.IdleConns).To(Equal(uint32(0)))
		Expect(stats.TotalConns).To(Equal(uint32(1)))
		Expect(stats.WaitCount).To(Equal(uint32(1)))
		Expect(stats.WaitDurationNs).To(BeNumerically("~", time.Second.Nanoseconds(), 100*time.Millisecond.Nanoseconds()))
	})

	It("timeout", func() {
		testPoolTimeout := 1 * time.Second
		opt := &pool.Options{
			Dialer: func(ctx context.Context) (net.Conn, error) {
				// Artificial delay to force pool timeout
				time.Sleep(3 * testPoolTimeout)

				return &net.TCPConn{}, nil
			},
			PoolSize:           int32(1),
			MaxConcurrentDials: 1,
			PoolTimeout:        testPoolTimeout,
		}
		p := pool.NewConnPool(opt)

		stats := p.Stats()
		Expect(stats.Timeouts).To(Equal(uint32(0)))

		conn, err := p.Get(ctx)
		Expect(err).NotTo(HaveOccurred())
		_, err = p.Get(ctx)
		Expect(err).To(MatchError(pool.ErrPoolTimeout))
		p.Put(ctx, conn)
		_, err = p.Get(ctx)
		Expect(err).NotTo(HaveOccurred())

		stats = p.Stats()
		Expect(stats.Timeouts).To(Equal(uint32(1)))
	})
})

// TestDialerRetryConfiguration tests the new DialerRetries and DialerRetryTimeout options
func TestDialerRetryConfiguration(t *testing.T) {
	ctx := context.Background()

	t.Run("CustomDialerRetries", func(t *testing.T) {
		var attempts int64
		failingDialer := func(ctx context.Context) (net.Conn, error) {
			atomic.AddInt64(&attempts, 1)
			return nil, errors.New("dial failed")
		}

		connPool := pool.NewConnPool(&pool.Options{
			Dialer:             failingDialer,
			PoolSize:           1,
			MaxConcurrentDials: 1,
			PoolTimeout:        time.Second,
			DialTimeout:        time.Second,
			DialerRetries:      3,                     // Custom retry count
			DialerRetryTimeout: 10 * time.Millisecond, // Fast retries for testing
		})
		defer connPool.Close()

		_, err := connPool.Get(ctx)
		if err == nil {
			t.Error("Expected error from failing dialer")
		}

		// Should have attempted at least 3 times (DialerRetries = 3)
		// There might be additional attempts due to pool logic
		finalAttempts := atomic.LoadInt64(&attempts)
		if finalAttempts < 3 {
			t.Errorf("Expected at least 3 dial attempts, got %d", finalAttempts)
		}
		if finalAttempts > 6 {
			t.Errorf("Expected around 3 dial attempts, got %d (too many)", finalAttempts)
		}
	})

	t.Run("DefaultDialerRetries", func(t *testing.T) {
		var attempts int64
		failingDialer := func(ctx context.Context) (net.Conn, error) {
			atomic.AddInt64(&attempts, 1)
			return nil, errors.New("dial failed")
		}

		connPool := pool.NewConnPool(&pool.Options{
			Dialer:             failingDialer,
			PoolSize:           1,
			MaxConcurrentDials: 1,
			PoolTimeout:        time.Second,
			DialTimeout:        time.Second,
			// DialerRetries and DialerRetryTimeout not set - should use defaults
		})
		defer connPool.Close()

		_, err := connPool.Get(ctx)
		if err == nil {
			t.Error("Expected error from failing dialer")
		}

		// Should have attempted 5 times (default DialerRetries = 5)
<<<<<<< HEAD
		// There might be 1 additional attempt due to tryDial() recovery mechanism
=======
		// Note: There may be one additional attempt from tryDial() goroutine
		// which is launched when dialErrorsNum reaches PoolSize
>>>>>>> a15e7639
		finalAttempts := atomic.LoadInt64(&attempts)
		if finalAttempts < 5 {
			t.Errorf("Expected at least 5 dial attempts (default), got %d", finalAttempts)
		}
		if finalAttempts > 6 {
			t.Errorf("Expected around 5 dial attempts, got %d (too many)", finalAttempts)
		}
	})
}

var _ = Describe("queuedNewConn", func() {
	ctx := context.Background()

	It("should successfully create connection when pool is exhausted", func() {
		testPool := pool.NewConnPool(&pool.Options{
			Dialer:             dummyDialer,
			PoolSize:           1,
			MaxConcurrentDials: 2,
			DialTimeout:        1 * time.Second,
			PoolTimeout:        2 * time.Second,
		})
		defer testPool.Close()

		// Fill the pool
		conn1, err := testPool.Get(ctx)
		Expect(err).NotTo(HaveOccurred())
		Expect(conn1).NotTo(BeNil())

		// Get second connection in another goroutine
		done := make(chan struct{})
		var conn2 *pool.Conn
		var err2 error

		go func() {
			defer GinkgoRecover()
			conn2, err2 = testPool.Get(ctx)
			close(done)
		}()

		// Wait a bit to let the second Get start waiting
		time.Sleep(100 * time.Millisecond)

		// Release first connection to let second Get acquire Turn
		testPool.Put(ctx, conn1)

		// Wait for second Get to complete
		<-done
		Expect(err2).NotTo(HaveOccurred())
		Expect(conn2).NotTo(BeNil())

		// Clean up second connection
		testPool.Put(ctx, conn2)
	})

	It("should handle context cancellation before acquiring dialsInProgress", func() {
		slowDialer := func(ctx context.Context) (net.Conn, error) {
			// Simulate slow dialing to let first connection creation occupy dialsInProgress
			time.Sleep(200 * time.Millisecond)
			return newDummyConn(), nil
		}

		testPool := pool.NewConnPool(&pool.Options{
			Dialer:             slowDialer,
			PoolSize:           2,
			MaxConcurrentDials: 1, // Limit to 1 so second request cannot get dialsInProgress permission
			DialTimeout:        1 * time.Second,
			PoolTimeout:        1 * time.Second,
		})
		defer testPool.Close()

		// Start first connection creation, this will occupy dialsInProgress
		done1 := make(chan struct{})
		go func() {
			defer GinkgoRecover()
			conn1, err := testPool.Get(ctx)
			if err == nil {
				defer testPool.Put(ctx, conn1)
			}
			close(done1)
		}()

		// Wait a bit to ensure first request starts and occupies dialsInProgress
		time.Sleep(50 * time.Millisecond)

		// Create a context that will be cancelled quickly
		cancelCtx, cancel := context.WithTimeout(ctx, 100*time.Millisecond)
		defer cancel()

		// Second request should timeout while waiting for dialsInProgress
		_, err := testPool.Get(cancelCtx)
		Expect(err).To(Equal(context.DeadlineExceeded))

		// Wait for first request to complete
		<-done1
	})

	It("should handle context cancellation while waiting for connection result", func() {
		// This test focuses on proper error handling when context is cancelled
		// during queuedNewConn execution (not testing connection reuse)

		slowDialer := func(ctx context.Context) (net.Conn, error) {
			// Simulate slow dialing
			time.Sleep(500 * time.Millisecond)
			return newDummyConn(), nil
		}

		testPool := pool.NewConnPool(&pool.Options{
			Dialer:             slowDialer,
			PoolSize:           1,
			MaxConcurrentDials: 2,
			DialTimeout:        2 * time.Second,
			PoolTimeout:        2 * time.Second,
		})
		defer testPool.Close()

		// Get first connection to fill the pool
		conn1, err := testPool.Get(ctx)
		Expect(err).NotTo(HaveOccurred())

		// Create a context that will be cancelled during connection creation
		cancelCtx, cancel := context.WithTimeout(ctx, 200*time.Millisecond)
		defer cancel()

		// This request should timeout while waiting for connection creation result
		// Testing the error handling path in queuedNewConn select statement
		done := make(chan struct{})
		var err2 error
		go func() {
			defer GinkgoRecover()
			_, err2 = testPool.Get(cancelCtx)
			close(done)
		}()

		<-done
		Expect(err2).To(Equal(context.DeadlineExceeded))

		// Clean up - release the first connection
		testPool.Put(ctx, conn1)
	})

	It("should handle dial failures gracefully", func() {
		alwaysFailDialer := func(ctx context.Context) (net.Conn, error) {
			return nil, fmt.Errorf("dial failed")
		}

		testPool := pool.NewConnPool(&pool.Options{
			Dialer:             alwaysFailDialer,
			PoolSize:           1,
			MaxConcurrentDials: 1,
			DialTimeout:        1 * time.Second,
			PoolTimeout:        1 * time.Second,
		})
		defer testPool.Close()

		// This call should fail, testing error handling branch in goroutine
		_, err := testPool.Get(ctx)
		Expect(err).To(HaveOccurred())
		Expect(err.Error()).To(ContainSubstring("dial failed"))
	})

	It("should handle connection creation success with normal delivery", func() {
		// This test verifies normal case where connection creation and delivery both succeed
		testPool := pool.NewConnPool(&pool.Options{
			Dialer:             dummyDialer,
			PoolSize:           1,
			MaxConcurrentDials: 2,
			DialTimeout:        1 * time.Second,
			PoolTimeout:        2 * time.Second,
		})
		defer testPool.Close()

		// Get first connection
		conn1, err := testPool.Get(ctx)
		Expect(err).NotTo(HaveOccurred())

		// Get second connection in another goroutine
		done := make(chan struct{})
		var conn2 *pool.Conn
		var err2 error

		go func() {
			defer GinkgoRecover()
			conn2, err2 = testPool.Get(ctx)
			close(done)
		}()

		// Wait a bit to let second Get start waiting
		time.Sleep(100 * time.Millisecond)

		// Release first connection
		testPool.Put(ctx, conn1)

		// Wait for second Get to complete
		<-done
		Expect(err2).NotTo(HaveOccurred())
		Expect(conn2).NotTo(BeNil())

		// Clean up second connection
		testPool.Put(ctx, conn2)
	})

	It("should handle MaxConcurrentDials limit", func() {
		testPool := pool.NewConnPool(&pool.Options{
			Dialer:             dummyDialer,
			PoolSize:           3,
			MaxConcurrentDials: 1, // Only allow 1 concurrent dial
			DialTimeout:        1 * time.Second,
			PoolTimeout:        1 * time.Second,
		})
		defer testPool.Close()

		// Get all connections to fill the pool
		var conns []*pool.Conn
		for i := 0; i < 3; i++ {
			conn, err := testPool.Get(ctx)
			Expect(err).NotTo(HaveOccurred())
			conns = append(conns, conn)
		}

		// Now pool is full, next request needs to create new connection
		// But due to MaxConcurrentDials=1, only one concurrent dial is allowed
		done := make(chan struct{})
		var err4 error
		go func() {
			defer GinkgoRecover()
			_, err4 = testPool.Get(ctx)
			close(done)
		}()

		// Release one connection to let the request complete
		time.Sleep(100 * time.Millisecond)
		testPool.Put(ctx, conns[0])

		<-done
		Expect(err4).NotTo(HaveOccurred())

		// Clean up remaining connections
		for i := 1; i < len(conns); i++ {
			testPool.Put(ctx, conns[i])
		}
	})

	It("should reuse connections created in background after request timeout", func() {
		// This test focuses on connection reuse mechanism:
		// When a request times out but background connection creation succeeds,
		// the created connection should be added to pool for future reuse

		slowDialer := func(ctx context.Context) (net.Conn, error) {
			// Simulate delay for connection creation
			time.Sleep(100 * time.Millisecond)
			return newDummyConn(), nil
		}

		testPool := pool.NewConnPool(&pool.Options{
			Dialer:             slowDialer,
			PoolSize:           1,
			MaxConcurrentDials: 1,
			DialTimeout:        1 * time.Second,
			PoolTimeout:        150 * time.Millisecond, // Short timeout for waiting Turn
		})
		defer testPool.Close()

		// Fill the pool with one connection
		conn1, err := testPool.Get(ctx)
		Expect(err).NotTo(HaveOccurred())
		// Don't put it back yet, so pool is full

		// Start a goroutine that will create a new connection but take time
		done1 := make(chan struct{})
		go func() {
			defer GinkgoRecover()
			defer close(done1)
			// This will trigger queuedNewConn since pool is full
			conn, err := testPool.Get(ctx)
			if err == nil {
				// Put connection back to pool after creation
				time.Sleep(50 * time.Millisecond)
				testPool.Put(ctx, conn)
			}
		}()

		// Wait a bit to let the goroutine start and begin connection creation
		time.Sleep(50 * time.Millisecond)

		// Now make a request that should timeout waiting for Turn
		start := time.Now()
		_, err = testPool.Get(ctx)
		duration := time.Since(start)

		Expect(err).To(Equal(pool.ErrPoolTimeout))
		// Should timeout around PoolTimeout
		Expect(duration).To(BeNumerically("~", 150*time.Millisecond, 50*time.Millisecond))

		// Release the first connection to allow the background creation to complete
		testPool.Put(ctx, conn1)

		// Wait for background connection creation to complete
		<-done1
		time.Sleep(100 * time.Millisecond)

		// CORE TEST: Verify connection reuse mechanism
		// The connection created in background should now be available in pool
		start = time.Now()
		conn3, err := testPool.Get(ctx)
		duration = time.Since(start)

		Expect(err).NotTo(HaveOccurred())
		Expect(conn3).NotTo(BeNil())
		// Should be fast since connection is from pool (not newly created)
		Expect(duration).To(BeNumerically("<", 50*time.Millisecond))

		testPool.Put(ctx, conn3)
	})

	It("recover queuedNewConn panic", func() {
		opt := &pool.Options{
			Dialer: func(ctx context.Context) (net.Conn, error) {
				panic("test panic in queuedNewConn")
			},
			PoolSize:           int32(10),
			MaxConcurrentDials: 10,
			DialTimeout:        1 * time.Second,
			PoolTimeout:        1 * time.Second,
		}
		testPool := pool.NewConnPool(opt)
		defer testPool.Close()

		// Trigger queuedNewConn - calling Get() on empty pool will trigger it
		// Since dialer will panic, it should be handled by recover
		ctx, cancel := context.WithTimeout(context.Background(), 2*time.Second)
		defer cancel()

		// Try to get connections multiple times, each will trigger panic but should be properly recovered
		for i := 0; i < 3; i++ {
			conn, err := testPool.Get(ctx)
			// Connection should be nil, error should exist (panic converted to error)
			Expect(conn).To(BeNil())
			Expect(err).To(HaveOccurred())
		}

		// Verify state after panic recovery:
		// - turn should be properly released (QueueLen() == 0)
		// - connection counts should be correct (TotalConns == 0, IdleConns == 0)
		Eventually(func() bool {
			stats := testPool.Stats()
			queueLen := testPool.QueueLen()
			return stats.TotalConns == 0 && stats.IdleConns == 0 && queueLen == 0
		}, "3s", "50ms").Should(BeTrue())
	})

	It("should handle connection creation success but delivery failure (putIdleConn path)", func() {
		// This test covers the most important untested branch in queuedNewConn:
		// cnErr == nil && !delivered -> putIdleConn()

		// Use slow dialer to ensure request times out before connection is ready
		slowDialer := func(ctx context.Context) (net.Conn, error) {
			// Delay long enough for client request to timeout first
			time.Sleep(300 * time.Millisecond)
			return newDummyConn(), nil
		}

		testPool := pool.NewConnPool(&pool.Options{
			Dialer:             slowDialer,
			PoolSize:           1,
			MaxConcurrentDials: 2,
			DialTimeout:        500 * time.Millisecond, // Long enough for dialer to complete
			PoolTimeout:        100 * time.Millisecond, // Client requests will timeout quickly
		})
		defer testPool.Close()

		// Record initial idle connection count
		initialIdleConns := testPool.Stats().IdleConns

		// Make a request that will timeout
		// This request will start queuedNewConn, create connection, but fail to deliver due to timeout
		shortCtx, cancel := context.WithTimeout(context.Background(), 150*time.Millisecond)
		defer cancel()

		conn, err := testPool.Get(shortCtx)

		// Request should fail due to timeout
		Expect(err).To(HaveOccurred())
		Expect(conn).To(BeNil())

		// However, background queuedNewConn should continue and complete connection creation
		// Since it cannot deliver (request timed out), it should call putIdleConn to add connection to idle pool
		Eventually(func() bool {
			stats := testPool.Stats()
			return stats.IdleConns > initialIdleConns
		}, "1s", "50ms").Should(BeTrue())

		// Verify the connection can indeed be used by subsequent requests
		conn2, err2 := testPool.Get(context.Background())
		Expect(err2).NotTo(HaveOccurred())
		Expect(conn2).NotTo(BeNil())
		Expect(conn2.IsUsable()).To(BeTrue())

		// Cleanup
		testPool.Put(context.Background(), conn2)
	})
})

func init() {
	logging.Disable()
}<|MERGE_RESOLUTION|>--- conflicted
+++ resolved
@@ -508,12 +508,8 @@
 		}
 
 		// Should have attempted 5 times (default DialerRetries = 5)
-<<<<<<< HEAD
-		// There might be 1 additional attempt due to tryDial() recovery mechanism
-=======
 		// Note: There may be one additional attempt from tryDial() goroutine
 		// which is launched when dialErrorsNum reaches PoolSize
->>>>>>> a15e7639
 		finalAttempts := atomic.LoadInt64(&attempts)
 		if finalAttempts < 5 {
 			t.Errorf("Expected at least 5 dial attempts (default), got %d", finalAttempts)
