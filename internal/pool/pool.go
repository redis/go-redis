package pool

import (
	"context"
	"errors"
	"net"
	"sync"
	"sync/atomic"
	"time"

	"github.com/redis/go-redis/v9/internal"
	"github.com/redis/go-redis/v9/internal/proto"
	"github.com/redis/go-redis/v9/internal/util"
)

var (
	// ErrClosed performs any operation on the closed client will return this error.
	ErrClosed = errors.New("redis: client is closed")

	// ErrPoolExhausted is returned from a pool connection method
	// when the maximum number of database connections in the pool has been reached.
	ErrPoolExhausted = errors.New("redis: connection pool exhausted")

	// ErrPoolTimeout timed out waiting to get a connection from the connection pool.
	ErrPoolTimeout = errors.New("redis: connection pool timeout")

	// ErrConnUnusableTimeout is returned when a connection is not usable and we timed out trying to mark it as unusable.
	ErrConnUnusableTimeout = errors.New("redis: timed out trying to mark connection as unusable")

	// errHookRequestedRemoval is returned when a hook requests connection removal.
	errHookRequestedRemoval = errors.New("hook requested removal")

	// errConnNotPooled is returned when trying to return a non-pooled connection to the pool.
	errConnNotPooled = errors.New("connection not pooled")

	// popAttempts is the maximum number of attempts to find a usable connection
	// when popping from the idle connection pool. This handles cases where connections
	// are temporarily marked as unusable (e.g., during maintenanceNotifications upgrades or network issues).
	// Value of 50 provides sufficient resilience without excessive overhead.
	// This is capped by the idle connection count, so we won't loop excessively.
	popAttempts = 50

	// getAttempts is the maximum number of attempts to get a connection that passes
	// hook validation (e.g., maintenanceNotifications upgrade hooks). This protects against race conditions
	// where hooks might temporarily reject connections during cluster transitions.
	// Value of 3 balances resilience with performance - most hook rejections resolve quickly.
	getAttempts = 3

	minTime      = time.Unix(-2208988800, 0) // Jan 1, 1900
	maxTime      = minTime.Add(1<<63 - 1)
	noExpiration = maxTime
)

// Stats contains pool state information and accumulated stats.
type Stats struct {
	Hits           uint32 // number of times free connection was found in the pool
	Misses         uint32 // number of times free connection was NOT found in the pool
	Timeouts       uint32 // number of times a wait timeout occurred
	WaitCount      uint32 // number of times a connection was waited
	Unusable       uint32 // number of times a connection was found to be unusable
	WaitDurationNs int64  // total time spent for waiting a connection in nanoseconds

	TotalConns uint32 // number of total connections in the pool
	IdleConns  uint32 // number of idle connections in the pool
	StaleConns uint32 // number of stale connections removed from the pool

	PubSubStats PubSubStats
}

type Pooler interface {
	NewConn(context.Context) (*Conn, error)
	CloseConn(*Conn) error

	Get(context.Context) (*Conn, error)
	Put(context.Context, *Conn)
	Remove(context.Context, *Conn, error)

	// RemoveWithoutTurn removes a connection from the pool without freeing a turn.
	// This should be used when removing a connection from a context that didn't acquire
	// a turn via Get() (e.g., background workers, cleanup tasks).
	// For normal removal after Get(), use Remove() instead.
	RemoveWithoutTurn(context.Context, *Conn, error)

	Len() int
	IdleLen() int
	Stats() *Stats

	// Size returns the maximum pool size (capacity).
	// This is used by the streaming credentials manager to size the re-auth worker pool.
	Size() int

	AddPoolHook(hook PoolHook)
	RemovePoolHook(hook PoolHook)

	// RemoveWithoutTurn removes a connection from the pool without freeing a turn.
	// This should be used when removing a connection from a context that didn't acquire
	// a turn via Get() (e.g., background workers, cleanup tasks).
	// For normal removal after Get(), use Remove() instead.
	RemoveWithoutTurn(context.Context, *Conn, error)

	Close() error
}

type Options struct {
	Dialer          func(context.Context) (net.Conn, error)
	ReadBufferSize  int
	WriteBufferSize int

	PoolFIFO                 bool
	PoolSize                 int32
	MaxConcurrentDials       int
	DialTimeout              time.Duration
	PoolTimeout              time.Duration
	MinIdleConns             int32
	MaxIdleConns             int32
	MaxActiveConns           int32
	ConnMaxIdleTime          time.Duration
	ConnMaxLifetime          time.Duration
	PushNotificationsEnabled bool

	// DialerRetries is the maximum number of retry attempts when dialing fails.
	// Default: 5
	DialerRetries int

	// DialerRetryTimeout is the backoff duration between retry attempts.
	// Default: 100ms
	DialerRetryTimeout time.Duration
}

type lastDialErrorWrap struct {
	err error
}

type ConnPool struct {
	cfg *Options

	dialErrorsNum uint32 // atomic
	lastDialError atomic.Value

<<<<<<< HEAD
=======
	queue           chan struct{}
	dialsInProgress chan struct{}
	dialsQueue      *wantConnQueue
>>>>>>> d91800d6
	// Fast atomic semaphore for connection limiting
	// Replaces the old channel-based queue for better performance
	semaphore *internal.FastSemaphore

	connsMu   sync.Mutex
	conns     map[uint64]*Conn
	idleConns []*Conn

	poolSize            atomic.Int32
	idleConnsLen        atomic.Int32
	idleCheckInProgress atomic.Bool

	stats          Stats
	waitDurationNs atomic.Int64

	_closed uint32 // atomic

	// Pool hooks manager for flexible connection processing
	// Using atomic.Pointer for lock-free reads in hot paths (Get/Put)
	hookManager atomic.Pointer[PoolHookManager]
}

var _ Pooler = (*ConnPool)(nil)

func NewConnPool(opt *Options) *ConnPool {
	semSize := opt.PoolSize
	if opt.MaxActiveConns > 0 && opt.MaxActiveConns < opt.PoolSize {
		if opt.MaxActiveConns < opt.PoolSize {
			opt.MaxActiveConns = opt.PoolSize
		}
		semSize = opt.MaxActiveConns
	}
	//semSize = opt.PoolSize

	p := &ConnPool{
<<<<<<< HEAD
		cfg:       opt,
		semaphore: internal.NewFastSemaphore(semSize),
		conns:     make(map[uint64]*Conn),
		idleConns: make([]*Conn, 0, opt.PoolSize),
=======
		cfg:             opt,
		semaphore:       internal.NewFastSemaphore(semSize),
		queue:           make(chan struct{}, opt.PoolSize),
		conns:           make(map[uint64]*Conn),
		dialsInProgress: make(chan struct{}, opt.MaxConcurrentDials),
		dialsQueue:      newWantConnQueue(),
		idleConns:       make([]*Conn, 0, opt.PoolSize),
>>>>>>> d91800d6
	}

	// Only create MinIdleConns if explicitly requested (> 0)
	// This avoids creating connections during pool initialization for tests
	if opt.MinIdleConns > 0 {
		p.connsMu.Lock()
		p.checkMinIdleConns()
		p.connsMu.Unlock()
	}

	return p
}

// initializeHooks sets up the pool hooks system.
func (p *ConnPool) initializeHooks() {
	manager := NewPoolHookManager()
	p.hookManager.Store(manager)
}

// AddPoolHook adds a pool hook to the pool.
func (p *ConnPool) AddPoolHook(hook PoolHook) {
	// Lock-free read of current manager
	manager := p.hookManager.Load()
	if manager == nil {
		p.initializeHooks()
		manager = p.hookManager.Load()
	}

	// Create new manager with added hook
	newManager := manager.Clone()
	newManager.AddHook(hook)

	// Atomically swap to new manager
	p.hookManager.Store(newManager)
}

// RemovePoolHook removes a pool hook from the pool.
func (p *ConnPool) RemovePoolHook(hook PoolHook) {
	manager := p.hookManager.Load()
	if manager != nil {
		// Create new manager with removed hook
		newManager := manager.Clone()
		newManager.RemoveHook(hook)

		// Atomically swap to new manager
		p.hookManager.Store(newManager)
	}
}

func (p *ConnPool) checkMinIdleConns() {
	if !p.idleCheckInProgress.CompareAndSwap(false, true) {
		return
	}
	defer p.idleCheckInProgress.Store(false)

	if p.cfg.MinIdleConns == 0 {
		return
	}

	// Only create idle connections if we haven't reached the total pool size limit
	// MinIdleConns should be a subset of PoolSize, not additional connections
	for p.poolSize.Load() < p.cfg.PoolSize && p.idleConnsLen.Load() < p.cfg.MinIdleConns {
		// Try to acquire a semaphore token
		if !p.semaphore.TryAcquire() {
			// Semaphore is full, can't create more connections
			return
		}

		p.poolSize.Add(1)
		p.idleConnsLen.Add(1)
		go func() {
			defer func() {
				if err := recover(); err != nil {
					p.poolSize.Add(-1)
					p.idleConnsLen.Add(-1)

					p.freeTurn()
					internal.Logger.Printf(context.Background(), "addIdleConn panic: %+v", err)
				}
			}()

			err := p.addIdleConn()
			if err != nil && err != ErrClosed {
				p.poolSize.Add(-1)
				p.idleConnsLen.Add(-1)
			}
			p.freeTurn()
		}()
	}
}

func (p *ConnPool) addIdleConn() error {
	ctx, cancel := context.WithTimeout(context.Background(), p.cfg.DialTimeout)
	defer cancel()

	cn, err := p.dialConn(ctx, true)
	if err != nil {
		return err
	}

	// NOTE: Connection is in CREATED state and will be initialized by redis.go:initConn()
	// when first acquired from the pool. Do NOT transition to IDLE here - that happens
	// after initialization completes.

	p.connsMu.Lock()
	defer p.connsMu.Unlock()

	// It is not allowed to add new connections to the closed connection pool.
	if p.closed() {
		_ = cn.Close()
		return ErrClosed
	}

	p.conns[cn.GetID()] = cn
	p.idleConns = append(p.idleConns, cn)
	return nil
}

// NewConn creates a new connection and returns it to the user.
// This will still obey MaxActiveConns but will not include it in the pool and won't increase the pool size.
//
// NOTE: If you directly get a connection from the pool, it won't be pooled and won't support maintnotifications upgrades.
func (p *ConnPool) NewConn(ctx context.Context) (*Conn, error) {
	return p.newConn(ctx, false)
}

func (p *ConnPool) newConn(ctx context.Context, pooled bool) (*Conn, error) {
	if p.closed() {
		return nil, ErrClosed
	}

	if p.cfg.MaxActiveConns > 0 && p.poolSize.Load() >= p.cfg.MaxActiveConns {
		return nil, ErrPoolExhausted
	}

	dialCtx, cancel := context.WithTimeout(ctx, p.cfg.DialTimeout)
	defer cancel()
	cn, err := p.dialConn(dialCtx, pooled)
	if err != nil {
		return nil, err
	}

	// NOTE: Connection is in CREATED state and will be initialized by redis.go:initConn()
	// when first used. Do NOT transition to IDLE here - that happens after initialization completes.
	// The state machine flow is: CREATED → INITIALIZING (in initConn) → IDLE (after init success)

	if p.cfg.MaxActiveConns > 0 && p.poolSize.Load() > p.cfg.MaxActiveConns {
		_ = cn.Close()
		return nil, ErrPoolExhausted
	}

	p.connsMu.Lock()
	defer p.connsMu.Unlock()
	if p.closed() {
		_ = cn.Close()
		return nil, ErrClosed
	}
	// Check if pool was closed while we were waiting for the lock
	if p.conns == nil {
		p.conns = make(map[uint64]*Conn)
	}
	p.conns[cn.GetID()] = cn

	if pooled {
		// If pool is full remove the cn on next Put.
		currentPoolSize := p.poolSize.Load()
		if currentPoolSize >= p.cfg.PoolSize {
			cn.pooled = false
		} else {
			p.poolSize.Add(1)
		}
	}

	return cn, nil
}

func (p *ConnPool) dialConn(ctx context.Context, pooled bool) (*Conn, error) {
	if p.closed() {
		return nil, ErrClosed
	}

	if atomic.LoadUint32(&p.dialErrorsNum) >= uint32(p.cfg.PoolSize) {
		return nil, p.getLastDialError()
	}

	// Retry dialing with backoff
	// the context timeout is already handled by the context passed in
	// so we may never reach the max retries, higher values don't hurt
	maxRetries := p.cfg.DialerRetries
	if maxRetries <= 0 {
		maxRetries = 5 // Default value
	}
	backoffDuration := p.cfg.DialerRetryTimeout
	if backoffDuration <= 0 {
		backoffDuration = 100 * time.Millisecond // Default value
	}

	var lastErr error
	shouldLoop := true
	// when the timeout is reached, we should stop retrying
	// but keep the lastErr to return to the caller
	// instead of a generic context deadline exceeded error
	for attempt := 0; (attempt < maxRetries) && shouldLoop; attempt++ {
		netConn, err := p.cfg.Dialer(ctx)
		if err != nil {
			lastErr = err
			// Add backoff delay for retry attempts
			// (not for the first attempt, do at least one)
			select {
			case <-ctx.Done():
				shouldLoop = false
			case <-time.After(backoffDuration):
				// Continue with retry
			}
			continue
		}

		// Success - create connection
		cn := NewConnWithBufferSize(netConn, p.cfg.ReadBufferSize, p.cfg.WriteBufferSize)
		cn.pooled = pooled
		if p.cfg.ConnMaxLifetime > 0 {
			cn.expiresAt = time.Now().Add(p.cfg.ConnMaxLifetime)
		} else {
			cn.expiresAt = noExpiration
		}

		return cn, nil
	}

	internal.Logger.Printf(ctx, "redis: connection pool: failed to dial after %d attempts: %v", maxRetries, lastErr)
	// All retries failed - handle error tracking
	p.setLastDialError(lastErr)
	if atomic.AddUint32(&p.dialErrorsNum, 1) == uint32(p.cfg.PoolSize) {
		go p.tryDial()
	}
	return nil, lastErr
}

func (p *ConnPool) tryDial() {
	for {
		if p.closed() {
			return
		}

		ctx, cancel := context.WithTimeout(context.Background(), p.cfg.DialTimeout)

		conn, err := p.cfg.Dialer(ctx)
		if err != nil {
			p.setLastDialError(err)
			time.Sleep(time.Second)
			cancel()
			continue
		}

		atomic.StoreUint32(&p.dialErrorsNum, 0)
		_ = conn.Close()
		cancel()
		return
	}
}

func (p *ConnPool) setLastDialError(err error) {
	p.lastDialError.Store(&lastDialErrorWrap{err: err})
}

func (p *ConnPool) getLastDialError() error {
	err, _ := p.lastDialError.Load().(*lastDialErrorWrap)
	if err != nil {
		return err.err
	}
	return nil
}

// Get returns existed connection from the pool or creates a new one.
func (p *ConnPool) Get(ctx context.Context) (*Conn, error) {
	return p.getConn(ctx)
}

// getConn returns a connection from the pool.
func (p *ConnPool) getConn(ctx context.Context) (*Conn, error) {
	var cn *Conn
	var err error

	if p.closed() {
		return nil, ErrClosed
	}

	if err := p.waitTurn(ctx); err != nil {
		return nil, err
	}

	// Use cached time for health checks (max 50ms staleness is acceptable)
<<<<<<< HEAD
	now := time.Unix(0, getCachedTimeNs())
=======
	nowNs := getCachedTimeNs()
>>>>>>> d91800d6
	attempts := 0

	// Lock-free atomic read - no mutex overhead!
	hookManager := p.hookManager.Load()

	for {
		if attempts >= getAttempts {
			internal.Logger.Printf(ctx, "redis: connection pool: was not able to get a healthy connection after %d attempts", attempts)
			break
		}
		attempts++

		p.connsMu.Lock()
		cn, err = p.popIdle()
		p.connsMu.Unlock()

		if err != nil {
			p.freeTurn()
			return nil, err
		}

		if cn == nil {
			break
		}

		if !p.isHealthyConn(cn, nowNs) {
			_ = p.CloseConn(cn)
			continue
		}

		// Process connection using the hooks system
		// Combine error and rejection checks to reduce branches
		if hookManager != nil {
			acceptConn, err := hookManager.ProcessOnGet(ctx, cn, false)
			if err != nil || !acceptConn {
				if err != nil {
					internal.Logger.Printf(ctx, "redis: connection pool: failed to process idle connection by hook: %v", err)
					_ = p.CloseConn(cn)
				} else {
					internal.Logger.Printf(ctx, "redis: connection pool: conn[%d] rejected by hook, returning to pool", cn.GetID())
					// Return connection to pool without freeing the turn that this Get() call holds.
					// We use putConnWithoutTurn() to run all the Put hooks and logic without freeing a turn.
					p.putConnWithoutTurn(ctx, cn)
					cn = nil
				}
				continue
			}
		}

		atomic.AddUint32(&p.stats.Hits, 1)
		return cn, nil
	}

	atomic.AddUint32(&p.stats.Misses, 1)

	newcn, err := p.queuedNewConn(ctx)
	if err != nil {
		return nil, err
	}

	// Process connection using the hooks system
	if hookManager != nil {
		acceptConn, err := hookManager.ProcessOnGet(ctx, newcn, true)
		// both errors and accept=false mean a hook rejected the connection
		// this should not happen with a new connection, but we handle it gracefully
		if err != nil || !acceptConn {
			// Failed to process connection, discard it
			internal.Logger.Printf(ctx, "redis: connection pool: failed to process new connection conn[%d] by hook: accept=%v, err=%v", newcn.GetID(), acceptConn, err)
			_ = p.CloseConn(newcn)
			return nil, err
		}
	}
	return newcn, nil
}

func (p *ConnPool) queuedNewConn(ctx context.Context) (*Conn, error) {
	select {
	case p.dialsInProgress <- struct{}{}:
		// Got permission, proceed to create connection
	case <-ctx.Done():
		p.freeTurn()
		return nil, ctx.Err()
	}

	dialCtx, cancel := context.WithTimeout(context.Background(), p.cfg.DialTimeout)

	w := &wantConn{
		ctx:       dialCtx,
		cancelCtx: cancel,
		result:    make(chan wantConnResult, 1),
	}
	var err error
	defer func() {
		if err != nil {
			if cn := w.cancel(); cn != nil {
				p.putIdleConn(ctx, cn)
				p.freeTurn()
			}
		}
	}()

	p.dialsQueue.enqueue(w)

	go func(w *wantConn) {
		var freeTurnCalled bool
		defer func() {
			if err := recover(); err != nil {
				if !freeTurnCalled {
					p.freeTurn()
				}
				internal.Logger.Printf(context.Background(), "queuedNewConn panic: %+v", err)
			}
		}()

		defer w.cancelCtx()
		defer func() { <-p.dialsInProgress }() // Release connection creation permission

		dialCtx := w.getCtxForDial()
		cn, cnErr := p.newConn(dialCtx, true)
		delivered := w.tryDeliver(cn, cnErr)
		if cnErr == nil && delivered {
			return
		} else if cnErr == nil && !delivered {
			p.putIdleConn(dialCtx, cn)
			p.freeTurn()
			freeTurnCalled = true
		} else {
			p.freeTurn()
			freeTurnCalled = true
		}
	}(w)

	select {
	case <-ctx.Done():
		err = ctx.Err()
		return nil, err
	case result := <-w.result:
		err = result.err
		return result.cn, err
	}
}

func (p *ConnPool) putIdleConn(ctx context.Context, cn *Conn) {
	for {
		w, ok := p.dialsQueue.dequeue()
		if !ok {
			break
		}
		if w.tryDeliver(cn, nil) {
			return
		}
	}

	p.connsMu.Lock()
	defer p.connsMu.Unlock()

	if p.closed() {
		_ = cn.Close()
		return
	}

	// poolSize is increased in newConn
	p.idleConns = append(p.idleConns, cn)
	p.idleConnsLen.Add(1)
}

func (p *ConnPool) waitTurn(ctx context.Context) error {
	// Fast path: check context first
	select {
	case <-ctx.Done():
		return ctx.Err()
	default:
	}

	// Fast path: try to acquire without blocking
	if p.semaphore.TryAcquire() {
		return nil
	}

	// Slow path: need to wait
	start := time.Now()
	err := p.semaphore.Acquire(ctx, p.cfg.PoolTimeout, ErrPoolTimeout)

	switch err {
	case nil:
		// Successfully acquired after waiting
		p.waitDurationNs.Add(time.Now().UnixNano() - start.UnixNano())
		atomic.AddUint32(&p.stats.WaitCount, 1)
	case ErrPoolTimeout:
		atomic.AddUint32(&p.stats.Timeouts, 1)
	}

	return err
}

func (p *ConnPool) freeTurn() {
	p.semaphore.Release()
}

func (p *ConnPool) popIdle() (*Conn, error) {
	if p.closed() {
		return nil, ErrClosed
	}
	defer p.checkMinIdleConns()

	n := len(p.idleConns)
	if n == 0 {
		return nil, nil
	}

	var cn *Conn
	attempts := 0

	maxAttempts := util.Min(popAttempts, n)
	for attempts < maxAttempts {
		if len(p.idleConns) == 0 {
			return nil, nil
		}

		if p.cfg.PoolFIFO {
			cn = p.idleConns[0]
			copy(p.idleConns, p.idleConns[1:])
			p.idleConns = p.idleConns[:len(p.idleConns)-1]
		} else {
			idx := len(p.idleConns) - 1
			cn = p.idleConns[idx]
			p.idleConns = p.idleConns[:idx]
		}
		attempts++

		// Hot path optimization: try IDLE → IN_USE or CREATED → IN_USE transition
		// Using inline TryAcquire() method for better performance (avoids pointer dereference)
		if cn.TryAcquire() {
			// Successfully acquired the connection
			p.idleConnsLen.Add(-1)
			break
		}

		// Connection is in UNUSABLE, INITIALIZING, or other state - skip it

		// Connection is not in a valid state (might be UNUSABLE for handoff/re-auth, INITIALIZING, etc.)
		// Put it back in the pool and try the next one
		if p.cfg.PoolFIFO {
			// FIFO: put at end (will be picked up last since we pop from front)
			p.idleConns = append(p.idleConns, cn)
		} else {
			// LIFO: put at beginning (will be picked up last since we pop from end)
			p.idleConns = append([]*Conn{cn}, p.idleConns...)
		}
		cn = nil
	}

	// If we exhausted all attempts without finding a usable connection, return nil
	if attempts > 1 && attempts >= maxAttempts && int32(attempts) >= p.poolSize.Load() {
		internal.Logger.Printf(context.Background(), "redis: connection pool: failed to get a usable connection after %d attempts", attempts)
		return nil, nil
	}

	return cn, nil
}

func (p *ConnPool) Put(ctx context.Context, cn *Conn) {
	p.putConn(ctx, cn, true)
}

// putConnWithoutTurn is an internal method that puts a connection back to the pool
// without freeing a turn. This is used when returning a rejected connection from
// within Get(), where the turn is still held by the Get() call.
func (p *ConnPool) putConnWithoutTurn(ctx context.Context, cn *Conn) {
	p.putConn(ctx, cn, false)
}

// putConn is the internal implementation of Put that optionally frees a turn.
func (p *ConnPool) putConn(ctx context.Context, cn *Conn, freeTurn bool) {
	// Process connection using the hooks system
	shouldPool := true
	shouldRemove := false
	var err error

	if cn.HasBufferedData() {
		// Peek at the reply type to check if it's a push notification
		if replyType, err := cn.PeekReplyTypeSafe(); err != nil || replyType != proto.RespPush {
			// Not a push notification or error peeking, remove connection
			internal.Logger.Printf(ctx, "Conn has unread data (not push notification), removing it")
			p.removeConnInternal(ctx, cn, err, freeTurn)
			return
		}
		// It's a push notification, allow pooling (client will handle it)
	}

	// Lock-free atomic read - no mutex overhead!
	hookManager := p.hookManager.Load()

	if hookManager != nil {
		shouldPool, shouldRemove, err = hookManager.ProcessOnPut(ctx, cn)
		if err != nil {
			internal.Logger.Printf(ctx, "Connection hook error: %v", err)
			p.removeConnInternal(ctx, cn, err, freeTurn)
			return
		}
	}

	// Combine all removal checks into one - reduces branches
	if shouldRemove || !shouldPool {
		p.removeConnInternal(ctx, cn, errHookRequestedRemoval, freeTurn)
		return
	}

	if !cn.pooled {
		p.removeConnInternal(ctx, cn, errConnNotPooled, freeTurn)
		return
	}

	var shouldCloseConn bool

	if p.cfg.MaxIdleConns == 0 || p.idleConnsLen.Load() < p.cfg.MaxIdleConns {
		// Hot path optimization: try fast IN_USE → IDLE transition
		// Using inline Release() method for better performance (avoids pointer dereference)
		transitionedToIdle := cn.Release()

		// Handle unexpected state changes
		if !transitionedToIdle {
			// Fast path failed - hook might have changed state (e.g., to UNUSABLE for handoff)
			// Keep the state set by the hook and pool the connection anyway
			currentState := cn.GetStateMachine().GetState()
			switch currentState {
			case StateUnusable:
				// expected state, don't log it
			case StateClosed:
				internal.Logger.Printf(ctx, "Unexpected conn[%d] state changed by hook to %v, closing it", cn.GetID(), currentState)
				shouldCloseConn = true
				p.removeConnWithLock(cn)
			default:
				// Pool as-is
				internal.Logger.Printf(ctx, "Unexpected conn[%d] state changed by hook to %v, pooling as-is", cn.GetID(), currentState)
			}
		}

		// unusable conns are expected to become usable at some point (background process is reconnecting them)
		// put them at the opposite end of the queue
		// Optimization: if we just transitioned to IDLE, we know it's usable - skip the check
		if !transitionedToIdle && !cn.IsUsable() {
			if p.cfg.PoolFIFO {
				p.connsMu.Lock()
				p.idleConns = append(p.idleConns, cn)
				p.connsMu.Unlock()
			} else {
				p.connsMu.Lock()
				p.idleConns = append([]*Conn{cn}, p.idleConns...)
				p.connsMu.Unlock()
			}
			p.idleConnsLen.Add(1)
		} else if !shouldCloseConn {
			p.connsMu.Lock()
			p.idleConns = append(p.idleConns, cn)
			p.connsMu.Unlock()
			p.idleConnsLen.Add(1)
		}
	} else {
		shouldCloseConn = true
		p.removeConnWithLock(cn)
	}

	if freeTurn {
		p.freeTurn()
	}

	if shouldCloseConn {
		_ = p.closeConn(cn)
	}

	cn.SetLastPutAtNs(getCachedTimeNs())
}

func (p *ConnPool) Remove(ctx context.Context, cn *Conn, reason error) {
	p.removeConnInternal(ctx, cn, reason, true)
}

// RemoveWithoutTurn removes a connection from the pool without freeing a turn.
// This should be used when removing a connection from a context that didn't acquire
// a turn via Get() (e.g., background workers, cleanup tasks).
// For normal removal after Get(), use Remove() instead.
func (p *ConnPool) RemoveWithoutTurn(ctx context.Context, cn *Conn, reason error) {
	p.removeConnInternal(ctx, cn, reason, false)
}

// removeConnInternal is the internal implementation of Remove that optionally frees a turn.
func (p *ConnPool) removeConnInternal(ctx context.Context, cn *Conn, reason error, freeTurn bool) {
	// Lock-free atomic read - no mutex overhead!
	hookManager := p.hookManager.Load()

	if hookManager != nil {
		hookManager.ProcessOnRemove(ctx, cn, reason)
	}

	p.removeConnWithLock(cn)

	if freeTurn {
		p.freeTurn()
	}

	_ = p.closeConn(cn)

	// Check if we need to create new idle connections to maintain MinIdleConns
	p.checkMinIdleConns()
}

func (p *ConnPool) CloseConn(cn *Conn) error {
	p.removeConnWithLock(cn)
	return p.closeConn(cn)
}

func (p *ConnPool) removeConnWithLock(cn *Conn) {
	p.connsMu.Lock()
	defer p.connsMu.Unlock()
	p.removeConn(cn)
}

func (p *ConnPool) removeConn(cn *Conn) {
	cid := cn.GetID()
	delete(p.conns, cid)
	atomic.AddUint32(&p.stats.StaleConns, 1)

	// Decrement pool size counter when removing a connection
	if cn.pooled {
		p.poolSize.Add(-1)
		// this can be idle conn
		for idx, ic := range p.idleConns {
			if ic == cn {
				p.idleConns = append(p.idleConns[:idx], p.idleConns[idx+1:]...)
				p.idleConnsLen.Add(-1)
				break
			}
		}
	}
}

func (p *ConnPool) closeConn(cn *Conn) error {
	return cn.Close()
}

// Len returns total number of connections.
func (p *ConnPool) Len() int {
	p.connsMu.Lock()
	n := len(p.conns)
	p.connsMu.Unlock()
	return n
}

// IdleLen returns number of idle connections.
func (p *ConnPool) IdleLen() int {
	p.connsMu.Lock()
	n := p.idleConnsLen.Load()
	p.connsMu.Unlock()
	return int(n)
}

// Size returns the maximum pool size (capacity).
//
// This is used by the streaming credentials manager to size the re-auth worker pool,
// ensuring that re-auth operations don't exhaust the connection pool.
func (p *ConnPool) Size() int {
	return int(p.cfg.PoolSize)
}

func (p *ConnPool) Stats() *Stats {
	return &Stats{
		Hits:           atomic.LoadUint32(&p.stats.Hits),
		Misses:         atomic.LoadUint32(&p.stats.Misses),
		Timeouts:       atomic.LoadUint32(&p.stats.Timeouts),
		WaitCount:      atomic.LoadUint32(&p.stats.WaitCount),
		Unusable:       atomic.LoadUint32(&p.stats.Unusable),
		WaitDurationNs: p.waitDurationNs.Load(),

		TotalConns: uint32(p.Len()),
		IdleConns:  uint32(p.IdleLen()),
		StaleConns: atomic.LoadUint32(&p.stats.StaleConns),
	}
}

func (p *ConnPool) closed() bool {
	return atomic.LoadUint32(&p._closed) == 1
}

func (p *ConnPool) Filter(fn func(*Conn) bool) error {
	p.connsMu.Lock()
	defer p.connsMu.Unlock()

	var firstErr error
	for _, cn := range p.conns {
		if fn(cn) {
			if err := p.closeConn(cn); err != nil && firstErr == nil {
				firstErr = err
			}
		}
	}
	return firstErr
}

func (p *ConnPool) Close() error {
	if !atomic.CompareAndSwapUint32(&p._closed, 0, 1) {
		return ErrClosed
	}

	var firstErr error
	p.connsMu.Lock()
	for _, cn := range p.conns {
		if err := p.closeConn(cn); err != nil && firstErr == nil {
			firstErr = err
		}
	}
	p.conns = nil
	p.poolSize.Store(0)
	p.idleConns = nil
	p.idleConnsLen.Store(0)
	p.connsMu.Unlock()

	return firstErr
}

<<<<<<< HEAD
func (p *ConnPool) isHealthyConn(cn *Conn, now time.Time) bool {
=======
func (p *ConnPool) isHealthyConn(cn *Conn, nowNs int64) bool {
>>>>>>> d91800d6
	// Performance optimization: check conditions from cheapest to most expensive,
	// and from most likely to fail to least likely to fail.

	// Only fails if ConnMaxLifetime is set AND connection is old.
	// Most pools don't set ConnMaxLifetime, so this rarely fails.
	if p.cfg.ConnMaxLifetime > 0 {
<<<<<<< HEAD
		if cn.expiresAt.Before(now) {
=======
		if cn.expiresAt.UnixNano() < nowNs {
>>>>>>> d91800d6
			return false // Connection has exceeded max lifetime
		}
	}

	// Most pools set ConnMaxIdleTime, and idle connections are common.
	// Checking this first allows us to fail fast without expensive syscalls.
	if p.cfg.ConnMaxIdleTime > 0 {
<<<<<<< HEAD
		if now.Sub(cn.UsedAt()) >= p.cfg.ConnMaxIdleTime {
=======
		if nowNs-cn.UsedAtNs() >= int64(p.cfg.ConnMaxIdleTime) {
>>>>>>> d91800d6
			return false // Connection has been idle too long
		}
	}

	// Only run this if the cheap checks passed.
	if err := connCheck(cn.getNetConn()); err != nil {
		// If there's unexpected data, it might be push notifications (RESP3)
		if p.cfg.PushNotificationsEnabled && err == errUnexpectedRead {
			// Peek at the reply type to check if it's a push notification
			if replyType, err := cn.rd.PeekReplyType(); err == nil && replyType == proto.RespPush {
				// For RESP3 connections with push notifications, we allow some buffered data
				// The client will process these notifications before using the connection
				internal.Logger.Printf(
					context.Background(),
					"push: conn[%d] has buffered data, likely push notifications - will be processed by client",
					cn.GetID(),
				)

				// Update timestamp for healthy connection
<<<<<<< HEAD
				cn.SetUsedAt(now)
=======
				cn.SetUsedAtNs(nowNs)
>>>>>>> d91800d6

				// Connection is healthy, client will handle notifications
				return true
			}
			// Not a push notification - treat as unhealthy
			return false
		}
		// Connection failed health check
		return false
	}

	// Only update UsedAt if connection is healthy (avoids unnecessary atomic store)
<<<<<<< HEAD
	cn.SetUsedAt(now)
=======
	cn.SetUsedAtNs(nowNs)
>>>>>>> d91800d6
	return true
}<|MERGE_RESOLUTION|>--- conflicted
+++ resolved
@@ -74,12 +74,6 @@
 	Get(context.Context) (*Conn, error)
 	Put(context.Context, *Conn)
 	Remove(context.Context, *Conn, error)
-
-	// RemoveWithoutTurn removes a connection from the pool without freeing a turn.
-	// This should be used when removing a connection from a context that didn't acquire
-	// a turn via Get() (e.g., background workers, cleanup tasks).
-	// For normal removal after Get(), use Remove() instead.
-	RemoveWithoutTurn(context.Context, *Conn, error)
 
 	Len() int
 	IdleLen() int
@@ -137,12 +131,9 @@
 	dialErrorsNum uint32 // atomic
 	lastDialError atomic.Value
 
-<<<<<<< HEAD
-=======
 	queue           chan struct{}
 	dialsInProgress chan struct{}
 	dialsQueue      *wantConnQueue
->>>>>>> d91800d6
 	// Fast atomic semaphore for connection limiting
 	// Replaces the old channel-based queue for better performance
 	semaphore *internal.FastSemaphore
@@ -178,12 +169,6 @@
 	//semSize = opt.PoolSize
 
 	p := &ConnPool{
-<<<<<<< HEAD
-		cfg:       opt,
-		semaphore: internal.NewFastSemaphore(semSize),
-		conns:     make(map[uint64]*Conn),
-		idleConns: make([]*Conn, 0, opt.PoolSize),
-=======
 		cfg:             opt,
 		semaphore:       internal.NewFastSemaphore(semSize),
 		queue:           make(chan struct{}, opt.PoolSize),
@@ -191,7 +176,6 @@
 		dialsInProgress: make(chan struct{}, opt.MaxConcurrentDials),
 		dialsQueue:      newWantConnQueue(),
 		idleConns:       make([]*Conn, 0, opt.PoolSize),
->>>>>>> d91800d6
 	}
 
 	// Only create MinIdleConns if explicitly requested (> 0)
@@ -484,11 +468,7 @@
 	}
 
 	// Use cached time for health checks (max 50ms staleness is acceptable)
-<<<<<<< HEAD
-	now := time.Unix(0, getCachedTimeNs())
-=======
 	nowNs := getCachedTimeNs()
->>>>>>> d91800d6
 	attempts := 0
 
 	// Lock-free atomic read - no mutex overhead!
@@ -1009,22 +989,14 @@
 	return firstErr
 }
 
-<<<<<<< HEAD
-func (p *ConnPool) isHealthyConn(cn *Conn, now time.Time) bool {
-=======
 func (p *ConnPool) isHealthyConn(cn *Conn, nowNs int64) bool {
->>>>>>> d91800d6
 	// Performance optimization: check conditions from cheapest to most expensive,
 	// and from most likely to fail to least likely to fail.
 
 	// Only fails if ConnMaxLifetime is set AND connection is old.
 	// Most pools don't set ConnMaxLifetime, so this rarely fails.
 	if p.cfg.ConnMaxLifetime > 0 {
-<<<<<<< HEAD
-		if cn.expiresAt.Before(now) {
-=======
 		if cn.expiresAt.UnixNano() < nowNs {
->>>>>>> d91800d6
 			return false // Connection has exceeded max lifetime
 		}
 	}
@@ -1032,11 +1004,7 @@
 	// Most pools set ConnMaxIdleTime, and idle connections are common.
 	// Checking this first allows us to fail fast without expensive syscalls.
 	if p.cfg.ConnMaxIdleTime > 0 {
-<<<<<<< HEAD
-		if now.Sub(cn.UsedAt()) >= p.cfg.ConnMaxIdleTime {
-=======
 		if nowNs-cn.UsedAtNs() >= int64(p.cfg.ConnMaxIdleTime) {
->>>>>>> d91800d6
 			return false // Connection has been idle too long
 		}
 	}
@@ -1056,11 +1024,7 @@
 				)
 
 				// Update timestamp for healthy connection
-<<<<<<< HEAD
-				cn.SetUsedAt(now)
-=======
 				cn.SetUsedAtNs(nowNs)
->>>>>>> d91800d6
 
 				// Connection is healthy, client will handle notifications
 				return true
@@ -1073,10 +1037,6 @@
 	}
 
 	// Only update UsedAt if connection is healthy (avoids unnecessary atomic store)
-<<<<<<< HEAD
-	cn.SetUsedAt(now)
-=======
 	cn.SetUsedAtNs(nowNs)
->>>>>>> d91800d6
 	return true
 }