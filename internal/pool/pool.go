package pool

import (
	"context"
	"errors"
	"net"
	"sync"
	"sync/atomic"
	"time"

	"github.com/redis/go-redis/v9/internal"
	"github.com/redis/go-redis/v9/internal/proto"
	"github.com/redis/go-redis/v9/internal/util"
)

var (
	// ErrClosed performs any operation on the closed client will return this error.
	ErrClosed = errors.New("redis: client is closed")

	// ErrPoolExhausted is returned from a pool connection method
	// when the maximum number of database connections in the pool has been reached.
	ErrPoolExhausted = errors.New("redis: connection pool exhausted")

	// ErrPoolTimeout timed out waiting to get a connection from the connection pool.
	ErrPoolTimeout = errors.New("redis: connection pool timeout")

	// ErrConnUnusableTimeout is returned when a connection is not usable and we timed out trying to mark it as unusable.
	ErrConnUnusableTimeout = errors.New("redis: timed out trying to mark connection as unusable")

	// errHookRequestedRemoval is returned when a hook requests connection removal.
	errHookRequestedRemoval = errors.New("hook requested removal")

	// errConnNotPooled is returned when trying to return a non-pooled connection to the pool.
	errConnNotPooled = errors.New("connection not pooled")

	// popAttempts is the maximum number of attempts to find a usable connection
	// when popping from the idle connection pool. This handles cases where connections
	// are temporarily marked as unusable (e.g., during maintenanceNotifications upgrades or network issues).
	// Value of 50 provides sufficient resilience without excessive overhead.
	// This is capped by the idle connection count, so we won't loop excessively.
	popAttempts = 50

	// getAttempts is the maximum number of attempts to get a connection that passes
	// hook validation (e.g., maintenanceNotifications upgrade hooks). This protects against race conditions
	// where hooks might temporarily reject connections during cluster transitions.
	// Value of 3 balances resilience with performance - most hook rejections resolve quickly.
	getAttempts = 3

	minTime      = time.Unix(-2208988800, 0) // Jan 1, 1900
	maxTime      = minTime.Add(1<<63 - 1)
	noExpiration = maxTime
)

// Stats contains pool state information and accumulated stats.
type Stats struct {
	Hits           uint32 // number of times free connection was found in the pool
	Misses         uint32 // number of times free connection was NOT found in the pool
	Timeouts       uint32 // number of times a wait timeout occurred
	WaitCount      uint32 // number of times a connection was waited
	Unusable       uint32 // number of times a connection was found to be unusable
	WaitDurationNs int64  // total time spent for waiting a connection in nanoseconds

	TotalConns uint32 // number of total connections in the pool
	IdleConns  uint32 // number of idle connections in the pool
	StaleConns uint32 // number of stale connections removed from the pool

	PubSubStats PubSubStats
}

type Pooler interface {
	NewConn(context.Context) (*Conn, error)
	CloseConn(*Conn) error

	Get(context.Context) (*Conn, error)
	Put(context.Context, *Conn)
	Remove(context.Context, *Conn, error)

	// RemoveWithoutTurn removes a connection from the pool without freeing a turn.
	// This should be used when removing a connection from a context that didn't acquire
	// a turn via Get() (e.g., background workers, cleanup tasks).
	// For normal removal after Get(), use Remove() instead.
	RemoveWithoutTurn(context.Context, *Conn, error)

	Len() int
	IdleLen() int
	Stats() *Stats

	// Size returns the maximum pool size (capacity).
	// This is used by the streaming credentials manager to size the re-auth worker pool.
	Size() int

	AddPoolHook(hook PoolHook)
	RemovePoolHook(hook PoolHook)

	Close() error
}

type Options struct {
	Dialer          func(context.Context) (net.Conn, error)
	ReadBufferSize  int
	WriteBufferSize int

	PoolFIFO                 bool
	PoolSize                 int32
	MaxConcurrentDials       int
	DialTimeout              time.Duration
	PoolTimeout              time.Duration
	MinIdleConns             int32
	MaxIdleConns             int32
	MaxActiveConns           int32
	ConnMaxIdleTime          time.Duration
	ConnMaxLifetime          time.Duration
	PushNotificationsEnabled bool

	// DialerRetries is the maximum number of retry attempts when dialing fails.
	// Default: 5
	DialerRetries int

	// DialerRetryTimeout is the backoff duration between retry attempts.
	// Default: 100ms
	DialerRetryTimeout time.Duration
}

type lastDialErrorWrap struct {
	err error
}

type ConnPool struct {
	cfg *Options

	dialErrorsNum uint32 // atomic
	lastDialError atomic.Value

<<<<<<< HEAD
	// Fast atomic semaphore for connection limiting
	// Replaces the old channel-based queue for better performance
	semaphore *internal.FastSemaphore
=======
	queue           chan struct{}
	dialsInProgress chan struct{}
	dialsQueue      *wantConnQueue
>>>>>>> ae5434ce

	connsMu   sync.Mutex
	conns     map[uint64]*Conn
	idleConns []*Conn

	poolSize            atomic.Int32
	idleConnsLen        atomic.Int32
	idleCheckInProgress atomic.Bool

	stats          Stats
	waitDurationNs atomic.Int64

	_closed uint32 // atomic

	// Pool hooks manager for flexible connection processing
	// Using atomic.Pointer for lock-free reads in hot paths (Get/Put)
	hookManager atomic.Pointer[PoolHookManager]
}

var _ Pooler = (*ConnPool)(nil)

func NewConnPool(opt *Options) *ConnPool {
	semSize := opt.PoolSize
	if opt.MaxActiveConns > 0 && opt.MaxActiveConns < opt.PoolSize {
		if opt.MaxActiveConns < opt.PoolSize {
			opt.MaxActiveConns = opt.PoolSize
		}
		semSize = opt.MaxActiveConns
	}
	//semSize = opt.PoolSize

<<<<<<< HEAD
	p := &ConnPool{
		cfg:       opt,
		semaphore: internal.NewFastSemaphore(semSize),
		conns:     make(map[uint64]*Conn),
		idleConns: make([]*Conn, 0, opt.PoolSize),
=======
		queue:           make(chan struct{}, opt.PoolSize),
		conns:           make(map[uint64]*Conn),
		dialsInProgress: make(chan struct{}, opt.MaxConcurrentDials),
		dialsQueue:      newWantConnQueue(),
		idleConns:       make([]*Conn, 0, opt.PoolSize),
>>>>>>> ae5434ce
	}

	// Only create MinIdleConns if explicitly requested (> 0)
	// This avoids creating connections during pool initialization for tests
	if opt.MinIdleConns > 0 {
		p.connsMu.Lock()
		p.checkMinIdleConns()
		p.connsMu.Unlock()
	}

	return p
}

// initializeHooks sets up the pool hooks system.
func (p *ConnPool) initializeHooks() {
	manager := NewPoolHookManager()
	p.hookManager.Store(manager)
}

// AddPoolHook adds a pool hook to the pool.
func (p *ConnPool) AddPoolHook(hook PoolHook) {
	// Lock-free read of current manager
	manager := p.hookManager.Load()
	if manager == nil {
		p.initializeHooks()
		manager = p.hookManager.Load()
	}

	// Create new manager with added hook
	newManager := manager.Clone()
	newManager.AddHook(hook)

	// Atomically swap to new manager
	p.hookManager.Store(newManager)
}

// RemovePoolHook removes a pool hook from the pool.
func (p *ConnPool) RemovePoolHook(hook PoolHook) {
	manager := p.hookManager.Load()
	if manager != nil {
		// Create new manager with removed hook
		newManager := manager.Clone()
		newManager.RemoveHook(hook)

		// Atomically swap to new manager
		p.hookManager.Store(newManager)
	}
}

func (p *ConnPool) checkMinIdleConns() {
	if !p.idleCheckInProgress.CompareAndSwap(false, true) {
		return
	}
	defer p.idleCheckInProgress.Store(false)

	if p.cfg.MinIdleConns == 0 {
		return
	}

	// Only create idle connections if we haven't reached the total pool size limit
	// MinIdleConns should be a subset of PoolSize, not additional connections
	for p.poolSize.Load() < p.cfg.PoolSize && p.idleConnsLen.Load() < p.cfg.MinIdleConns {
		// Try to acquire a semaphore token
		if !p.semaphore.TryAcquire() {
			// Semaphore is full, can't create more connections
			return
		}

		p.poolSize.Add(1)
		p.idleConnsLen.Add(1)
		go func() {
			defer func() {
				if err := recover(); err != nil {
					p.poolSize.Add(-1)
					p.idleConnsLen.Add(-1)

					p.freeTurn()
					internal.Logger.Printf(context.Background(), "addIdleConn panic: %+v", err)
				}
			}()

			err := p.addIdleConn()
			if err != nil && err != ErrClosed {
				p.poolSize.Add(-1)
				p.idleConnsLen.Add(-1)
			}
			p.freeTurn()
		}()
	}

}

func (p *ConnPool) addIdleConn() error {
	ctx, cancel := context.WithTimeout(context.Background(), p.cfg.DialTimeout)
	defer cancel()

	cn, err := p.dialConn(ctx, true)
	if err != nil {
		return err
	}

	// NOTE: Connection is in CREATED state and will be initialized by redis.go:initConn()
	// when first acquired from the pool. Do NOT transition to IDLE here - that happens
	// after initialization completes.

	p.connsMu.Lock()
	defer p.connsMu.Unlock()

	// It is not allowed to add new connections to the closed connection pool.
	if p.closed() {
		_ = cn.Close()
		return ErrClosed
	}

	p.conns[cn.GetID()] = cn
	p.idleConns = append(p.idleConns, cn)
	return nil
}

// NewConn creates a new connection and returns it to the user.
// This will still obey MaxActiveConns but will not include it in the pool and won't increase the pool size.
//
// NOTE: If you directly get a connection from the pool, it won't be pooled and won't support maintnotifications upgrades.
func (p *ConnPool) NewConn(ctx context.Context) (*Conn, error) {
	return p.newConn(ctx, false)
}

func (p *ConnPool) newConn(ctx context.Context, pooled bool) (*Conn, error) {
	if p.closed() {
		return nil, ErrClosed
	}

	if p.cfg.MaxActiveConns > 0 && p.poolSize.Load() >= p.cfg.MaxActiveConns {
		return nil, ErrPoolExhausted
	}

	dialCtx, cancel := context.WithTimeout(ctx, p.cfg.DialTimeout)
	defer cancel()
	cn, err := p.dialConn(dialCtx, pooled)
	if err != nil {
		return nil, err
	}

	// NOTE: Connection is in CREATED state and will be initialized by redis.go:initConn()
	// when first used. Do NOT transition to IDLE here - that happens after initialization completes.
	// The state machine flow is: CREATED → INITIALIZING (in initConn) → IDLE (after init success)

	if p.cfg.MaxActiveConns > 0 && p.poolSize.Load() > p.cfg.MaxActiveConns {
		_ = cn.Close()
		return nil, ErrPoolExhausted
	}

	p.connsMu.Lock()
	defer p.connsMu.Unlock()
	if p.closed() {
		_ = cn.Close()
		return nil, ErrClosed
	}
	// Check if pool was closed while we were waiting for the lock
	if p.conns == nil {
		p.conns = make(map[uint64]*Conn)
	}
	p.conns[cn.GetID()] = cn

	if pooled {
		// If pool is full remove the cn on next Put.
		currentPoolSize := p.poolSize.Load()
		if currentPoolSize >= p.cfg.PoolSize {
			cn.pooled = false
		} else {
			p.poolSize.Add(1)
		}
	}

	return cn, nil
}

func (p *ConnPool) dialConn(ctx context.Context, pooled bool) (*Conn, error) {
	if p.closed() {
		return nil, ErrClosed
	}

	if atomic.LoadUint32(&p.dialErrorsNum) >= uint32(p.cfg.PoolSize) {
		return nil, p.getLastDialError()
	}

	// Retry dialing with backoff
	// the context timeout is already handled by the context passed in
	// so we may never reach the max retries, higher values don't hurt
	maxRetries := p.cfg.DialerRetries
	if maxRetries <= 0 {
		maxRetries = 5 // Default value
	}
	backoffDuration := p.cfg.DialerRetryTimeout
	if backoffDuration <= 0 {
		backoffDuration = 100 * time.Millisecond // Default value
	}

	var lastErr error
	shouldLoop := true
	// when the timeout is reached, we should stop retrying
	// but keep the lastErr to return to the caller
	// instead of a generic context deadline exceeded error
	for attempt := 0; (attempt < maxRetries) && shouldLoop; attempt++ {
		netConn, err := p.cfg.Dialer(ctx)
		if err != nil {
			lastErr = err
			// Add backoff delay for retry attempts
			// (not for the first attempt, do at least one)
			select {
			case <-ctx.Done():
				shouldLoop = false
			case <-time.After(backoffDuration):
				// Continue with retry
			}
			continue
		}

		// Success - create connection
		cn := NewConnWithBufferSize(netConn, p.cfg.ReadBufferSize, p.cfg.WriteBufferSize)
		cn.pooled = pooled
		if p.cfg.ConnMaxLifetime > 0 {
			cn.expiresAt = time.Now().Add(p.cfg.ConnMaxLifetime)
		} else {
			cn.expiresAt = noExpiration
		}

		return cn, nil
	}

	internal.Logger.Printf(ctx, "redis: connection pool: failed to dial after %d attempts: %v", maxRetries, lastErr)
	// All retries failed - handle error tracking
	p.setLastDialError(lastErr)
	if atomic.AddUint32(&p.dialErrorsNum, 1) == uint32(p.cfg.PoolSize) {
		go p.tryDial()
	}
	return nil, lastErr
}

func (p *ConnPool) tryDial() {
	for {
		if p.closed() {
			return
		}

		ctx, cancel := context.WithTimeout(context.Background(), p.cfg.DialTimeout)

		conn, err := p.cfg.Dialer(ctx)
		if err != nil {
			p.setLastDialError(err)
			time.Sleep(time.Second)
			cancel()
			continue
		}

		atomic.StoreUint32(&p.dialErrorsNum, 0)
		_ = conn.Close()
		cancel()
		return
	}
}

func (p *ConnPool) setLastDialError(err error) {
	p.lastDialError.Store(&lastDialErrorWrap{err: err})
}

func (p *ConnPool) getLastDialError() error {
	err, _ := p.lastDialError.Load().(*lastDialErrorWrap)
	if err != nil {
		return err.err
	}
	return nil
}

// Get returns existed connection from the pool or creates a new one.
func (p *ConnPool) Get(ctx context.Context) (*Conn, error) {
	return p.getConn(ctx)
}

// getConn returns a connection from the pool.
func (p *ConnPool) getConn(ctx context.Context) (*Conn, error) {
	var cn *Conn
	var err error

	if p.closed() {
		return nil, ErrClosed
	}

	if err := p.waitTurn(ctx); err != nil {
		return nil, err
	}

	// Use cached time for health checks (max 50ms staleness is acceptable)
	nowNs := getCachedTimeNs()
	attempts := 0

	// Lock-free atomic read - no mutex overhead!
	hookManager := p.hookManager.Load()

	for {
		if attempts >= getAttempts {
			internal.Logger.Printf(ctx, "redis: connection pool: was not able to get a healthy connection after %d attempts", attempts)
			break
		}
		attempts++

		p.connsMu.Lock()
		cn, err = p.popIdle()
		p.connsMu.Unlock()

		if err != nil {
			p.freeTurn()
			return nil, err
		}

		if cn == nil {
			break
		}

		if !p.isHealthyConn(cn, nowNs) {
			_ = p.CloseConn(cn)
			continue
		}

		// Process connection using the hooks system
		// Combine error and rejection checks to reduce branches
		if hookManager != nil {
			acceptConn, err := hookManager.ProcessOnGet(ctx, cn, false)
			if err != nil || !acceptConn {
				if err != nil {
					internal.Logger.Printf(ctx, "redis: connection pool: failed to process idle connection by hook: %v", err)
					_ = p.CloseConn(cn)
				} else {
					internal.Logger.Printf(ctx, "redis: connection pool: conn[%d] rejected by hook, returning to pool", cn.GetID())
					// Return connection to pool without freeing the turn that this Get() call holds.
					// We use putConnWithoutTurn() to run all the Put hooks and logic without freeing a turn.
					p.putConnWithoutTurn(ctx, cn)
					cn = nil
				}
				continue
			}
		}

		atomic.AddUint32(&p.stats.Hits, 1)
		return cn, nil
	}

	atomic.AddUint32(&p.stats.Misses, 1)

	newcn, err := p.queuedNewConn(ctx)
	if err != nil {
		return nil, err
	}

	// Process connection using the hooks system
	if hookManager != nil {
		acceptConn, err := hookManager.ProcessOnGet(ctx, newcn, true)
		// both errors and accept=false mean a hook rejected the connection
		// this should not happen with a new connection, but we handle it gracefully
		if err != nil || !acceptConn {
			// Failed to process connection, discard it
			internal.Logger.Printf(ctx, "redis: connection pool: failed to process new connection conn[%d] by hook: accept=%v, err=%v", newcn.GetID(), acceptConn, err)
			_ = p.CloseConn(newcn)
			return nil, err
		}
	}
	return newcn, nil
}

func (p *ConnPool) queuedNewConn(ctx context.Context) (*Conn, error) {
	select {
	case p.dialsInProgress <- struct{}{}:
		// Got permission, proceed to create connection
	case <-ctx.Done():
		p.freeTurn()
		return nil, ctx.Err()
	}

	dialCtx, cancel := context.WithTimeout(context.Background(), p.cfg.DialTimeout)

	w := &wantConn{
		ctx:       dialCtx,
		cancelCtx: cancel,
		result:    make(chan wantConnResult, 1),
	}
	var err error
	defer func() {
		if err != nil {
			if cn := w.cancel(); cn != nil {
				p.putIdleConn(ctx, cn)
				p.freeTurn()
			}
		}
	}()

	p.dialsQueue.enqueue(w)

	go func(w *wantConn) {
		var freeTurnCalled bool
		defer func() {
			if err := recover(); err != nil {
				if !freeTurnCalled {
					p.freeTurn()
				}
				internal.Logger.Printf(context.Background(), "queuedNewConn panic: %+v", err)
			}
		}()

		defer w.cancelCtx()
		defer func() { <-p.dialsInProgress }() // Release connection creation permission

		dialCtx := w.getCtxForDial()
		cn, cnErr := p.newConn(dialCtx, true)
		delivered := w.tryDeliver(cn, cnErr)
		if cnErr == nil && delivered {
			return
		} else if cnErr == nil && !delivered {
			p.putIdleConn(dialCtx, cn)
			p.freeTurn()
			freeTurnCalled = true
		} else {
			p.freeTurn()
			freeTurnCalled = true
		}
	}(w)

	select {
	case <-ctx.Done():
		err = ctx.Err()
		return nil, err
	case result := <-w.result:
		err = result.err
		return result.cn, err
	}
}

func (p *ConnPool) putIdleConn(ctx context.Context, cn *Conn) {
	for {
		w, ok := p.dialsQueue.dequeue()
		if !ok {
			break
		}
		if w.tryDeliver(cn, nil) {
			return
		}
	}

	cn.SetUsable(true)

	p.connsMu.Lock()
	defer p.connsMu.Unlock()

	if p.closed() {
		_ = cn.Close()
		return
	}

	// poolSize is increased in newConn
	p.idleConns = append(p.idleConns, cn)
	p.idleConnsLen.Add(1)
}

func (p *ConnPool) waitTurn(ctx context.Context) error {
	// Fast path: check context first
	select {
	case <-ctx.Done():
		return ctx.Err()
	default:
	}

	// Fast path: try to acquire without blocking
	if p.semaphore.TryAcquire() {
		return nil
	}

	// Slow path: need to wait
	start := time.Now()
	err := p.semaphore.Acquire(ctx, p.cfg.PoolTimeout, ErrPoolTimeout)

	switch err {
	case nil:
		// Successfully acquired after waiting
		p.waitDurationNs.Add(time.Now().UnixNano() - start.UnixNano())
		atomic.AddUint32(&p.stats.WaitCount, 1)
	case ErrPoolTimeout:
		atomic.AddUint32(&p.stats.Timeouts, 1)
	}

	return err
}

func (p *ConnPool) freeTurn() {
	p.semaphore.Release()
}

func (p *ConnPool) popIdle() (*Conn, error) {
	if p.closed() {
		return nil, ErrClosed
	}
	defer p.checkMinIdleConns()

	n := len(p.idleConns)
	if n == 0 {
		return nil, nil
	}

	var cn *Conn
	attempts := 0

	maxAttempts := util.Min(popAttempts, n)
	for attempts < maxAttempts {
		if len(p.idleConns) == 0 {
			return nil, nil
		}

		if p.cfg.PoolFIFO {
			cn = p.idleConns[0]
			copy(p.idleConns, p.idleConns[1:])
			p.idleConns = p.idleConns[:len(p.idleConns)-1]
		} else {
			idx := len(p.idleConns) - 1
			cn = p.idleConns[idx]
			p.idleConns = p.idleConns[:idx]
		}
		attempts++

		// Hot path optimization: try IDLE → IN_USE or CREATED → IN_USE transition
		// Using inline TryAcquire() method for better performance (avoids pointer dereference)
		if cn.TryAcquire() {
			// Successfully acquired the connection
			p.idleConnsLen.Add(-1)
			break
		}

		// Connection is in UNUSABLE, INITIALIZING, or other state - skip it

		// Connection is not in a valid state (might be UNUSABLE for handoff/re-auth, INITIALIZING, etc.)
		// Put it back in the pool and try the next one
		if p.cfg.PoolFIFO {
			// FIFO: put at end (will be picked up last since we pop from front)
			p.idleConns = append(p.idleConns, cn)
		} else {
			// LIFO: put at beginning (will be picked up last since we pop from end)
			p.idleConns = append([]*Conn{cn}, p.idleConns...)
		}
		cn = nil
	}

	// If we exhausted all attempts without finding a usable connection, return nil
	if attempts > 1 && attempts >= maxAttempts && int32(attempts) >= p.poolSize.Load() {
		internal.Logger.Printf(context.Background(), "redis: connection pool: failed to get a usable connection after %d attempts", attempts)
		return nil, nil
	}

	return cn, nil
}

func (p *ConnPool) Put(ctx context.Context, cn *Conn) {
	p.putConn(ctx, cn, true)
}

// putConnWithoutTurn is an internal method that puts a connection back to the pool
// without freeing a turn. This is used when returning a rejected connection from
// within Get(), where the turn is still held by the Get() call.
func (p *ConnPool) putConnWithoutTurn(ctx context.Context, cn *Conn) {
	p.putConn(ctx, cn, false)
}

// putConn is the internal implementation of Put that optionally frees a turn.
func (p *ConnPool) putConn(ctx context.Context, cn *Conn, freeTurn bool) {
	// Process connection using the hooks system
	shouldPool := true
	shouldRemove := false
	var err error

	if cn.HasBufferedData() {
		// Peek at the reply type to check if it's a push notification
		if replyType, err := cn.PeekReplyTypeSafe(); err != nil || replyType != proto.RespPush {
			// Not a push notification or error peeking, remove connection
			internal.Logger.Printf(ctx, "Conn has unread data (not push notification), removing it")
			p.removeConnInternal(ctx, cn, err, freeTurn)
			return
		}
		// It's a push notification, allow pooling (client will handle it)
	}

	// Lock-free atomic read - no mutex overhead!
	hookManager := p.hookManager.Load()

	if hookManager != nil {
		shouldPool, shouldRemove, err = hookManager.ProcessOnPut(ctx, cn)
		if err != nil {
			internal.Logger.Printf(ctx, "Connection hook error: %v", err)
			p.removeConnInternal(ctx, cn, err, freeTurn)
			return
		}
	}

	// Combine all removal checks into one - reduces branches
	if shouldRemove || !shouldPool {
		p.removeConnInternal(ctx, cn, errHookRequestedRemoval, freeTurn)
		return
	}

	if !cn.pooled {
		p.removeConnInternal(ctx, cn, errConnNotPooled, freeTurn)
		return
	}

	var shouldCloseConn bool

	if p.cfg.MaxIdleConns == 0 || p.idleConnsLen.Load() < p.cfg.MaxIdleConns {
		// Hot path optimization: try fast IN_USE → IDLE transition
		// Using inline Release() method for better performance (avoids pointer dereference)
		transitionedToIdle := cn.Release()

		// Handle unexpected state changes
		if !transitionedToIdle {
			// Fast path failed - hook might have changed state (e.g., to UNUSABLE for handoff)
			// Keep the state set by the hook and pool the connection anyway
			currentState := cn.GetStateMachine().GetState()
			switch currentState {
			case StateUnusable:
				// expected state, don't log it
			case StateClosed:
				internal.Logger.Printf(ctx, "Unexpected conn[%d] state changed by hook to %v, closing it", cn.GetID(), currentState)
				shouldCloseConn = true
				p.removeConnWithLock(cn)
			default:
				// Pool as-is
				internal.Logger.Printf(ctx, "Unexpected conn[%d] state changed by hook to %v, pooling as-is", cn.GetID(), currentState)
			}
		}

		// unusable conns are expected to become usable at some point (background process is reconnecting them)
		// put them at the opposite end of the queue
		// Optimization: if we just transitioned to IDLE, we know it's usable - skip the check
		if !transitionedToIdle && !cn.IsUsable() {
			if p.cfg.PoolFIFO {
				p.connsMu.Lock()
				p.idleConns = append(p.idleConns, cn)
				p.connsMu.Unlock()
			} else {
				p.connsMu.Lock()
				p.idleConns = append([]*Conn{cn}, p.idleConns...)
				p.connsMu.Unlock()
			}
			p.idleConnsLen.Add(1)
		} else if !shouldCloseConn {
			p.connsMu.Lock()
			p.idleConns = append(p.idleConns, cn)
			p.connsMu.Unlock()
			p.idleConnsLen.Add(1)
		}
	} else {
		shouldCloseConn = true
		p.removeConnWithLock(cn)
	}

	if freeTurn {
		p.freeTurn()
	}

	if shouldCloseConn {
		_ = p.closeConn(cn)
	}

	cn.SetLastPutAtNs(getCachedTimeNs())
}

func (p *ConnPool) Remove(ctx context.Context, cn *Conn, reason error) {
	p.removeConnInternal(ctx, cn, reason, true)
}

// RemoveWithoutTurn removes a connection from the pool without freeing a turn.
// This should be used when removing a connection from a context that didn't acquire
// a turn via Get() (e.g., background workers, cleanup tasks).
// For normal removal after Get(), use Remove() instead.
func (p *ConnPool) RemoveWithoutTurn(ctx context.Context, cn *Conn, reason error) {
	p.removeConnInternal(ctx, cn, reason, false)
}

// removeConnInternal is the internal implementation of Remove that optionally frees a turn.
func (p *ConnPool) removeConnInternal(ctx context.Context, cn *Conn, reason error, freeTurn bool) {
	// Lock-free atomic read - no mutex overhead!
	hookManager := p.hookManager.Load()

	if hookManager != nil {
		hookManager.ProcessOnRemove(ctx, cn, reason)
	}

	p.removeConnWithLock(cn)

	if freeTurn {
		p.freeTurn()
	}

	_ = p.closeConn(cn)

	// Check if we need to create new idle connections to maintain MinIdleConns
	p.checkMinIdleConns()
}

func (p *ConnPool) CloseConn(cn *Conn) error {
	p.removeConnWithLock(cn)
	return p.closeConn(cn)
}

func (p *ConnPool) removeConnWithLock(cn *Conn) {
	p.connsMu.Lock()
	defer p.connsMu.Unlock()
	p.removeConn(cn)
}

func (p *ConnPool) removeConn(cn *Conn) {
	cid := cn.GetID()
	delete(p.conns, cid)
	atomic.AddUint32(&p.stats.StaleConns, 1)

	// Decrement pool size counter when removing a connection
	if cn.pooled {
		p.poolSize.Add(-1)
		// this can be idle conn
		for idx, ic := range p.idleConns {
			if ic == cn {
				p.idleConns = append(p.idleConns[:idx], p.idleConns[idx+1:]...)
				p.idleConnsLen.Add(-1)
				break
			}
		}
	}
}

func (p *ConnPool) closeConn(cn *Conn) error {
	return cn.Close()
}

// Len returns total number of connections.
func (p *ConnPool) Len() int {
	p.connsMu.Lock()
	n := len(p.conns)
	p.connsMu.Unlock()
	return n
}

// IdleLen returns number of idle connections.
func (p *ConnPool) IdleLen() int {
	p.connsMu.Lock()
	n := p.idleConnsLen.Load()
	p.connsMu.Unlock()
	return int(n)
}

// Size returns the maximum pool size (capacity).
//
// This is used by the streaming credentials manager to size the re-auth worker pool,
// ensuring that re-auth operations don't exhaust the connection pool.
func (p *ConnPool) Size() int {
	return int(p.cfg.PoolSize)
}

func (p *ConnPool) Stats() *Stats {
	return &Stats{
		Hits:           atomic.LoadUint32(&p.stats.Hits),
		Misses:         atomic.LoadUint32(&p.stats.Misses),
		Timeouts:       atomic.LoadUint32(&p.stats.Timeouts),
		WaitCount:      atomic.LoadUint32(&p.stats.WaitCount),
		Unusable:       atomic.LoadUint32(&p.stats.Unusable),
		WaitDurationNs: p.waitDurationNs.Load(),

		TotalConns: uint32(p.Len()),
		IdleConns:  uint32(p.IdleLen()),
		StaleConns: atomic.LoadUint32(&p.stats.StaleConns),
	}
}

func (p *ConnPool) closed() bool {
	return atomic.LoadUint32(&p._closed) == 1
}

func (p *ConnPool) Filter(fn func(*Conn) bool) error {
	p.connsMu.Lock()
	defer p.connsMu.Unlock()

	var firstErr error
	for _, cn := range p.conns {
		if fn(cn) {
			if err := p.closeConn(cn); err != nil && firstErr == nil {
				firstErr = err
			}
		}
	}
	return firstErr
}

func (p *ConnPool) Close() error {
	if !atomic.CompareAndSwapUint32(&p._closed, 0, 1) {
		return ErrClosed
	}

	var firstErr error
	p.connsMu.Lock()
	for _, cn := range p.conns {
		if err := p.closeConn(cn); err != nil && firstErr == nil {
			firstErr = err
		}
	}
	p.conns = nil
	p.poolSize.Store(0)
	p.idleConns = nil
	p.idleConnsLen.Store(0)
	p.connsMu.Unlock()

	return firstErr
}

func (p *ConnPool) isHealthyConn(cn *Conn, nowNs int64) bool {
	// Performance optimization: check conditions from cheapest to most expensive,
	// and from most likely to fail to least likely to fail.

	// Only fails if ConnMaxLifetime is set AND connection is old.
	// Most pools don't set ConnMaxLifetime, so this rarely fails.
	if p.cfg.ConnMaxLifetime > 0 {
		if cn.expiresAt.UnixNano() < nowNs {
			return false // Connection has exceeded max lifetime
		}
	}

	// Most pools set ConnMaxIdleTime, and idle connections are common.
	// Checking this first allows us to fail fast without expensive syscalls.
	if p.cfg.ConnMaxIdleTime > 0 {
		if nowNs-cn.UsedAtNs() >= int64(p.cfg.ConnMaxIdleTime) {
			return false // Connection has been idle too long
		}
	}

	// Only run this if the cheap checks passed.
	if err := connCheck(cn.getNetConn()); err != nil {
		// If there's unexpected data, it might be push notifications (RESP3)
		if p.cfg.PushNotificationsEnabled && err == errUnexpectedRead {
			// Peek at the reply type to check if it's a push notification
			if replyType, err := cn.rd.PeekReplyType(); err == nil && replyType == proto.RespPush {
				// For RESP3 connections with push notifications, we allow some buffered data
				// The client will process these notifications before using the connection
				internal.Logger.Printf(
					context.Background(),
					"push: conn[%d] has buffered data, likely push notifications - will be processed by client",
					cn.GetID(),
				)

				// Update timestamp for healthy connection
				cn.SetUsedAtNs(nowNs)

				// Connection is healthy, client will handle notifications
				return true
			}
			// Not a push notification - treat as unhealthy
			return false
		}
		// Connection failed health check
		return false
	}

	// Only update UsedAt if connection is healthy (avoids unnecessary atomic store)
	cn.SetUsedAtNs(nowNs)
	return true
}<|MERGE_RESOLUTION|>--- conflicted
+++ resolved
@@ -74,12 +74,6 @@
 	Get(context.Context) (*Conn, error)
 	Put(context.Context, *Conn)
 	Remove(context.Context, *Conn, error)
-
-	// RemoveWithoutTurn removes a connection from the pool without freeing a turn.
-	// This should be used when removing a connection from a context that didn't acquire
-	// a turn via Get() (e.g., background workers, cleanup tasks).
-	// For normal removal after Get(), use Remove() instead.
-	RemoveWithoutTurn(context.Context, *Conn, error)
 
 	Len() int
 	IdleLen() int
@@ -131,15 +125,12 @@
 	dialErrorsNum uint32 // atomic
 	lastDialError atomic.Value
 
-<<<<<<< HEAD
+	queue           chan struct{}
+	dialsInProgress chan struct{}
+	dialsQueue      *wantConnQueue
 	// Fast atomic semaphore for connection limiting
 	// Replaces the old channel-based queue for better performance
 	semaphore *internal.FastSemaphore
-=======
-	queue           chan struct{}
-	dialsInProgress chan struct{}
-	dialsQueue      *wantConnQueue
->>>>>>> ae5434ce
 
 	connsMu   sync.Mutex
 	conns     map[uint64]*Conn
@@ -171,19 +162,14 @@
 	}
 	//semSize = opt.PoolSize
 
-<<<<<<< HEAD
 	p := &ConnPool{
 		cfg:       opt,
 		semaphore: internal.NewFastSemaphore(semSize),
-		conns:     make(map[uint64]*Conn),
-		idleConns: make([]*Conn, 0, opt.PoolSize),
-=======
 		queue:           make(chan struct{}, opt.PoolSize),
-		conns:           make(map[uint64]*Conn),
+		conns:     		 make(map[uint64]*Conn),
 		dialsInProgress: make(chan struct{}, opt.MaxConcurrentDials),
 		dialsQueue:      newWantConnQueue(),
 		idleConns:       make([]*Conn, 0, opt.PoolSize),
->>>>>>> ae5434ce
 	}
 
 	// Only create MinIdleConns if explicitly requested (> 0)
@@ -273,7 +259,6 @@
 			p.freeTurn()
 		}()
 	}
-
 }
 
 func (p *ConnPool) addIdleConn() error {
@@ -630,8 +615,6 @@
 			return
 		}
 	}
-
-	cn.SetUsable(true)
 
 	p.connsMu.Lock()
 	defer p.connsMu.Unlock()
