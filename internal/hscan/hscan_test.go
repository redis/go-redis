--- conflicted
+++ resolved
@@ -191,7 +191,6 @@
 		Expect(Scan(&d, i{"bool"}, i{"123"})).To(HaveOccurred())
 	})
 
-<<<<<<< HEAD
 	It("does not stop scanning on first failure", func() {
 		var d data
 
@@ -206,8 +205,8 @@
 			String: "foobar",
 			Int:    123,
 		}))
-
-=======
+  })
+
 	It("Implements Scanner", func() {
 		var td TimeData
 
@@ -216,6 +215,5 @@
 		Expect(td.Name).To(Equal("hello"))
 		Expect(td.Time.UnixNano()).To(Equal(now.UnixNano()))
 		Expect(td.Time.Format(time.RFC3339Nano)).To(Equal(now.Format(time.RFC3339Nano)))
->>>>>>> fc26460b
 	})
 })