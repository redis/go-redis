package proto

import (
	"encoding"
	"fmt"
<<<<<<< HEAD
	"strconv"
	"reflect"
	
=======

>>>>>>> 6da05abb
	"gopkg.in/redis.v5/internal"
)

func Scan(b []byte, v interface{}) error {
	switch v := v.(type) {
	case nil:
		return internal.RedisError("redis: Scan(nil)")
	case *string:
		*v = internal.BytesToString(b)
		return nil
	case *[]byte:
		*v = b
		return nil
	case *int:
		var err error
		*v, err = atoi(b)
		return err
	case *int8:
		n, err := parseInt(b, 10, 8)
		if err != nil {
			return err
		}
		*v = int8(n)
		return nil
	case *int16:
		n, err := parseInt(b, 10, 16)
		if err != nil {
			return err
		}
		*v = int16(n)
		return nil
	case *int32:
		n, err := parseInt(b, 10, 32)
		if err != nil {
			return err
		}
		*v = int32(n)
		return nil
	case *int64:
		n, err := parseInt(b, 10, 64)
		if err != nil {
			return err
		}
		*v = n
		return nil
	case *uint:
		n, err := parseUint(b, 10, 64)
		if err != nil {
			return err
		}
		*v = uint(n)
		return nil
	case *uint8:
		n, err := parseUint(b, 10, 8)
		if err != nil {
			return err
		}
		*v = uint8(n)
		return nil
	case *uint16:
		n, err := parseUint(b, 10, 16)
		if err != nil {
			return err
		}
		*v = uint16(n)
		return nil
	case *uint32:
		n, err := parseUint(b, 10, 32)
		if err != nil {
			return err
		}
		*v = uint32(n)
		return nil
	case *uint64:
		n, err := parseUint(b, 10, 64)
		if err != nil {
			return err
		}
		*v = n
		return nil
	case *float32:
		n, err := parseFloat(b, 32)
		if err != nil {
			return err
		}
		*v = float32(n)
		return err
	case *float64:
		var err error
		*v, err = parseFloat(b, 64)
		return err
	case *bool:
		*v = len(b) == 1 && b[0] == '1'
		return nil
	case encoding.BinaryUnmarshaler:
		return v.UnmarshalBinary(b)
	default:
		return fmt.Errorf(
			"redis: can't unmarshal %T (consider implementing BinaryUnmarshaler)", v)
	}
}


// Scan a string slice into a custom container
// Example:
// var container []YourStruct; ScanSlice([]string{""},&container)
// var container []*YourStruct; ScanSlice([]string{""},&container)
func ScanSlice(sSlice []string, container interface{}) error {
	val := reflect.ValueOf(container)
	ind := reflect.Indirect(val)
	elemType := ind.Type().Elem()

	// Check the if the container is pointer to slice
	errTyp := true
	isElemPtr := true
	if val.Kind() == reflect.Ptr {
		if ind.Kind() == reflect.Slice {
			errTyp = false
			isElemPtr = elemType.Kind() == reflect.Ptr
		}
	}
	if errTyp {
		return fmt.Errorf("wrong object type `%s` for rows scan, need *[]*Type or *[]Type", val.Type())
	}

	slice := ind
	if isElemPtr {
		for index, s := range sSlice {
			elem := reflect.New(elemType)
			mind := reflect.Indirect(elem)

			if err := Scan(s, mind.Addr().Interface()); err != nil {
				return fmt.Errorf("scan slice failed at index of %d: %s", index, err.Error())
			}
			// If elem is ptr, append with addr
			slice = reflect.Append(slice, mind.Addr())
		}
	} else {
		for index, s := range sSlice {
			elem := reflect.New(elemType)
			mind := reflect.Indirect(elem)

			if err := Scan(s, mind.Addr().Interface()); err != nil {
				return fmt.Errorf("scan slice failed at index of %d: %s", index, err.Error())
			}
			// If elem is ptr, append with value
			slice = reflect.Append(slice, mind)
		}
	}
	if slice.Len() > 0 {
		ind.Set(slice)
	} else {
		// when a result is empty and container is nil
		// to set a empty container
		if ind.IsNil() {
			ind.Set(reflect.MakeSlice(ind.Type(), 0, 0))
		}
	}
	return nil
}
<|MERGE_RESOLUTION|>--- conflicted
+++ resolved
@@ -3,13 +3,8 @@
 import (
 	"encoding"
 	"fmt"
-<<<<<<< HEAD
 	"strconv"
 	"reflect"
-	
-=======
-
->>>>>>> 6da05abb
 	"gopkg.in/redis.v5/internal"
 )
 
