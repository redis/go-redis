package proto

import (
	"bufio"
	"fmt"
	"io"

	"github.com/jay-wlj/redis/internal/util"
)

const (
	ErrorReply  = '-'
	StatusReply = '+'
	IntReply    = ':'
	StringReply = '$'
	ArrayReply  = '*'
)

//------------------------------------------------------------------------------

const Nil = RedisError("redis: nil")

type RedisError string

func (e RedisError) Error() string { return string(e) }

func (RedisError) RedisError() {}

//------------------------------------------------------------------------------

type MultiBulkParse func(*Reader, int64) (interface{}, error)

type Reader struct {
	rd   *bufio.Reader
	_buf []byte
}

func NewReader(rd io.Reader) *Reader {
	return &Reader{
		rd:   bufio.NewReader(rd),
		_buf: make([]byte, 64),
	}
}

func (r *Reader) Buffered() int {
	return r.rd.Buffered()
}

func (r *Reader) Peek(n int) ([]byte, error) {
	return r.rd.Peek(n)
}

func (r *Reader) Reset(rd io.Reader) {
	r.rd.Reset(rd)
}

func (r *Reader) ReadLine() ([]byte, error) {
	line, err := r.readLine()
	if err != nil {
		return nil, err
	}
	if isNilReply(line) {
		return nil, Nil
	}
	return line, nil
}

// readLine that returns an error if:
//   - there is a pending read error;
//   - or line does not end with \r\n.
func (r *Reader) readLine() ([]byte, error) {
	b, err := r.rd.ReadSlice('\n')
	if err != nil {
		return nil, err
	}
	if len(b) <= 2 || b[len(b)-1] != '\n' || b[len(b)-2] != '\r' {
		return nil, fmt.Errorf("redis: invalid reply: %q", b)
	}
	b = b[:len(b)-2]
	return b, nil
}

func (r *Reader) ReadReply(m MultiBulkParse) (interface{}, error) {
	line, err := r.ReadLine()
	if err != nil {
		return nil, err
	}

	switch line[0] {
	case ErrorReply:
		return nil, ParseErrorReply(line)
	case StatusReply:
		return string(line[1:]), nil
	case IntReply:
		return util.ParseInt(line[1:], 10, 64)
	case StringReply:
		return r.readStringReply(line)
	case ArrayReply:
		n, err := parseArrayLen(line)
		if err != nil {
			return nil, err
		}
		if m == nil {
			err := fmt.Errorf("redis: got %.100q, but multi bulk parser is nil", line)
			return nil, err
		}
		return m(r, n)
	}
	return nil, fmt.Errorf("redis: can't parse %.100q", line)
}

func (r *Reader) ReadIntReply() (int64, error) {
	line, err := r.ReadLine()
	if err != nil {
		return 0, err
	}
	switch line[0] {
	case ErrorReply:
		return 0, ParseErrorReply(line)
	case IntReply:
		return util.ParseInt(line[1:], 10, 64)
	default:
		return 0, fmt.Errorf("redis: can't parse int reply: %.100q", line)
	}
}

func (r *Reader) ReadString() (string, error) {
	line, err := r.ReadLine()
	if err != nil {
		return "", err
	}
	switch line[0] {
	case ErrorReply:
		return "", ParseErrorReply(line)
	case StringReply:
		return r.readStringReply(line)
	case StatusReply:
		return string(line[1:]), nil
	case IntReply:
		return string(line[1:]), nil
	default:
		return "", fmt.Errorf("redis: can't parse reply=%.100q reading string", line)
	}
}

func (r *Reader) readStringReply(line []byte) (string, error) {
	if isNilReply(line) {
		return "", Nil
	}

	replyLen, err := util.Atoi(line[1:])
	if err != nil {
		return "", err
	}

	b := make([]byte, replyLen+2)
	_, err = io.ReadFull(r.rd, b)
	if err != nil {
		return "", err
	}

	return util.BytesToString(b[:replyLen]), nil
}

func (r *Reader) ReadArrayReply(m MultiBulkParse) (interface{}, error) {
	line, err := r.ReadLine()
	if err != nil {
		return nil, err
	}
	switch line[0] {
	case ErrorReply:
		return nil, ParseErrorReply(line)
	case ArrayReply:
		n, err := parseArrayLen(line)
		if err != nil {
			return nil, err
		}
		return m(r, n)
	default:
		return nil, fmt.Errorf("redis: can't parse array reply: %.100q", line)
	}
}

func (r *Reader) ReadArrayLen() (int64, error) {
	line, err := r.ReadLine()
	if err != nil {
		return 0, err
	}
	switch line[0] {
	case ErrorReply:
		return 0, ParseErrorReply(line)
	case ArrayReply:
		return parseArrayLen(line)
	default:
		return 0, fmt.Errorf("redis: can't parse array reply: %.100q", line)
	}
}

func (r *Reader) ReadScanReply() ([]string, uint64, error) {
	n, err := r.ReadArrayLen()
	if err != nil {
		return nil, 0, err
	}
	if n != 2 {
		return nil, 0, fmt.Errorf("redis: got %d elements in scan reply, expected 2", n)
	}

	cursor, err := r.ReadUint()
	if err != nil {
		return nil, 0, err
	}

	n, err = r.ReadArrayLen()
	if err != nil {
		return nil, 0, err
	}

	keys := make([]string, n)
	for i := int64(0); i < n; i++ {
		key, err := r.ReadString()
		if err != nil {
			return nil, 0, err
		}
		keys[i] = key
	}

	return keys, cursor, err
}

func (r *Reader) ReadInt() (int64, error) {
	b, err := r.readTmpBytesReply()
	if err != nil {
		return 0, err
	}
	return util.ParseInt(b, 10, 64)
}

func (r *Reader) ReadUint() (uint64, error) {
	b, err := r.readTmpBytesReply()
	if err != nil {
		return 0, err
	}
	return util.ParseUint(b, 10, 64)
}

func (r *Reader) ReadFloatReply() (float64, error) {
	b, err := r.readTmpBytesReply()
	if err != nil {
		return 0, err
	}
	return util.ParseFloat(b, 64)
}

func (r *Reader) readTmpBytesReply() ([]byte, error) {
	line, err := r.ReadLine()
	if err != nil {
		return nil, err
	}
	switch line[0] {
	case ErrorReply:
		return nil, ParseErrorReply(line)
	case StringReply:
		return r._readTmpBytesReply(line)
	case StatusReply:
		return line[1:], nil
	default:
		return nil, fmt.Errorf("redis: can't parse string reply: %.100q", line)
	}
}

func (r *Reader) _readTmpBytesReply(line []byte) ([]byte, error) {
	if isNilReply(line) {
		return nil, Nil
	}

	replyLen, err := util.Atoi(line[1:])
	if err != nil {
		return nil, err
	}

	buf := r.buf(replyLen + 2)
	_, err = io.ReadFull(r.rd, buf)
	if err != nil {
		return nil, err
	}

	return buf[:replyLen], nil
}

func (r *Reader) buf(n int) []byte {
	if n <= cap(r._buf) {
		return r._buf[:n]
	}
	d := n - cap(r._buf)
	r._buf = append(r._buf, make([]byte, d)...)
	return r._buf
}

func isNilReply(b []byte) bool {
	return len(b) == 3 &&
		(b[0] == StringReply || b[0] == ArrayReply) &&
		b[1] == '-' && b[2] == '1'
}

func ParseErrorReply(line []byte) error {
	return RedisError(string(line[1:]))
}

func parseArrayLen(line []byte) (int64, error) {
	if isNilReply(line) {
		return 0, Nil
	}
	return util.ParseInt(line[1:], 10, 64)
}

<<<<<<< HEAD

=======
>>>>>>> dc330c5f
func (cn *Reader) Read(p []byte) (n int, err error) {
	return cn.rd.Read(p)
}<|MERGE_RESOLUTION|>--- conflicted
+++ resolved
@@ -313,10 +313,6 @@
 	return util.ParseInt(line[1:], 10, 64)
 }
 
-<<<<<<< HEAD
-
-=======
->>>>>>> dc330c5f
 func (cn *Reader) Read(p []byte) (n int, err error) {
 	return cn.rd.Read(p)
 }