--- conflicted
+++ resolved
@@ -61,8 +61,6 @@
 		Expect(a).ToNot(Panic())
 	})
 
-<<<<<<< HEAD
-
 	It("should connect to failover servers on slaves when readonly Options is ok", func() {
 		client = redis.NewUniversalClient(&redis.UniversalOptions{
 			MasterName: sentinelName,
@@ -86,9 +84,6 @@
 
 	})
 
-
-})
-=======
 	It("should connect to clusters if IsClusterMode is set even if only a single address is provided", Label("NonRedisEnterprise"), func() {
 		client = redis.NewUniversalClient(&redis.UniversalOptions{
 			Addrs:         []string{cluster.addrs()[0]},
@@ -106,4 +101,3 @@
 		Expect(client.ClusterSlots(ctx).Val()).To(HaveLen(3))
 	})
 })
->>>>>>> 7d551185
