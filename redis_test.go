package redis_test

import (
	"bytes"
	"context"
	"errors"
	"fmt"
	"net"
	"sync"
	"testing"
	"time"

	. "github.com/bsm/ginkgo/v2"
	. "github.com/bsm/gomega"

	"github.com/redis/go-redis/v9"
	"github.com/redis/go-redis/v9/auth"
)

type redisHookError struct{}

var _ redis.Hook = redisHookError{}

func (redisHookError) DialHook(hook redis.DialHook) redis.DialHook {
	return hook
}

func (redisHookError) ProcessHook(hook redis.ProcessHook) redis.ProcessHook {
	return func(ctx context.Context, cmd redis.Cmder) error {
		return errors.New("hook error")
	}
}

func (redisHookError) ProcessPipelineHook(hook redis.ProcessPipelineHook) redis.ProcessPipelineHook {
	return hook
}

func TestHookError(t *testing.T) {
	rdb := redis.NewClient(&redis.Options{
		Addr: ":6379",
	})
	rdb.AddHook(redisHookError{})

	err := rdb.Ping(ctx).Err()
	if err == nil {
		t.Fatalf("got nil, expected an error")
	}

	wanted := "hook error"
	if err.Error() != wanted {
		t.Fatalf(`got %q, wanted %q`, err, wanted)
	}
}

//------------------------------------------------------------------------------

var _ = Describe("Client", func() {
	var client *redis.Client

	BeforeEach(func() {
		client = redis.NewClient(redisOptions())
		Expect(client.FlushDB(ctx).Err()).NotTo(HaveOccurred())
	})

	AfterEach(func() {
		client.Close()
	})

	It("should Stringer", func() {
		Expect(client.String()).To(Equal(fmt.Sprintf("Redis<:%s db:0>", redisPort)))
	})

	It("supports context", func() {
		ctx, cancel := context.WithCancel(ctx)
		cancel()

		err := client.Ping(ctx).Err()
		Expect(err).To(MatchError("context canceled"))
	})

	It("supports WithTimeout", Label("NonRedisEnterprise"), func() {
		err := client.ClientPause(ctx, time.Second).Err()
		Expect(err).NotTo(HaveOccurred())

		err = client.WithTimeout(10 * time.Millisecond).Ping(ctx).Err()
		Expect(err).To(HaveOccurred())

		err = client.Ping(ctx).Err()
		Expect(err).NotTo(HaveOccurred())
	})

	It("should ping", func() {
		val, err := client.Ping(ctx).Result()
		Expect(err).NotTo(HaveOccurred())
		Expect(val).To(Equal("PONG"))
	})

	It("should return pool stats", func() {
		Expect(client.PoolStats()).To(BeAssignableToTypeOf(&redis.PoolStats{}))
	})

	It("should support custom dialers", func() {
		custom := redis.NewClient(&redis.Options{
			Network: "tcp",
			Addr:    redisAddr,
			Dialer: func(ctx context.Context, network, addr string) (net.Conn, error) {
				var d net.Dialer
				return d.DialContext(ctx, network, addr)
			},
		})

		val, err := custom.Ping(ctx).Result()
		Expect(err).NotTo(HaveOccurred())
		Expect(val).To(Equal("PONG"))
		Expect(custom.Close()).NotTo(HaveOccurred())
	})

	It("should close", func() {
		Expect(client.Close()).NotTo(HaveOccurred())
		err := client.Ping(ctx).Err()
		Expect(err).To(MatchError("redis: client is closed"))
	})

	It("should close pubsub without closing the client", func() {
		pubsub := client.Subscribe(ctx)
		Expect(pubsub.Close()).NotTo(HaveOccurred())

		_, err := pubsub.Receive(ctx)
		Expect(err).To(MatchError("redis: client is closed"))
		Expect(client.Ping(ctx).Err()).NotTo(HaveOccurred())
	})

	It("should close Tx without closing the client", func() {
		err := client.Watch(ctx, func(tx *redis.Tx) error {
			_, err := tx.TxPipelined(ctx, func(pipe redis.Pipeliner) error {
				pipe.Ping(ctx)
				return nil
			})
			return err
		})
		Expect(err).NotTo(HaveOccurred())

		Expect(client.Ping(ctx).Err()).NotTo(HaveOccurred())
	})

	It("should close pubsub when client is closed", func() {
		pubsub := client.Subscribe(ctx)
		Expect(client.Close()).NotTo(HaveOccurred())

		_, err := pubsub.Receive(ctx)
		Expect(err).To(MatchError("redis: client is closed"))

		Expect(pubsub.Close()).NotTo(HaveOccurred())
	})

	It("should select DB", Label("NonRedisEnterprise"), func() {
		db2 := redis.NewClient(&redis.Options{
			Addr: redisAddr,
			DB:   2,
		})
		Expect(db2.FlushDB(ctx).Err()).NotTo(HaveOccurred())
		Expect(db2.Get(ctx, "db").Err()).To(Equal(redis.Nil))
		Expect(db2.Set(ctx, "db", 2, 0).Err()).NotTo(HaveOccurred())

		n, err := db2.Get(ctx, "db").Int64()
		Expect(err).NotTo(HaveOccurred())
		Expect(n).To(Equal(int64(2)))

		Expect(client.Get(ctx, "db").Err()).To(Equal(redis.Nil))

		Expect(db2.FlushDB(ctx).Err()).NotTo(HaveOccurred())
		Expect(db2.Close()).NotTo(HaveOccurred())
	})

	It("should client setname", func() {
		opt := redisOptions()
		opt.ClientName = "hi"
		db := redis.NewClient(opt)

		defer func() {
			Expect(db.Close()).NotTo(HaveOccurred())
		}()

		Expect(db.Ping(ctx).Err()).NotTo(HaveOccurred())
		val, err := db.ClientList(ctx).Result()
		Expect(err).NotTo(HaveOccurred())
		Expect(val).Should(ContainSubstring("name=hi"))
	})

	It("should attempt to set client name in HELLO", func() {
		opt := redisOptions()
		opt.ClientName = "hi"
		db := redis.NewClient(opt)

		defer func() {
			Expect(db.Close()).NotTo(HaveOccurred())
		}()

		// Client name should be already set on any successfully initialized connection
		name, err := db.ClientGetName(ctx).Result()
		Expect(err).NotTo(HaveOccurred())
		Expect(name).Should(Equal("hi"))

		// HELLO should be able to explicitly overwrite the client name
		conn := db.Conn()
		hello, err := conn.Hello(ctx, 3, "", "", "hi2").Result()
		Expect(err).NotTo(HaveOccurred())
		Expect(hello["proto"]).Should(Equal(int64(3)))
		name, err = conn.ClientGetName(ctx).Result()
		Expect(err).NotTo(HaveOccurred())
		Expect(name).Should(Equal("hi2"))
		err = conn.Close()
		Expect(err).NotTo(HaveOccurred())
	})

	It("should client PROTO 2", func() {
		opt := redisOptions()
		opt.Protocol = 2
		db := redis.NewClient(opt)

		defer func() {
			Expect(db.Close()).NotTo(HaveOccurred())
		}()

		val, err := db.Do(ctx, "HELLO").Result()
		Expect(err).NotTo(HaveOccurred())
		Expect(val).Should(ContainElements("proto", int64(2)))
	})

	It("should client PROTO 3", func() {
		opt := redisOptions()
		db := redis.NewClient(opt)

		defer func() {
			Expect(db.Close()).NotTo(HaveOccurred())
		}()

		val, err := db.Do(ctx, "HELLO").Result()
		Expect(err).NotTo(HaveOccurred())
		Expect(val).Should(HaveKeyWithValue("proto", int64(3)))
	})

	It("processes custom commands", func() {
		cmd := redis.NewCmd(ctx, "PING")
		_ = client.Process(ctx, cmd)

		// Flush buffers.
		Expect(client.Echo(ctx, "hello").Err()).NotTo(HaveOccurred())

		Expect(cmd.Err()).NotTo(HaveOccurred())
		Expect(cmd.Val()).To(Equal("PONG"))
	})

	It("should retry command on network error", func() {
		Expect(client.Close()).NotTo(HaveOccurred())

		client = redis.NewClient(&redis.Options{
			Addr:       redisAddr,
			MaxRetries: 1,
		})

		// Put bad connection in the pool.
		cn, err := client.Pool().Get(ctx)
		Expect(err).NotTo(HaveOccurred())

		cn.SetNetConn(&badConn{})
		client.Pool().Put(ctx, cn)

		err = client.Ping(ctx).Err()
		Expect(err).NotTo(HaveOccurred())
	})

	It("should retry with backoff", func() {
		clientNoRetry := redis.NewClient(&redis.Options{
			Addr:       ":1234",
			MaxRetries: -1,
		})
		defer clientNoRetry.Close()

		clientRetry := redis.NewClient(&redis.Options{
			Addr:            ":1234",
			MaxRetries:      5,
			MaxRetryBackoff: 128 * time.Millisecond,
		})
		defer clientRetry.Close()

		startNoRetry := time.Now()
		err := clientNoRetry.Ping(ctx).Err()
		Expect(err).To(HaveOccurred())
		elapseNoRetry := time.Since(startNoRetry)

		startRetry := time.Now()
		err = clientRetry.Ping(ctx).Err()
		Expect(err).To(HaveOccurred())
		elapseRetry := time.Since(startRetry)

		Expect(elapseRetry).To(BeNumerically(">", elapseNoRetry, 10*time.Millisecond))
	})

	It("should update conn.UsedAt on read/write", func() {
		cn, err := client.Pool().Get(context.Background())
		Expect(err).NotTo(HaveOccurred())
		Expect(cn.UsedAt).NotTo(BeZero())

		// set cn.SetUsedAt(time) or time.Sleep(>1*time.Second)
		// simulate the last time Conn was used
		// time.Sleep() is not the standard sleep time
		// link: https://go-review.googlesource.com/c/go/+/232298
		cn.SetUsedAt(time.Now().Add(-1 * time.Second))
		createdAt := cn.UsedAt()

		client.Pool().Put(ctx, cn)
		Expect(cn.UsedAt().Equal(createdAt)).To(BeTrue())

		err = client.Ping(ctx).Err()
		Expect(err).NotTo(HaveOccurred())

		cn, err = client.Pool().Get(context.Background())
		Expect(err).NotTo(HaveOccurred())
		Expect(cn).NotTo(BeNil())
		Expect(cn.UsedAt().After(createdAt)).To(BeTrue())
	})

	It("should process command with special chars", func() {
		set := client.Set(ctx, "key", "hello1\r\nhello2\r\n", 0)
		Expect(set.Err()).NotTo(HaveOccurred())
		Expect(set.Val()).To(Equal("OK"))

		get := client.Get(ctx, "key")
		Expect(get.Err()).NotTo(HaveOccurred())
		Expect(get.Val()).To(Equal("hello1\r\nhello2\r\n"))
	})

	It("should handle big vals", func() {
		bigVal := bytes.Repeat([]byte{'*'}, 2e6)

		err := client.Set(ctx, "key", bigVal, 0).Err()
		Expect(err).NotTo(HaveOccurred())

		// Reconnect to get new connection.
		Expect(client.Close()).NotTo(HaveOccurred())
		client = redis.NewClient(redisOptions())

		got, err := client.Get(ctx, "key").Bytes()
		Expect(err).NotTo(HaveOccurred())
		Expect(got).To(Equal(bigVal))
	})

	It("should set and scan time", func() {
		tm := time.Now()
		err := client.Set(ctx, "now", tm, 0).Err()
		Expect(err).NotTo(HaveOccurred())

		var tm2 time.Time
		err = client.Get(ctx, "now").Scan(&tm2)
		Expect(err).NotTo(HaveOccurred())

		Expect(tm2).To(BeTemporally("==", tm))
	})

	It("should set and scan durations", func() {
		duration := 10 * time.Minute
		err := client.Set(ctx, "duration", duration, 0).Err()
		Expect(err).NotTo(HaveOccurred())

		var duration2 time.Duration
		err = client.Get(ctx, "duration").Scan(&duration2)
		Expect(err).NotTo(HaveOccurred())

		Expect(duration2).To(Equal(duration))
	})

	It("should Conn", func() {
		err := client.Conn().Get(ctx, "this-key-does-not-exist").Err()
		Expect(err).To(Equal(redis.Nil))
	})

	It("should set and scan net.IP", func() {
		ip := net.ParseIP("192.168.1.1")
		err := client.Set(ctx, "ip", ip, 0).Err()
		Expect(err).NotTo(HaveOccurred())

		var ip2 net.IP
		err = client.Get(ctx, "ip").Scan(&ip2)
		Expect(err).NotTo(HaveOccurred())

		Expect(ip2).To(Equal(ip))
	})
})

var _ = Describe("Client timeout", func() {
	var opt *redis.Options
	var client *redis.Client

	AfterEach(func() {
		Expect(client.Close()).NotTo(HaveOccurred())
	})

	testTimeout := func() {
		It("SETINFO timeouts", func() {
			conn := client.Conn()
			err := conn.Ping(ctx).Err()
			Expect(err).To(HaveOccurred())
			Expect(err.(net.Error).Timeout()).To(BeTrue())
		})

		It("Ping timeouts", func() {
			err := client.Ping(ctx).Err()
			Expect(err).To(HaveOccurred())
			Expect(err.(net.Error).Timeout()).To(BeTrue())
		})

		It("Pipeline timeouts", func() {
			_, err := client.Pipelined(ctx, func(pipe redis.Pipeliner) error {
				pipe.Ping(ctx)
				return nil
			})
			Expect(err).To(HaveOccurred())
			Expect(err.(net.Error).Timeout()).To(BeTrue())
		})

		It("Subscribe timeouts", func() {
			if opt.WriteTimeout == 0 {
				return
			}

			pubsub := client.Subscribe(ctx)
			defer pubsub.Close()

			err := pubsub.Subscribe(ctx, "_")
			Expect(err).To(HaveOccurred())
			Expect(err.(net.Error).Timeout()).To(BeTrue())
		})

		It("Tx timeouts", func() {
			err := client.Watch(ctx, func(tx *redis.Tx) error {
				return tx.Ping(ctx).Err()
			})
			Expect(err).To(HaveOccurred())
			Expect(err.(net.Error).Timeout()).To(BeTrue())
		})

		It("Tx Pipeline timeouts", func() {
			err := client.Watch(ctx, func(tx *redis.Tx) error {
				_, err := tx.TxPipelined(ctx, func(pipe redis.Pipeliner) error {
					pipe.Ping(ctx)
					return nil
				})
				return err
			})
			Expect(err).To(HaveOccurred())
			Expect(err.(net.Error).Timeout()).To(BeTrue())
		})
	}

	Context("read timeout", func() {
		BeforeEach(func() {
			opt = redisOptions()
			opt.ReadTimeout = time.Nanosecond
			opt.WriteTimeout = -1
			client = redis.NewClient(opt)
		})

		testTimeout()
	})

	Context("write timeout", func() {
		BeforeEach(func() {
			opt = redisOptions()
			opt.ReadTimeout = -1
			opt.WriteTimeout = time.Nanosecond
			client = redis.NewClient(opt)
		})

		testTimeout()
	})
})

var _ = Describe("Client OnConnect", func() {
	var client *redis.Client

	BeforeEach(func() {
		opt := redisOptions()
		opt.DB = 0
		opt.OnConnect = func(ctx context.Context, cn *redis.Conn) error {
			return cn.ClientSetName(ctx, "on_connect").Err()
		}

		client = redis.NewClient(opt)
	})

	AfterEach(func() {
		Expect(client.Close()).NotTo(HaveOccurred())
	})

	It("calls OnConnect", func() {
		name, err := client.ClientGetName(ctx).Result()
		Expect(err).NotTo(HaveOccurred())
		Expect(name).To(Equal("on_connect"))
	})
})

var _ = Describe("Client context cancellation", func() {
	var opt *redis.Options
	var client *redis.Client

	BeforeEach(func() {
		opt = redisOptions()
		opt.ReadTimeout = -1
		opt.WriteTimeout = -1
		client = redis.NewClient(opt)
	})

	AfterEach(func() {
		Expect(client.Close()).NotTo(HaveOccurred())
	})

	It("Blocking operation cancellation", func() {
		ctx, cancel := context.WithCancel(ctx)
		cancel()

		err := client.BLPop(ctx, 1*time.Second, "test").Err()
		Expect(err).To(HaveOccurred())
		Expect(err).To(BeIdenticalTo(context.Canceled))
	})
})

var _ = Describe("Conn", func() {
	var client *redis.Client

	BeforeEach(func() {
		client = redis.NewClient(redisOptions())
		Expect(client.FlushDB(ctx).Err()).NotTo(HaveOccurred())
	})

	AfterEach(func() {
		err := client.Close()
		Expect(err).NotTo(HaveOccurred())
	})

	It("TxPipeline", Label("NonRedisEnterprise"), func() {
		tx := client.Conn().TxPipeline()
		tx.SwapDB(ctx, 0, 2)
		tx.SwapDB(ctx, 1, 0)
		_, err := tx.Exec(ctx)
		Expect(err).NotTo(HaveOccurred())
	})
})

var _ = Describe("Hook", func() {
	var client *redis.Client

	BeforeEach(func() {
		client = redis.NewClient(redisOptions())
		Expect(client.FlushDB(ctx).Err()).NotTo(HaveOccurred())
	})

	AfterEach(func() {
		err := client.Close()
		Expect(err).NotTo(HaveOccurred())
	})

	It("fifo", func() {
		var res []string
		client.AddHook(&hook{
			processHook: func(hook redis.ProcessHook) redis.ProcessHook {
				return func(ctx context.Context, cmd redis.Cmder) error {
					res = append(res, "hook-1-process-start")
					err := hook(ctx, cmd)
					res = append(res, "hook-1-process-end")
					return err
				}
			},
		})
		client.AddHook(&hook{
			processHook: func(hook redis.ProcessHook) redis.ProcessHook {
				return func(ctx context.Context, cmd redis.Cmder) error {
					res = append(res, "hook-2-process-start")
					err := hook(ctx, cmd)
					res = append(res, "hook-2-process-end")
					return err
				}
			},
		})

		err := client.Ping(ctx).Err()
		Expect(err).NotTo(HaveOccurred())

		Expect(res).To(Equal([]string{
			"hook-1-process-start",
			"hook-2-process-start",
			"hook-2-process-end",
			"hook-1-process-end",
		}))
	})

	It("wrapped error in a hook", func() {
		client.AddHook(&hook{
			processHook: func(hook redis.ProcessHook) redis.ProcessHook {
				return func(ctx context.Context, cmd redis.Cmder) error {
					if err := hook(ctx, cmd); err != nil {
						return fmt.Errorf("wrapped error: %w", err)
					}
					return nil
				}
			},
		})
		client.ScriptFlush(ctx)

		script := redis.NewScript(`return 'Script and hook'`)

		cmd := script.Run(ctx, client, nil)
		Expect(cmd.Err()).NotTo(HaveOccurred())
		Expect(cmd.Val()).To(Equal("Script and hook"))
	})
})

var _ = Describe("Hook with MinIdleConns", func() {
	var client *redis.Client

	BeforeEach(func() {
		options := redisOptions()
		options.MinIdleConns = 1
		client = redis.NewClient(options)
		Expect(client.FlushDB(ctx).Err()).NotTo(HaveOccurred())
	})

	AfterEach(func() {
		err := client.Close()
		Expect(err).NotTo(HaveOccurred())
	})

	It("fifo", func() {
		var res []string
		client.AddHook(&hook{
			processHook: func(hook redis.ProcessHook) redis.ProcessHook {
				return func(ctx context.Context, cmd redis.Cmder) error {
					res = append(res, "hook-1-process-start")
					err := hook(ctx, cmd)
					res = append(res, "hook-1-process-end")
					return err
				}
			},
		})
		client.AddHook(&hook{
			processHook: func(hook redis.ProcessHook) redis.ProcessHook {
				return func(ctx context.Context, cmd redis.Cmder) error {
					res = append(res, "hook-2-process-start")
					err := hook(ctx, cmd)
					res = append(res, "hook-2-process-end")
					return err
				}
			},
		})

		err := client.Ping(ctx).Err()
		Expect(err).NotTo(HaveOccurred())

		Expect(res).To(Equal([]string{
			"hook-1-process-start",
			"hook-2-process-start",
			"hook-2-process-end",
			"hook-1-process-end",
		}))
	})
})

var _ = Describe("Dialer connection timeouts", func() {
	var client *redis.Client

	const dialSimulatedDelay = 1 * time.Second

	BeforeEach(func() {
		options := redisOptions()
		options.Dialer = func(ctx context.Context, network, addr string) (net.Conn, error) {
			// Simulated slow dialer.
			// Note that the following sleep is deliberately not context-aware.
			time.Sleep(dialSimulatedDelay)
			return net.Dial("tcp", options.Addr)
		}
		options.MinIdleConns = 1
		client = redis.NewClient(options)
	})

	AfterEach(func() {
		err := client.Close()
		Expect(err).NotTo(HaveOccurred())
	})

	It("does not contend on connection dial for concurrent commands", func() {
		var wg sync.WaitGroup

		const concurrency = 10

		durations := make(chan time.Duration, concurrency)
		errs := make(chan error, concurrency)

		start := time.Now()
		wg.Add(concurrency)

		for i := 0; i < concurrency; i++ {
			go func() {
				defer wg.Done()

				start := time.Now()
				err := client.Ping(ctx).Err()
				durations <- time.Since(start)
				errs <- err
			}()
		}

		wg.Wait()
		close(durations)
		close(errs)

		// All commands should eventually succeed, after acquiring a connection.
		for err := range errs {
			Expect(err).NotTo(HaveOccurred())
		}

		// Each individual command should complete within the simulated dial duration bound.
		for duration := range durations {
			Expect(duration).To(BeNumerically("<", 2*dialSimulatedDelay))
		}

		// Due to concurrent execution, the entire test suite should also complete within
		// the same dial duration bound applied for individual commands.
		Expect(time.Since(start)).To(BeNumerically("<", 2*dialSimulatedDelay))
	})
})
<<<<<<< HEAD

var _ = Describe("Credentials Provider Priority", func() {
	var client *redis.Client
	var opt *redis.Options
	var recorder *commandRecorder

	BeforeEach(func() {
		recorder = newCommandRecorder(10)
	})

	AfterEach(func() {
		if client != nil {
			Expect(client.Close()).NotTo(HaveOccurred())
		}
	})

	It("should use streaming provider when available", func() {
		streamingCreds := auth.NewBasicCredentials("streaming_user", "streaming_pass")
		ctxCreds := auth.NewBasicCredentials("ctx_user", "ctx_pass")
		providerCreds := auth.NewBasicCredentials("provider_user", "provider_pass")

		opt = &redis.Options{
			Username: "field_user",
			Password: "field_pass",
			CredentialsProvider: func() (string, string) {
				username, password := providerCreds.BasicAuth()
				return username, password
			},
			CredentialsProviderContext: func(ctx context.Context) (string, string, error) {
				username, password := ctxCreds.BasicAuth()
				return username, password, nil
			},
			StreamingCredentialsProvider: &mockStreamingProvider{
				credentials: streamingCreds,
				updates:     make(chan auth.Credentials, 1),
			},
		}

		client = redis.NewClient(opt)
		client.AddHook(recorder.Hook())
		// wrongpass
		Expect(client.Ping(context.Background()).Err()).To(HaveOccurred())
		Expect(recorder.Contains("AUTH streaming_user")).To(BeTrue())
	})

	It("should use context provider when streaming provider is not available", func() {
		ctxCreds := auth.NewBasicCredentials("ctx_user", "ctx_pass")
		providerCreds := auth.NewBasicCredentials("provider_user", "provider_pass")

		opt = &redis.Options{
			Username: "field_user",
			Password: "field_pass",
			CredentialsProvider: func() (string, string) {
				username, password := providerCreds.BasicAuth()
				return username, password
			},
			CredentialsProviderContext: func(ctx context.Context) (string, string, error) {
				username, password := ctxCreds.BasicAuth()
				return username, password, nil
			},
		}

		client = redis.NewClient(opt)
		client.AddHook(recorder.Hook())
		// wrongpass
		Expect(client.Ping(context.Background()).Err()).To(HaveOccurred())
		Expect(recorder.Contains("AUTH ctx_user")).To(BeTrue())
	})

	It("should use regular provider when streaming and context providers are not available", func() {
		providerCreds := auth.NewBasicCredentials("provider_user", "provider_pass")

		opt = &redis.Options{
			Username: "field_user",
			Password: "field_pass",
			CredentialsProvider: func() (string, string) {
				username, password := providerCreds.BasicAuth()
				return username, password
			},
		}

		client = redis.NewClient(opt)
		client.AddHook(recorder.Hook())
		// wrongpass
		Expect(client.Ping(context.Background()).Err()).To(HaveOccurred())
		Expect(recorder.Contains("AUTH provider_user")).To(BeTrue())
	})

	It("should use username/password fields when no providers are set", func() {
		opt = &redis.Options{
			Username: "field_user",
			Password: "field_pass",
		}

		client = redis.NewClient(opt)
		client.AddHook(recorder.Hook())
		// wrongpass
		Expect(client.Ping(context.Background()).Err()).To(HaveOccurred())
		Expect(recorder.Contains("AUTH field_user")).To(BeTrue())
	})

	It("should use empty credentials when nothing is set", func() {
		opt = &redis.Options{}

		client = redis.NewClient(opt)
		client.AddHook(recorder.Hook())
		// no pass, ok
		Expect(client.Ping(context.Background()).Err()).NotTo(HaveOccurred())
		Expect(recorder.Contains("AUTH")).To(BeFalse())
	})

	It("should handle credential updates from streaming provider", func() {
		initialCreds := auth.NewBasicCredentials("initial_user", "initial_pass")
		updatedCreds := auth.NewBasicCredentials("updated_user", "updated_pass")

		opt = &redis.Options{
			StreamingCredentialsProvider: &mockStreamingProvider{
				credentials: initialCreds,
				updates:     make(chan auth.Credentials, 1),
			},
		}

		client = redis.NewClient(opt)
		client.AddHook(recorder.Hook())
		// wrongpass
		Expect(client.Ping(context.Background()).Err()).To(HaveOccurred())
		Expect(recorder.Contains("AUTH initial_user")).To(BeTrue())

		// Update credentials
		opt.StreamingCredentialsProvider.(*mockStreamingProvider).updates <- updatedCreds
		// wrongpass
		Expect(client.Ping(context.Background()).Err()).To(HaveOccurred())
		Expect(recorder.Contains("AUTH updated_user")).To(BeTrue())
	})
})

type mockStreamingProvider struct {
	credentials auth.Credentials
	err         error
	updates     chan auth.Credentials
}

func (m *mockStreamingProvider) Subscribe(listener auth.CredentialsListener) (auth.Credentials, auth.UnsubscribeFunc, error) {
	if m.err != nil {
		return nil, nil, m.err
	}

	// Send initial credentials
	listener.OnNext(m.credentials)

	// Start goroutine to handle updates
	go func() {
		for creds := range m.updates {
			listener.OnNext(creds)
		}
	}()

	return m.credentials, func() (err error) {
		defer func() {
			if r := recover(); r != nil {
				// this is just a mock:
				// allow multiple closes from multiple listeners
			}
		}()
		close(m.updates)
		return
	}, nil
}
=======
var _ = Describe("Client creation", func() {
	Context("simple client with nil options", func() {
		It("panics", func() {
			Expect(func() {
				redis.NewClient(nil)
			}).To(Panic())
		})
	})
	Context("cluster client with nil options", func() {
		It("panics", func() {
			Expect(func() {
				redis.NewClusterClient(nil)
			}).To(Panic())
		})
	})
	Context("ring client with nil options", func() {
		It("panics", func() {
			Expect(func() {
				redis.NewRing(nil)
			}).To(Panic())
		})
	})
	Context("universal client with nil options", func() {
		It("panics", func() {
			Expect(func() {
				redis.NewUniversalClient(nil)
			}).To(Panic())
		})
	})
	Context("failover client with nil options", func() {
		It("panics", func() {
			Expect(func() {
				redis.NewFailoverClient(nil)
			}).To(Panic())
		})
	})
	Context("failover cluster client with nil options", func() {
		It("panics", func() {
			Expect(func() {
				redis.NewFailoverClusterClient(nil)
			}).To(Panic())
		})
	})
	Context("sentinel client with nil options", func() {
		It("panics", func() {
			Expect(func() {
				redis.NewSentinelClient(nil)
			}).To(Panic())
		})
	})
})
>>>>>>> 42c32846
<|MERGE_RESOLUTION|>--- conflicted
+++ resolved
@@ -728,7 +728,6 @@
 		Expect(time.Since(start)).To(BeNumerically("<", 2*dialSimulatedDelay))
 	})
 })
-<<<<<<< HEAD
 
 var _ = Describe("Credentials Provider Priority", func() {
 	var client *redis.Client
@@ -897,7 +896,7 @@
 		return
 	}, nil
 }
-=======
+
 var _ = Describe("Client creation", func() {
 	Context("simple client with nil options", func() {
 		It("panics", func() {
@@ -948,5 +947,4 @@
 			}).To(Panic())
 		})
 	})
-})
->>>>>>> 42c32846
+})